<div align="center">
    <h1>Public APIs</h1>
    <i>A collective list of free APIs for use in software and web development</i>
</div>

<br />

<div align="center">
    <sup>Status</sup>
    <br />
    <a href="https://github.com/public-apis/public-apis/actions?query=workflow%3A%22Run+tests%22">
        <img alt="Run tests" src="https://github.com/public-apis/public-apis/workflows/Run%20tests/badge.svg" />
    </a>
    <a href="https://github.com/public-apis/public-apis/actions?query=workflow%3A%22Validate+links%22">
        <img alt="Validate links" src="https://github.com/public-apis/public-apis/workflows/Validate%20links/badge.svg?branch=master" />
    </a>
    <a href="https://github.com/public-apis/public-apis">
        <img alt="Number of APIs" src="https://img.shields.io/badge/dynamic/json?url=https://api.publicapis.org/entries&label=Number%20of%20APIs&query=$.count&color=informational" />
    </a>
</div>

<br />

<div align="center">
    <sub>The Project</sub>
    <br />
    <a href="CONTRIBUTING.md">Contributing Guide</a> •
    <a href="https://github.com/davemachado/public-api">API for this project</a> •
    <a href="https://github.com/public-apis/public-apis/issues">Issues</a> •
    <a href="https://github.com/public-apis/public-apis/pulls">Pull Requests</a> •
    <a href="LICENSE">License</a>
    <br /><br />
    <sub>Currently Active Maintainers</sub>
    <br />
    <a href="https://github.com/matheusfelipeog">matheusfelipeog</a> •
    <a href="https://github.com/pawelborkar">pawelborkar</a> •
    <a href="https://github.com/marekdano">marekdano</a> •
    <a href="https://github.com/yannbertrand">yannbertrand</a>
</div>

<br />

<div align="center">
    <sub>Alternative sites for the project (unofficials)</sub>
    <br />
    <a href="https://free-apis.github.io">Free APIs</a> •
    <a href="https://devresourc.es/tools-and-utilities/public-apis">Dev Resources</a> •
    <a href="https://www.public-apis.ml">Public APIs Site</a> •
    <a href="https://apihouse.vercel.app">Apihouse</a> •
    <a href="https://www.collective-api.ml">Collective APIs</a>
</div>

---

## Index

* [Animals](#animals)
* [Anime](#anime)
* [Anti-Malware](#anti-malware)
* [Art & Design](#art--design)
* [Authentication](#authentication)
* [Blockchain](#blockchain)
* [Books](#books)
* [Business](#business)
* [Calendar](#calendar)
* [Cloud Storage & File Sharing](#cloud-storage--file-sharing)
* [Continuous Integration](#continuous-integration)
* [Cryptocurrency](#cryptocurrency)
* [Currency Exchange](#currency-exchange)
* [Data Validation](#data-validation)
* [Development](#development)
* [Dictionaries](#dictionaries)
* [Documents & Productivity](#documents--productivity)
* [Environment](#environment)
* [Events](#events)
* [Finance](#finance)
* [Food & Drink](#food--drink)
* [Games & Comics](#games--comics)
* [Geocoding](#geocoding)
* [Government](#government)
* [Health](#health)
* [Jobs](#jobs)
* [Machine Learning](#machine-learning)
* [Music](#music)
* [News](#news)
* [Open Data](#open-data)
* [Open Source Projects](#open-source-projects)
* [Patent](#patent)
* [Personality](#personality)
* [Phone](#phone)
* [Photography](#photography)
* [Science & Math](#science--math)
* [Security](#security)
* [Shopping](#shopping)
* [Social](#social)
* [Sports & Fitness](#sports--fitness)
* [Test Data](#test-data)
* [Text Analysis](#text-analysis)
* [Tracking](#tracking)
* [Transportation](#transportation)
* [URL Shorteners](#url-shorteners)
* [Vehicle](#vehicle)
* [Video](#video)
* [Weather](#weather)

### Animals
API | Description | Auth | HTTPS | CORS |
|---|---|---|---|---|
| [Axolotl](https://theaxolotlapi.netlify.app/) | Collection of axolotl pictures and facts | No | Yes | Yes |
| [Cat Facts](https://alexwohlbruck.github.io/cat-facts/) | Daily cat facts | No | Yes | No |
| [Cataas](https://cataas.com/) | Cat as a service (cats pictures and gifs) | No | Yes | Unknown |
| [catAPI](https://thatcopy.pw/catapi) | Random pictures of cats | No | Yes | Yes |
| [Cats](https://docs.thecatapi.com/) | Pictures of cats from Tumblr | `apiKey` | Yes | Unknown |
| [Dog Facts](https://dukengn.github.io/Dog-facts-API/) | Random dog facts | No | Yes | Unknown |
| [Dogs](https://dog.ceo/dog-api/) | Based on the Stanford Dogs Dataset | No | Yes | Yes |
| [Elephants](https://elephant-api.herokuapp.com/) | A free API to feature awesome elephants in your next project | No | Yes | Unknown |
| [HTTPCat](https://http.cat/) | Cat for every HTTP Status | No | Yes | Unknown |
| [IUCN](http://apiv3.iucnredlist.org/api/v3/docs) | IUCN Red List of Threatened Species | `apiKey` | No | Unknown |
| [Movebank](https://github.com/movebank/movebank-api-doc) | Movement and Migration data of animals | No | Yes | Unknown |
| [PlaceBear](https://placebear.com/) | Placeholder bear pictures | No | Yes | Yes |
| [PlaceDog](https://place.dog) | Placeholder Dog pictures | No | Yes | Yes |
| [RandomCat](https://aws.random.cat/meow) | Random pictures of cats | No | Yes | Yes |
| [RandomDog](https://random.dog/woof.json) | Random pictures of dogs | No | Yes | Yes |
| [RandomDuck](https://random-d.uk/api) | Random pictures of ducks | No | Yes | No |
| [RandomFox](https://randomfox.ca/floof/) | Random pictures of foxes | No | Yes | No |
| [RescueGroups](https://userguide.rescuegroups.org/display/APIDG/API+Developers+Guide+Home) | Adoption | No | Yes | Unknown |
| [Shibe.Online](http://shibe.online/) | Random pictures of Shiba Inu, cats or birds | No | Yes | Yes |
| [The Dog](https://thedogapi.com/) | A public service all about Dogs, free to use when making your fancy new App, Website or Service | `apiKey` | Yes | Unknown |

**[⬆ Back to Index](#index)**
### Anime
API | Description | Auth | HTTPS | CORS |
|---|---|---|---|---|
| [AniAPI](https://github.com/AniAPI-Team/AniAPI) | Anime discovery, streaming & syncing with trackers | `OAuth` | Yes | Yes |
| [AniDB](https://wiki.anidb.net/HTTP_API_Definition) | Anime Database | `apiKey` | No | Unknown |
| [AniList](https://github.com/AniList/ApiV2-GraphQL-Docs) | Anime discovery & tracking | `OAuth` | Yes | Unknown |
| [AnimeChan](https://github.com/RocktimSaikia/anime-chan) | Anime quotes (over 10k+) | No | Yes | No |
| [AnimeFacts](https://chandan-02.github.io/anime-facts-rest-api/) | Anime Facts (over 100+) | No | Yes | Yes |
| [AnimeNewsNetwork](https://www.animenewsnetwork.com/encyclopedia/api.php) | Anime industry news | No | Yes | Yes |
| [Danbooru Anime](https://danbooru.donmai.us/wiki_pages/help:api) | Thousands of anime artist database to find good anime art | `apiKey` | Yes | Yes |
| [Jikan](https://jikan.moe) | Unofficial MyAnimeList API | No | Yes | Yes |
| [Kitsu](https://kitsu.docs.apiary.io/) | Anime discovery platform | `OAuth` | Yes | Yes |
| [MangaDex](https://api.mangadex.org/docs.html) | Manga Database and Community | `apiKey` | Yes | Unknown |
| [Mangapi](https://rapidapi.com/pierre.carcellermeunier/api/mangapi3/) | Translate manga pages from one language to another | `apiKey` | Yes | Unknown |
| [MyAnimeList](https://myanimelist.net/clubs.php?cid=13727) | Anime and Manga Database and Community | `OAuth` | Yes | Unknown |
| [NekosBest](https://docs.nekos.best) | Neko Images & Anime roleplaying GIFs | No | Yes | Yes |
| [Shikimori](https://shikimori.one/api/doc) | Anime discovery, tracking, forum, rates | `OAuth` | Yes | Unknown |
| [Studio Ghibli](https://ghibliapi.herokuapp.com) | Resources from Studio Ghibli films | No | Yes | Yes |
| [Waifu.pics](https://waifu.pics/docs) | Image sharing platform for anime images | No | Yes | No |

**[⬆ Back to Index](#index)**
### Anti-Malware
API | Description | Auth | HTTPS | CORS |
|---|---|---|---|---|
| [AbuseIPDB](https://docs.abuseipdb.com/) | IP/domain/URL reputation | `apiKey` | Yes | Unknown |
| [AlienVault Open Threat Exchange (OTX)](https://otx.alienvault.com/api) | IP/domain/URL reputation | `apiKey` | Yes | Unknown |
| [Google Safe Browsing](https://developers.google.com/safe-browsing/) | Google Link/Domain Flagging | `apiKey` | Yes | Unknown |
| [MalShare](https://malshare.com/doc.php) | Malware Archive / file sourcing | `apiKey` | Yes | No |
| [Metacert](https://metacert.com/) | Metacert Link Flagging | `apiKey` | Yes | Unknown |
| [URLhaus](https://urlhaus-api.abuse.ch/) | Bulk queries and Download Malware Samples | No | Yes | Unknown |
| [URLScan.io](https://urlscan.io/about-api/) | Scan and Analyse URLs | `apiKey` | Yes | Unknown |
| [VirusTotal](https://www.virustotal.com/en/documentation/public-api/) | VirusTotal File/URL Analysis | `apiKey` | Yes | Unknown |
| [Web of Trust](https://support.mywot.com/hc/en-us/sections/360004477734-API-) | IP/domain/URL reputation | `apiKey` | Yes | Unknown |

**[⬆ Back to Index](#index)**
### Art & Design
API | Description | Auth | HTTPS | CORS |
|---|---|---|---|---|
| [Améthyste](https://api.amethyste.moe/) | Generate images for Discord users | `apiKey` | Yes | Unknown |
| [Art Institute of Chicago](https://api.artic.edu/docs/) | Art | No | Yes | Yes |
| [Colormind](http://colormind.io/api-access/) | Color scheme generator | No | No | Unknown |
| [ColourLovers](http://www.colourlovers.com/api) | Get various patterns, palettes and images | No | No | Unknown |
| [Cooper Hewitt](https://collection.cooperhewitt.org/api) | Smithsonian Design Museum | `apiKey` | Yes | Unknown |
| [Dribbble](https://developer.dribbble.com) | Discover the world’s top designers & creatives | `OAuth` | Yes | Unknown |
| [Europeana](https://pro.europeana.eu/resources/apis/search) | European Museum and Galleries content | `apiKey` | Yes | Unknown |
| [Harvard Art Museums](https://github.com/harvardartmuseums/api-docs) | Art | `apiKey` | No | Unknown |
| [Icon Horse](https://icon.horse) | Favicons for any website, with fallbacks | No | Yes | Yes |
| [Iconfinder](https://developer.iconfinder.com) | Icons | `apiKey` | Yes | Unknown |
| [Icons8](http://docs.icons8.apiary.io/#reference/0/meta) | Icons | `OAuth` | Yes | Unknown |
| [Metropolitan Museum of Art](https://metmuseum.github.io/) | Met Museum of Art | No | Yes | Unknown |
| [Noun Project](http://api.thenounproject.com/index.html) | Icons | `OAuth` | No | Unknown |
| [PHP-Noise](https://php-noise.com/) | Noise Background Image Generator | No | Yes | Yes |
| [Pixel Encounter](https://pixelencounter.com/api) | SVG Icon Generator | No | Yes | No |
| [Rijksmuseum](https://www.rijksmuseum.nl/en/api) | Art | `apiKey` | Yes | Unknown |

**[⬆ Back to Index](#index)**
### Authentication
API | Description | Auth | HTTPS | CORS |
|---|---|---|---|---|
| [Auth0](https://auth0.com) | Easy to implement, adaptable authentication and authorization platform | `apiKey` | Yes | Yes |
| [Micro User Service](https://m3o.com/user) | User management and authentication | `apiKey` | Yes | No |
| [MojoAuth](https://mojoauth.com) | Secure and modern passwordless authentication platform | `apiKey` | Yes | Yes |
| [SAWO Labs](https://sawolabs.com) | Simplify login and improve user experience by integrating passwordless authentication in your app | `apiKey` | Yes | Yes |
| [Stytch](https://stytch.com/) | User infrastructure for modern applications | `apiKey` | Yes | No |

**[⬆ Back to Index](#index)**
### Blockchain
API | Description | Auth | HTTPS | CORS |
|---|---|---|---|---|
| [Bitquery](https://graphql.bitquery.io/ide) | Onchain GraphQL APIs & DEX APIs | `apiKey` | Yes | Yes |
| [Chainlink](https://chain.link/developer-resources) | Build hybrid smart contracts with Chainlink | No | Yes | Unknown |
| [Chainpoint](https://tierion.com/chainpoint/) | Chainpoint is a global network for anchoring data to the Bitcoin blockchain | No | Yes | Unknown |
| [Covalent](https://www.covalenthq.com/docs/api/) | Multi-blockchain data aggregator platform | `apiKey` | Yes | Unknown |
| [Nownodes](https://nownodes.io/) | Blockchain-as-a-service solution that provides high-quality connection via API | `apiKey` | Yes | Unknown |
<<<<<<< HEAD
| [Walltime](https://walltime.info/api.html?v=deltoid-4.10.0) | To retrieve Walltime's market info | No | Yes | Unknown |
=======
| [The Graph](https://thegraph.com) | Indexing protocol for querying networks like Ethereum with GraphQL | No | Yes | Unknown |
>>>>>>> 30b54efb

**[⬆ Back to Index](#index)**
### Books
API | Description | Auth | HTTPS | CORS |
|---|---|---|---|---|
| [A Bíblia Digital](https://www.abibliadigital.com.br/en) | Do not worry about managing the multiple versions of the Bible | `apiKey` | Yes | No |
| [Bhagavad Gita](https://docs.bhagavadgitaapi.in) | Open Source Shrimad Bhagavad Gita API including 21+ authors translation in Sanskrit/English/Hindi | `apiKey` | Yes | Yes |
| [Bhagavad Gita](https://bhagavadgita.io/api) | Bhagavad Gita text | `OAuth` | Yes | Yes |
| [British National Bibliography](http://bnb.data.bl.uk/) | Books | No | No | Unknown |
| [Crossref Metadata Search](https://github.com/CrossRef/rest-api-doc) | Books & Articles Metadata | No | Yes | Unknown |
| [Google Books](https://developers.google.com/books/) | Books | `OAuth` | Yes | Unknown |
| [LibGen](https://garbage.world/posts/libgen/) | Library Genesis search engine | No | No | Unknown |
| [New York Times Books](https://developer.nytimes.com/docs/books-product/1/overview) | Book reviews and The New York Times Best Sellers lists | `apiKey` | Yes | Unknown |
| [Open Library](https://openlibrary.org/developers/api) | Books, book covers and related data | No | Yes | No |
| [Penguin Publishing](http://www.penguinrandomhouse.biz/webservices/rest/) | Books, book covers and related data | No | Yes | Yes |
| [Quran](https://quran.api-docs.io/) | RESTful Quran API with multiple languages | No | Yes | Yes |
| [Quran Cloud](https://alquran.cloud/api) | A RESTful Quran API to retrieve an Ayah, Surah, Juz or the entire Holy Quran | No | Yes | Yes |
| [Quran-api](https://github.com/fawazahmed0/quran-api#readme) | Free Quran API Service with 90+ different languages and 400+ translations | No | Yes | Yes |
| [Rig Veda](https://aninditabasu.github.io/indica/html/rv.html) | Gods and poets, their categories, and the verse meters, with the mandal and sukta number | No | Yes | Unknown |
| [The Bible](https://docs.api.bible) | Everything you need from the Bible in one discoverable place | `apiKey` | Yes | Unknown |
| [Thirukkural](https://api-thirukkural.web.app/) | 1330 Thirukkural poems and explanation in Tamil and English | No | Yes | Yes |
| [Vedic Society](https://aninditabasu.github.io/indica/html/vs.html) | Descriptions of all nouns (names, places, animals, things) from vedic literature | No | Yes | Unknown |
| [Wolne Lektury](https://wolnelektury.pl/api/) | API for obtaining information about e-books available on the WolneLektury.pl website | No | Yes | Unknown |

**[⬆ Back to Index](#index)**
### Business
API | Description | Auth | HTTPS | CORS |
|---|---|---|---|---|
| [Charity Search](http://charityapi.orghunter.com/) | Non-profit charity data | `apiKey` | No | Unknown |
| [Clearbit Logo](https://clearbit.com/docs#logo-api) | Search for company logos and embed them in your projects | `apiKey` | Yes | Unknown |
| [Domainsdb.info](https://domainsdb.info/) | Registered Domain Names Search | No | Yes | No |
| [Freelancer](https://developers.freelancer.com) | Hire freelancers to get work done | `OAuth` | Yes | Unknown |
| [Gmail](https://developers.google.com/gmail/api/) | Flexible, RESTful access to the user's inbox | `OAuth` | Yes | Unknown |
| [Google Analytics](https://developers.google.com/analytics/) | Collect, configure and analyze your data to reach the right audience | `OAuth` | Yes | Unknown |
| [ImprovMX](https://improvmx.com/api) | API for free email forwarding service | `apiKey` | Yes | Unknown |
| [mail.tm](https://docs.mail.tm) | Temporary Email Service | No | Yes | Yes |
| [MailboxValidator](https://www.mailboxvalidator.com/api-email-free) | Validate email address to improve deliverability | `apiKey` | Yes | Unknown |
| [mailgun](https://www.mailgun.com/) | Email Service | `apiKey` | Yes | Unknown |
| [markerapi](http://www.markerapi.com/) | Trademark Search | No | No | Unknown |
| [ORB Intelligence](https://api.orb-intelligence.com/docs/) | Company lookup | `apiKey` | Yes | Unknown |
| [Smartsheet](https://smartsheet.redoc.ly/) | Allows you to programmatically access and Smartsheet data and account information | `OAuth` | Yes | No |
| [SwiftKanban](https://www.digite.com/swiftkanban/) | Kanban software, Visualize Work, Increase Organizations Lead Time, Throughput & Productivity | `apiKey` | Yes | Unknown |
| [Trello](https://developers.trello.com/) | Boards, lists and cards to help you organize and prioritize your projects | `OAuth` | Yes | Unknown |

**[⬆ Back to Index](#index)**
### Calendar
API | Description | Auth | HTTPS | CORS |
|---|---|---|---|---|
| [Abstract Public Holidays](https://www.abstractapi.com/holidays-api) | Data on national, regional, and religious holidays via API | `apiKey` | Yes | Yes |
| [Calendar Index](https://www.calendarindex.com/) | Worldwide Holidays and Working Days | `apiKey` | Yes | Yes |
| [Church Calendar](http://calapi.inadiutorium.cz/) | Catholic liturgical calendar | No | No | Unknown |
| [Czech Namedays Calendar](https://svatky.adresa.info) | Lookup for a name and returns nameday date | No | No | Unknown |
| [Festivo Public Holidays](https://docs.getfestivo.com/docs/products/public-holidays-api/intro) | Fastest and most advanced public holiday and observance service on the market | `apiKey` | Yes | Yes |
| [Google Calendar](https://developers.google.com/google-apps/calendar/) | Display, create and modify Google calendar events | `OAuth` | Yes | Unknown |
| [Hebrew Calendar](https://www.hebcal.com/home/developer-apis) | Convert between Gregorian and Hebrew, fetch Shabbat and Holiday times, etc | No | No | Unknown |
| [Holidays](https://holidayapi.com/) | Historical data regarding holidays | `apiKey` | Yes | Unknown |
| [LectServe](http://www.lectserve.com) | Protestant liturgical calendar | No | No | Unknown |
| [Megavangelical](https://megavangelicals.com/sundays.json) | A (satirical) Evangelical liturgical calendar | No | Yes | Yes |
| [Nager.Date](https://date.nager.at) | Public holidays for more than 90 countries | No | Yes | No |
| [Namedays Calendar](https://nameday.abalin.net) | Provides namedays for multiple countries | No | Yes | Yes |
| [Non-Working Days](https://github.com/gadael/icsdb) | Database of ICS files for non working days | No | Yes | Unknown |
| [Non-Working Days](https://isdayoff.ru) | Simple REST API for checking working, non-working or short days for Russia, CIS, USA and other | No | Yes | Yes |
| [Russian Calendar](https://github.com/egno/work-calendar) | Check if a date is a Russian holiday or not | No | Yes | No |
| [UK Bank Holidays](https://www.gov.uk/bank-holidays.json) | Bank holidays in England and Wales, Scotland and Northern Ireland | No | Yes | Unknown |
| [UnixTime Converter](https://unixtime.co.za) | A REST API to convert UnixTime to DateTime and DateTime to UnixTime | No | Yes | Unknown |

**[⬆ Back to Index](#index)**
### Cloud Storage & File Sharing
API | Description | Auth | HTTPS | CORS |
|---|---|---|---|---|
| [AnonFiles](https://anonfiles.com/docs/api) | Upload and share your files anonymously | No | Yes | Unknown |
| [BayFiles](https://bayfiles.com/docs/api) | Upload and share your files | No | Yes | Unknown |
| [Box](https://developer.box.com/) | File Sharing and Storage | `OAuth` | Yes | Unknown |
| [Dropbox](https://www.dropbox.com/developers) | File Sharing and Storage | `OAuth` | Yes | Unknown |
| [File.io](https://www.file.io) | Super simple file sharing, convenient, anonymous and secure | No | Yes | Unknown |
| [GoFile](https://gofile.io/api) | Unlimited size file uploads for free | `apiKey` | Yes | Unknown |
| [Google Drive](https://developers.google.com/drive/) | File Sharing and Storage | `OAuth` | Yes | Unknown |
| [OneDrive](https://dev.onedrive.com/) | File Sharing and Storage | `OAuth` | Yes | Unknown |
| [Pantry](https://getpantry.cloud/) | Free JSON storage for small projects | No | Yes | Yes |
| [Pastebin](https://pastebin.com/doc_api) | Plain Text Storage | `apiKey` | Yes | Unknown |
| [Quip](https://quip.com/dev/automation/documentation) | File Sharing and Storage for groups | `apiKey` | Yes | Yes |
| [Web3 Storage](https://web3.storage/) | File Sharing and Storage for Free with 1TB Space | `apiKey` | Yes | Yes |

**[⬆ Back to Index](#index)**
### Continuous Integration
API | Description | Auth | HTTPS | CORS |
|---|---|---|---|---|
| [CircleCI](https://circleci.com/docs/api/v1-reference/) | Automate the software development process using continuous integration and continuous delivery | `apiKey` | Yes | Unknown |
| [Codeship](https://apidocs.codeship.com/) | Codeship is a Continuous Integration Platform in the cloud | `apiKey` | Yes | Unknown |
| [Travis CI](https://docs.travis-ci.com/api/) | Sync your GitHub projects with Travis CI to test your code in minutes | `apiKey` | Yes | Unknown |

**[⬆ Back to Index](#index)**
### Cryptocurrency
API | Description | Auth | HTTPS | CORS |
|---|---|---|---|---|
| [apilayer coinlayer](https://coinlayer.com) | Real-time Crypto Currency Exchange Rates | `apiKey` | Yes | Unknown |
| [Binance](https://github.com/binance/binance-spot-api-docs) | Exchange for Trading Cryptocurrencies based in China | `apiKey` | Yes | Unknown |
| [BitcoinAverage](https://apiv2.bitcoinaverage.com/) | Digital Asset Price Data for the blockchain industry | `apiKey` | Yes | Unknown |
| [BitcoinCharts](https://bitcoincharts.com/about/exchanges/) | Financial and Technical Data related to the Bitcoin Network | No | Yes | Unknown |
| [Bitfinex](https://docs.bitfinex.com/docs) | Cryptocurrency Trading Platform | `apiKey` | Yes | Unknown |
| [Bitmex](https://www.bitmex.com/app/apiOverview) | Real-Time Cryptocurrency derivatives trading platform based in Hong Kong | `apiKey` | Yes | Unknown |
| [Bittrex](https://bittrex.com/Home/Api) | Next Generation Crypto Trading Platform | `apiKey` | Yes | Unknown |
| [Block](https://www.block.io/docs/basic) | Bitcoin Payment, Wallet & Transaction Data | `apiKey` | Yes | Unknown |
| [Blockchain](https://www.blockchain.com/api) | Bitcoin Payment, Wallet & Transaction Data | `apiKey` | Yes | Unknown |
| [BlockFacts](https://blockfacts.io/) | Real-time crypto data from multiple exchanges via a single unified API, and much more | `apiKey` | Yes | Unknown |
| [CoinAPI](https://docs.coinapi.io/) | All Currency Exchanges integrate under a single api | `apiKey` | Yes | No |
| [Coinbase](https://developers.coinbase.com) | Bitcoin, Bitcoin Cash, Litecoin and Ethereum Prices | `apiKey` | Yes | Unknown |
| [Coinbase Pro](https://docs.pro.coinbase.com/#api) | Cryptocurrency Trading Platform | `apiKey` | Yes | Unknown |
| [CoinCap](https://docs.coincap.io/) | Real time Cryptocurrency prices through a RESTful API | No | Yes | Unknown |
| [CoinDCX](https://docs.coindcx.com/) | Cryptocurrency Trading Platform | `apiKey` | Yes | Unknown |
| [CoinGecko](http://www.coingecko.com/api) | Cryptocurrency Price, Market, and Developer/Social Data | No | Yes | Yes |
| [Coinigy](https://coinigy.docs.apiary.io) | Interacting with Coinigy Accounts and Exchange Directly | `apiKey` | Yes | Unknown |
| [Coinlib](https://coinlib.io/apidocs) | Crypto Currency Prices | `apiKey` | Yes | Unknown |
| [Coinlore](https://www.coinlore.com/cryptocurrency-data-api) | Cryptocurrencies prices, volume and more | No | Yes | Unknown |
| [CoinMarketCap](https://coinmarketcap.com/api/) | Cryptocurrencies Prices | `apiKey` | Yes | Unknown |
| [Coinpaprika](https://api.coinpaprika.com) | Cryptocurrencies prices, volume and more | No | Yes | Yes |
| [CoinRanking](https://developers.coinranking.com/api/documentation) | Live Cryptocurrency data | `apiKey` | Yes | Unknown |
| [Coinremitter](https://coinremitter.com/docs) | Cryptocurrencies Payment & Prices | `apiKey` | Yes | Unknown |
| [CoinStats](https://documenter.getpostman.com/view/5734027/RzZ6Hzr3?version=latest) | Crypto Tracker | No | Yes | Unknown |
| [CryptingUp](https://www.cryptingup.com/apidoc/#introduction) | Cryptocurrency data | No | Yes | Unknown |
| [CryptoCompare](https://www.cryptocompare.com/api#) | Cryptocurrencies Comparison | No | Yes | Unknown |
| [CryptoMarket](https://developers.cryptomkt.com) | Cryptocurrencies Trading platform | `apiKey` | Yes | Yes |
| [Cryptonator](https://www.cryptonator.com/api/) | Cryptocurrencies Exchange Rates | No | Yes | Unknown |
| [CryptoTradingAPI](https://www.cryptotradingapi.io/) | Crypto Prices & Technical Indicators | `apiKey` | Yes | Unknown |
| [Ethplorer](https://github.com/EverexIO/Ethplorer/wiki/Ethplorer-API) | Ethereum tokens, balances, addresses, history of transactions, contracts, and custom structures | `apiKey` | Yes | Unknown |
| [FTX](https://docs.ftx.com/) | Complete REST, websocket, and FTX APIs to suit your algorithmic trading needs | `apiKey` | Yes | Yes |
| [Gemini](https://docs.gemini.com/rest-api/) | Cryptocurrencies Exchange | No | Yes | Unknown |
| [ICObench](https://icobench.com/developers) | Various information on listing, ratings, stats, and more | `apiKey` | Yes | Unknown |
| [Indodax](https://github.com/btcid/indodax-official-api-docs) | Trade your Bitcoin and other assets with rupiah | `apiKey` | Yes | Unknown |
| [INFURA Ethereum](https://infura.io/product/ethereum) | Interaction with the Ethereum mainnet and several testnets | `apiKey` | Yes | Yes |
| [Kraken](https://docs.kraken.com/rest/) | Cryptocurrencies Exchange | `apiKey` | Yes | Unknown |
| [MercadoBitcoin](https://www.mercadobitcoin.net/api-doc/) | Brazilian Cryptocurrency Information | No | Yes | Unknown |
| [Nexchange](https://nexchange2.docs.apiary.io/) | Automated cryptocurrency exchange service | No | No | Yes |
| [Nomics](https://nomics.com/docs/) | Historical and realtime cryptocurrency prices and market data | `apiKey` | Yes | Yes |
| [Poloniex](https://poloniex.com/support/api/) | US based digital asset exchange | `apiKey` | Yes | Unknown |
| [Technical Analysis](https://technical-analysis-api.com) | Cryptocurrency prices and technical analysis | `apiKey` | Yes | No |
| [VALR](https://docs.valr.com/) | Cryptocurrency Exchange based in South Africa | `apiKey` | Yes | Unknown |
| [WorldCoinIndex](https://www.worldcoinindex.com/apiservice) | Cryptocurrencies Prices | `apiKey` | Yes | Unknown |
| [ZMOK](https://zmok.io) | Ethereum JSON RPC API and Web3 provider | No | Yes | Unknown |

**[⬆ Back to Index](#index)**
### Currency Exchange
API | Description | Auth | HTTPS | CORS |
|---|---|---|---|---|
| [1Forge](https://1forge.com/forex-data-api/api-documentation) | Forex currency market data | `apiKey` | Yes | Unknown |
| [apilayer fixer.io](https://fixer.io) | Exchange rates and currency conversion | `apiKey` | No | Unknown |
| [Bank of Russia](https://www.cbr.ru/development/SXML/) | Exchange rates and currency conversion | No | Yes | Unknown |
| [Currency-api](https://github.com/fawazahmed0/currency-api#readme) | Free Currency Exchange Rates API with 150+ Currencies & No Rate Limits | No | Yes | Yes |
| [CurrencyFreaks](https://currencyfreaks.com/) | Provides current and historical currency exchange rates with free plan 1K requests/month | `apiKey` | Yes | Yes |
| [Currencylayer](https://currencylayer.com/documentation) | Exchange rates and currency conversion | `apiKey` | Yes | Unknown |
| [CurrencyScoop](https://currencyscoop.com/api-documentation) | Real-time and historical currency rates JSON API | `apiKey` | Yes | Yes |
| [Czech National Bank](https://www.cnb.cz/cs/financni_trhy/devizovy_trh/kurzy_devizoveho_trhu/denni_kurz.xml) | A collection of exchange rates | No | Yes | Unknown |
| [ExchangeRate-API](https://www.exchangerate-api.com) | Free currency conversion | `apiKey` | Yes | Yes |
| [Exchangerate.host](https://exchangerate.host) | Free foreign exchange & crypto rates API | No | Yes | Unknown |
| [Exchangeratesapi.io](https://exchangeratesapi.io) | Exchange rates with currency conversion | `apiKey` | Yes | Yes |
| [Frankfurter](https://www.frankfurter.app/docs) | Exchange rates, currency conversion and time series | No | Yes | Yes |
| [FreeForexAPI](https://freeforexapi.com/Home/Api) | Real-time foreign exchange rates for major currency pairs | No | Yes | No |
| [National Bank of Poland](http://api.nbp.pl/en.html) | A collection of currency exchange rates (data in XML and JSON) | No | Yes | Yes |
| [Rwanda Locations](https://rapidapi.com/victorkarangwa4/api/rwanda) | Rwanda Provences, Districts, Cities,Capital City, Sector, cells, villages and streets | No | Yes | Unknown |
| [VATComply.com](https://www.vatcomply.com/documentation) | Exchange rates, geolocation and VAT number validation | No | Yes | Yes |

**[⬆ Back to Index](#index)**
### Data Validation
API | Description | Auth | HTTPS | CORS |
|---|---|---|---|---|
| [Abstract Email Validation](https://www.abstractapi.com/email-verification-validation-api) | Validate email addresses for deliverability and spam | `apiKey` | Yes | Yes |
| [apilayer mailboxlayer](https://mailboxlayer.com) | Email address validation | No | Yes | Unknown |
| [Cloudmersive Validate](https://cloudmersive.com/validate-api) | Validate email addresses, phone numbers, VAT numbers and domain names | `apiKey` | Yes | Yes |
| [EVA](https://eva.pingutil.com/) | Validate email addresses | No | Yes | Yes |
| [Lob.com](https://lob.com/) | US Address Verification | `apiKey` | Yes | Unknown |
| [PurgoMalum](http://www.purgomalum.com) | Content validator against profanity & obscenity | No | No | Unknown |
| [US Autocomplete](https://smartystreets.com/docs/cloud/us-autocomplete-api) | Enter address data quickly with real-time address suggestions | `apiKey` | Yes | Yes |
| [US Extract](https://smartystreets.com/products/apis/us-extract-api) | Extract postal addresses from any text including emails | `apiKey` | Yes | Yes |
| [US Street Address](https://smartystreets.com/docs/cloud/us-street-api) | Validate and append data for any US postal address | `apiKey` | Yes | Yes |
| [vatlayer](https://vatlayer.com) | VAT number validation | No | Yes | Unknown |
| [Veriphone](https://veriphone.io) | Phone number validation & carrier lookup | `apiKey` | Yes | Yes |

**[⬆ Back to Index](#index)**
### Development
API | Description | Auth | HTTPS | CORS |
|---|---|---|---|---|
| [24 Pull Requests](https://24pullrequests.com/api) | Project to promote open source collaboration during December | No | Yes | Yes |
| [Abstract Screenshot](https://www.abstractapi.com/website-screenshot-api) | Take programmatic screenshots of web pages from any website | `apiKey` | Yes | Yes |
| [Agify.io](https://agify.io) | Estimates the age from a first name | No | Yes | Yes |
| [API Grátis](https://apigratis.com.br/) | Multiples services and public APIs | No | Yes | Unknown |
| [ApicAgent](https://www.apicagent.com) | Extract device details from user-agent string | No | Yes | Yes |
| [ApiFlash](https://apiflash.com/) | Chrome based screenshot API for developers | `apiKey` | Yes | Unknown |
| [apilayer userstack](https://userstack.com/) | Secure User-Agent String Lookup JSON API | `OAuth` | Yes | Unknown |
| [APIs.guru](https://apis.guru/api-doc/) | Wikipedia for Web APIs, OpenAPI/Swagger specs for public APIs | No | Yes | Unknown |
| [Base](https://www.base-api.io/) | Building quick backends | `apiKey` | Yes | Yes |
| [Bitbucket](https://developer.atlassian.com/bitbucket/api/2/reference/) | Bitbucket API | `OAuth` | Yes | Unknown |
| [Blitapp](https://blitapp.com/api/) | Schedule screenshots of web pages and sync them to your cloud | `apiKey` | Yes | Unknown |
| [Blynk-Cloud](https://blynkapi.docs.apiary.io/#) | Control IoT Devices from Blynk IoT Cloud | `apiKey` | No | Unknown |
| [Bored](https://www.boredapi.com/) | Find random activities to fight boredom | No | Yes | Unknown |
| [Browshot](https://browshot.com/api/documentation) | Easily make screenshots of web pages in any screen size, as any device | `apiKey` | Yes | Yes |
| [CDNJS](https://api.cdnjs.com/libraries/jquery) | Library info on CDNJS | No | Yes | Unknown |
| [Changelogs.md](https://changelogs.md) | Structured changelog metadata from open source projects | No | Yes | Unknown |
| [Ciprand](https://github.com/polarspetroll/ciprand) | Secure random string generator | No | Yes | No |
| [Cloudflare Trace](https://github.com/fawazahmed0/cloudflare-trace-api) | Get IP Address, Timestamp, User Agent, Country Code, IATA, HTTP Version, TLS/SSL Version & More | No | Yes | Yes |
| [Contentful Images](https://www.contentful.com/developers/docs/references/images-api/) | Used to retrieve and apply transformations to images | `apiKey` | Yes | Yes |
| [CORS Proxy](https://github.com/burhanuday/cors-proxy) | Get around the dreaded CORS error by using this proxy as a middle man | No | Yes | Yes |
| [CountAPI](https://countapi.xyz) | Free and simple counting service. You can use it to track page hits and specific events | No | Yes | Yes |
| [Databricks](https://docs.databricks.com/dev-tools/api/latest/index.html) | Service to manage your databricks account,clusters, notebooks, jobs and workspaces | `apiKey` | Yes | Yes |
| [DigitalOcean Status](https://status.digitalocean.com/api) | Status of all DigitalOcean services | No | Yes | Unknown |
| [DomainDb Info](https://api.domainsdb.info/) | Domain name search to find all domains containing particular words/phrases/etc | No | Yes | Unknown |
| [Duply](https://duply.co/docs#getting-started-api) | Dynamic Image creation API | `apiKey` | Yes | Yes |
| [ExtendsClass JSON Storage](https://extendsclass.com/json-storage.html) | A simple JSON store API | No | Yes | Yes |
| [Form2Channel](https://form2channel.com/) | Send static html form submissions to Google Sheets, Email, Slack or Telegram | No | Yes | Yes |
| [Genderize.io](https://genderize.io) | Estimates a gender from a first name | No | Yes | Yes |
| [GETPing](https://www.getping.info) | Trigger an email notification with a simple GET request | `apiKey` | Yes | Unknown |
| [Ghost](https://ghost.org/) | Get Published content into your Website, App or other embedded media | `apiKey` | Yes | Yes |
| [GitHub](https://docs.github.com/en/free-pro-team@latest/rest) | Make use of GitHub repositories, code and user info programmatically | `OAuth` | Yes | Yes |
| [Gitlab](https://docs.gitlab.com/ee/api/) | Automate GitLab interaction programmatically | `OAuth` | Yes | Unknown |
| [Gitter](https://developer.gitter.im/docs/welcome) | Chat for Developers | `OAuth` | Yes | Unknown |
| [Glitterly](https://developers.glitterly.app) | Image generation API | `apiKey` | Yes | Yes |
| [Google Docs](https://developers.google.com/docs/api/reference/rest) | API to read, write, and format Google Docs documents | `OAuth` | Yes | Unknown |
| [Google Sheets](https://developers.google.com/sheets/api/reference/rest) | API to read, write, and format Google Sheets data | `OAuth` | Yes | Unknown |
| [Gorest](https://gorest.co.in/) | Online REST API for Testing and Prototyping | `OAuth` | Yes | Unknown |
| [host-t.com](https://host-t.com) | Basic DNS query via HTTP GET request | No | Yes | No |
| [Host.io](https://host.io) | Domains Data API for Developers | `apiKey` | Yes | Yes |
| [HTTP2.Pro](https://http2.pro/doc/api) | Test endpoints for client and server HTTP/2 protocol support | No | Yes | Unknown |
| [Httpbin](https://httpbin.org/) | A Simple HTTP Request & Response Service | No | Yes | Yes |
| [Httpbin Cloudflare](https://cloudflare-quic.com/b/) | A Simple HTTP Request & Response Service with HTTP/3 Support by Cloudflare | No | Yes | Yes |
| [IBM Text to Speech](https://cloud.ibm.com/docs/text-to-speech/getting-started.html) | Convert text to speech | `apiKey` | Yes | Yes |
| [Icanhazepoch](https://icanhazepoch.com) | Get Epoch time | No | Yes | Yes |
| [Icanhazip](https://major.io/icanhazip-com-faq/) | IP Address API | No | Yes | Yes |
| [IFTTT](https://platform.ifttt.com/docs/connect_api) | IFTTT Connect API | No | Yes | Unknown |
| [Image-Charts](https://documentation.image-charts.com/) | Generate charts, QR codes and graph images | No | Yes | Yes |
| [import.io](http://api.docs.import.io/) | Retrieve structured data from a website or RSS feed | `apiKey` | Yes | Unknown |
| [IP2WHOIS Information Lookup](https://www.ip2whois.com/) | WHOIS domain name lookup | `apiKey` | Yes | Unknown |
| [ipfind.io](https://ipfind.io) | Geographic location of an IP address or any domain name along with some other useful information | `apiKey` | Yes | Yes |
| [IPify](https://www.ipify.org/) | A simple IP Address API | No | Yes | Unknown |
| [IPinfo](https://ipinfo.io/developers) | Another simple IP Address API | No | Yes | Unknown |
| [jsDelivr](https://github.com/jsdelivr/data.jsdelivr.com) | Package info and download stats on jsDelivr CDN | No | Yes | Yes |
| [JSON 2 JSONP](https://json2jsonp.com/) | Convert JSON to JSONP (on-the-fly) for easy cross-domain data requests using client-side JavaScript | No | Yes | Unknown |
| [JSONbin.io](https://jsonbin.io) | Free JSON storage service. Ideal for small scale Web apps, Websites and Mobile apps | `apiKey` | Yes | Yes |
| [Judge0](https://api.judge0.com/) | Compile and run source code | No | Yes | Unknown |
| [Kroki](https://kroki.io) | Creates diagrams from textual descriptions | No | Yes | Yes |
| [License-API](https://github.com/cmccandless/license-api/blob/master/README.md) | Unofficial REST API for choosealicense.com | No | Yes | No |
| [Logs.to](https://logs.to/) | Generate logs | `apiKey` | Yes | Unknown |
| [Lua Decompiler](https://lua-decompiler.ferib.dev/) | Online Lua 5.1 Decompiler | No | Yes | Yes |
| [MAC address vendor lookup](https://macaddress.io/api) | Retrieve vendor details and other information regarding a given MAC address or an OUI | `apiKey` | Yes | Yes |
| [MicroENV](https://microenv.com/) | Fake Rest API for developers | No | Yes | Unknown |
| [Nationalize.io](https://nationalize.io) | Estimate the nationality of a first name | No | Yes | Yes |
| [OneSignal](https://documentation.onesignal.com/docs/onesignal-api) | Self-serve customer engagement solution for Push Notifications, Email, SMS & In-App | `apiKey` | Yes | Unknown |
| [OOPSpam](https://oopspam.com/) | Multiple spam filtering service | No | Yes | Yes |
| [PageCDN](https://pagecdn.com/docs/public-api) | Public API for javascript, css and font libraries on PageCDN | `apiKey` | Yes | Yes |
| [Postman](https://docs.api.getpostman.com/) | Tool for testing APIs | `apiKey` | Yes | Unknown |
| [ProxyCrawl](https://proxycrawl.com) | Scraping and crawling anticaptcha service | `apiKey` | Yes | Unknown |
| [Public APIs](https://github.com/davemachado/public-api) | A collective list of free JSON APIs for use in web development | No | Yes | Unknown |
| [Pusher Beams](https://pusher.com/beams) | Push notifications for Android & iOS | `apiKey` | Yes | Unknown |
| [QR Code](https://fungenerators.com/api/qrcode/) | Create new QR Code or decode existing one | `apiKey` | Yes | Yes |
| [QR code](http://qrtag.net/api/) | Create an easy to read QR code and URL shortener | No | Yes | Yes |
| [QR code](http://goqr.me/api/) | Generate and decode / read QR code graphics | No | Yes | Unknown |
| [Qrcode Monkey](https://www.qrcode-monkey.com/qr-code-api-with-logo/) | Integrate custom and unique looking QR codes into your system or workflow | No | Yes | Unknown |
| [QuickChart](https://quickchart.io/) | Generate chart and graph images | No | Yes | Yes |
| [Rejax](https://rejax.io/) | Reverse AJAX service to notify clients | `apiKey` | Yes | No |
| [ReqRes](https://reqres.in/ ) | A hosted REST-API ready to respond to your AJAX requests | No | Yes | Unknown |
| [RSS feed to JSON](https://rss-to-json-serverless-api.vercel.app) | Returns RSS feed in JSON format using feed URL | No | Yes | Yes |
| [SavePage.io](https://www.savepage.io) | A free, RESTful API used to screenshot any desktop, or mobile website | `apiKey` | Yes | Yes |
| [Scraper.AI](https://docs.scraper.ai/#/) | Extract and monitor data from any website | `apiKey` | Yes | Unknown |
| [ScraperApi](https://www.scraperapi.com) | Easily build scalable web scrapers | `apiKey` | Yes | Unknown |
| [scraperBox](https://scraperbox.com/) | Undetectable web scraping API | `apiKey` | Yes | Yes |
| [scrapestack](https://scrapestack.com/) | Real-time, Scalable Proxy & Web Scraping REST API | `apiKey` | Yes | Unknown |
| [ScrapingAnt](https://scrapingant.com) | Headless Chrome scraping with a simple API | `apiKey` | Yes | Unknown |
| [ScrapingDog](https://www.scrapingdog.com/) | Proxy API for Web scraping | `apiKey` | Yes | Unknown |
| [ScreenshotAPI.net](https://screenshotapi.net/) | Create pixel-perfect website screenshots | `apiKey` | Yes | Yes |
| [Serialif Color](https://color.serialif.com/) | Color conversion, complementary, grayscale and contrasted text | No | Yes | No |
| [serpstack](https://serpstack.com/) | Real-Time & Accurate Google Search Results API | `apiKey` | Yes | Yes |
| [SHOUTCLOUD](http://shoutcloud.io/) | ALL-CAPS AS A SERVICE | No | No | Unknown |
| [StackExchange](https://api.stackexchange.com/) | Q&A forum for developers | `OAuth` | Yes | Unknown |
| [Statically](https://statically.io/) | A free CDN for developers | No | Yes | Yes |
| [Supportivekoala](https://developers.supportivekoala.com/) | Autogenerate images with template | `apiKey` | Yes | Yes |
| [Trending-Github](https://docs.trending-github.com) | Discover what is currently trending on github | No | Yes | Yes |
| [Tyk](https://tyk.io/open-source/) | Api and service management platform | `apiKey` | Yes | Yes |
| [WebScraping.AI](https://webscraping.ai/) | Web Scraping API with built-in proxies and JS rendering | `apiKey` | Yes | Yes |

**[⬆ Back to Index](#index)**
### Dictionaries
API | Description | Auth | HTTPS | CORS |
|---|---|---|---|---|
| [Chinese Character Web](http://ccdb.hemiola.com/) | Chinese character definitions and pronunciations | No | No | No |
| [Chinese Text Project](https://ctext.org/tools/api) | Online open-access digital library for pre-modern Chinese texts | No | Yes | Unknown |
| [Collins](https://api.collinsdictionary.com/api/v1/documentation/html/) | Bilingual Dictionary and Thesaurus Data | `apiKey` | Yes | Unknown |
| [Free Dictionary](https://dictionaryapi.dev/) | Definitions, phonetics, pronounciations, parts of speech, examples, synonyms | No | Yes | Unknown |
| [Lingua Robot](https://www.linguarobot.io) | Word definitions, pronunciations, synonyms, antonyms and others | `apiKey` | Yes | Yes |
| [Merriam-Webster](https://dictionaryapi.com/) | Dictionary and Thesaurus Data | `apiKey` | Yes | Unknown |
| [OwlBot](https://owlbot.info/) | Definitions with example sentence and photo if available | `apiKey` | Yes | Yes |
| [Oxford](https://developer.oxforddictionaries.com/) | Dictionary Data | `apiKey` | Yes | No |
| [Wordnik](https://developer.wordnik.com) | Dictionary Data | `apiKey` | Yes | Unknown |
| [Words](https://www.wordsapi.com/) | Definitions and synonyms for more than 150,000 words | `apiKey` | Yes | Unknown |

**[⬆ Back to Index](#index)**
### Documents & Productivity
API | Description | Auth | HTTPS | CORS |
|---|---|---|---|---|
| [Airtable](https://airtable.com/api) | Integrate with Airtable | `apiKey` | Yes | Unknown |
| [apilayer pdflayer](https://pdflayer.com) | HTML/URL to PDF | `apiKey` | Yes | Unknown |
| [Asana](https://developers.asana.com/docs) | Programmatic access to all data in your asana system | `apiKey` | Yes | Yes |
| [Cloudmersive Document and Data Conversion](https://cloudmersive.com/convert-api) | HTML/URL to PDF/PNG, Office documents to PDF, image conversion | `apiKey` | Yes | Yes |
| [Code::Stats](https://codestats.net/api-docs) | Automatic time tracking for programmers | `apiKey` | Yes | No |
| [Mercury](https://mercury.postlight.com/web-parser/) | Web parser | `apiKey` | Yes | Unknown |
| [Notion](https://developers.notion.com/docs/getting-started) | Integrate with Notion | `OAuth` | Yes | Unknown |
| [Pocket](https://getpocket.com/developer/) | Bookmarking service | `OAuth` | Yes | Unknown |
| [PrexView](https://prexview.com) | Data from XML or JSON to PDF, HTML or Image | `apiKey` | Yes | Unknown |
| [Restpack](https://restpack.io/) | Provides screenshot, HTML to PDF and content extraction APIs | `apiKey` | Yes | Unknown |
| [Todoist](https://developer.todoist.com) | Todo Lists | `OAuth` | Yes | Unknown |
| [Vector Express v2.0](https://vector.express) | Free vector file converting API | No | Yes | No |
| [WakaTime](https://wakatime.com/developers) | Automated time tracking leaderboards for programmers | No | Yes | Unknown |
| [Zube](https://zube.io/docs/api) | Full stack project management | `OAuth` | Yes | Unknown |

**[⬆ Back to Index](#index)**
### Environment
API | Description | Auth | HTTPS | CORS |
|---|---|---|---|---|
| [AirVisual](https://airvisual.com/api) | Air quality and weather data | `apiKey` | Yes | Unknown |
| [BreezoMeter Pollen](https://docs.breezometer.com/api-documentation/pollen-api/v2/) | Daily Forecast pollen conditions data for a specific location | `apiKey` | Yes | Unknown |
| [Carbon Interface](https://docs.carboninterface.com/) | API to calculate carbon (C02) emissions estimates for common C02 emitting activities | `apiKey` | Yes | Yes |
| [Cloverly](https://www.cloverly.com/carbon-offset-documentation) | API calculates the impact of common carbon-intensive activities in real time | `apiKey` | Yes | Unknown |
| [Danish data service Energi](https://www.energidataservice.dk/) | Open energy data from Energinet to society | No | Yes | Unknown |
| [GrünstromIndex](https://www.corrently.de/hintergrund/gruenstromindex/index.html) | Green Power Index for Germany (Grünstromindex/GSI) | No | No | Yes |
| [La Data Verte](https://ladataverte.fr) | Aggregation of multiple environmental indicators (CO2 emissions, Average temperature, etc) | No | Yes | Unknown |
| [National Grid ESO](https://data.nationalgrideso.com/) | Open data from Great Britain’s Electricity System Operator | No | Yes | Unknown |
| [OpenAQ](https://docs.openaq.org/) | Open air quality data | `apiKey` | Yes | Unknown |
| [PM2.5 Open Data Portal](https://pm25.lass-net.org/#apis) | Open low-cost PM2.5 sensor data | No | Yes | Unknown |
| [PM25.in](http://www.pm25.in/api_doc) | Air quality of China | `apiKey` | No | Unknown |
| [PVWatts](https://developer.nrel.gov/docs/solar/pvwatts/v6/) | Energy production photovoltaic (PV) energy systems | `apiKey` | Yes | Unknown |
| [UK Carbon Intensity](https://carbon-intensity.github.io/api-definitions/#carbon-intensity-api-v1-0-0) | The Official Carbon Intensity API for Great Britain developed by National Grid | No | Yes | Unknown |

**[⬆ Back to Index](#index)**
### Events
API | Description | Auth | HTTPS | CORS |
|---|---|---|---|---|
| [Eventbrite](https://www.eventbrite.com/developer/v3/) | Find events | `OAuth` | Yes | Unknown |
| [Picatic](http://developer.picatic.com/?utm_medium=web&utm_source=github&utm_campaign=public-apis%20repo&utm_content=toddmotto) | Sell tickets anywhere | `apiKey` | Yes | Unknown |
| [SeatGeek](https://platform.seatgeek.com/) | Search events, venues and performers | `apiKey` | Yes | Unknown |
| [Ticketmaster](http://developer.ticketmaster.com/products-and-docs/apis/getting-started/) | Search events, attractions, or venues | `apiKey` | Yes | Unknown |

**[⬆ Back to Index](#index)**
### Finance
API | Description | Auth | HTTPS | CORS |
|---|---|---|---|---|
| [Abstract VAT Validation](https://www.abstractapi.com/vat-validation-rates-api) | Validate VAT numbers and calculate VAT rates | `apiKey` | Yes | Yes |
| [Aletheia](https://aletheiaapi.com/) | Insider trading data, earnings call analysis, financial statements, and more | `apiKey` | Yes | Yes |
| [Alpaca](https://alpaca.markets/docs/api-documentation/api-v2/market-data/alpaca-data-api-v2/) | Realtime and historical market data on all US equities and ETFs | `apiKey` | Yes | Yes |
| [Alpha Vantage](https://www.alphavantage.co/) | Realtime and historical stock data | `apiKey` | Yes | Unknown |
| [apilayer marketstack](https://marketstack.com/) | Real-Time, Intraday & Historical Market Data API | `apiKey` | Yes | Unknown |
| [Banco do Brasil](https://developers.bb.com.br/home) | All Banco do Brasil financial transaction APIs | `OAuth` | Yes | Yes |
| [Econdb](https://www.econdb.com/api/) | Global macroeconomic data | No | Yes | Yes |
| [Financial Modeling Prep](https://financialmodelingprep.com/developer/docs/) | Realtime and historical stock data | `apiKey` | Yes | Unknown |
| [FRED](https://fred.stlouisfed.org/docs/api/fred/) | Economic data from the Federal Reserve Bank of St. Louis | `apiKey` | Yes | Yes |
| [Hotstoks](https://hotstoks.com?utm_source=public-apis) | Stock market data powered by SQL | `apiKey` | Yes | Yes |
| [IEX Cloud](https://iexcloud.io/docs/api/) | Realtime & Historical Stock and Market Data | `apiKey` | Yes | Yes |
| [IG](https://labs.ig.com/gettingstarted) | Spreadbetting and CFD Market Data | `apiKey` | Yes | Unknown |
| [Intrinio](https://intrinio.com/) | A wide selection of financial data feeds | `apiKey` | Yes | Unknown |
| [Mono](https://mono.co/) | Connect with users’ bank accounts and access transaction data in Africa | `apiKey` | Yes | Unknown |
| [Moov](https://docs.moov.io/api/) | The Moov API makes it simple for platforms to send, receive, and store money | `apiKey` | Yes | Unknown |
| [Nordigen](https://nordigen.com/en/account_information_documenation/integration/quickstart_guide/) | Connect to bank accounts using official bank APIs and get raw transaction data | `apiKey` | Yes | Unknown |
| [OpenFIGI](https://www.openfigi.com/api) | Equity, index, futures, options symbology from Bloomberg LP | `apiKey` | Yes | Yes |
| [Plaid](https://plaid.com/) | Connect with users’ bank accounts and access transaction data | `apiKey` | Yes | Unknown |
| [Polygon](https://polygon.io/) | Historical stock market data | `apiKey` | Yes | Unknown |
| [Razorpay IFSC](https://ifsc.razorpay.com/) | Indian Financial Systems Code (Bank Branch Codes) | No | Yes | Unknown |
| [Real Time Finance](https://github.com/Real-time-finance/finance-websocket-API/) | Websocket API to access realtime stock data | `apiKey` | No | Unknown |
| [Styvio](https://www.Styvio.com) | Realtime and historical stock data and current stock sentiment | No | Yes | Unknown |
| [Tradier](https://developer.tradier.com) | US equity/option market data (delayed, intraday, historical) | `OAuth` | Yes | Yes |
| [Twelve Data](https://twelvedata.com/) | Stock market data (real-time & historical) | `apiKey` | Yes | Unknown |
| [WallstreetBets](https://dashboard.nbshare.io/apps/reddit/api/) | WallstreetBets Stock Comments Sentiment Analysis | No | Yes | Unknown |
| [Yahoo Finance](https://www.yahoofinanceapi.com/) | Real time low latency Yahoo Finance API for stock market, crypto currencies, and currency exchange | `apiKey` | Yes | Yes |
| [YNAB](https://api.youneedabudget.com/) | Budgeting & Planning | `OAuth` | Yes | Yes |
| [Zoho Books](https://www.zoho.com/books/api/v3/) | Online accounting software, built for your business | `OAuth` | Yes | Unknown |

**[⬆ Back to Index](#index)**
### Food & Drink
API | Description | Auth | HTTPS | CORS |
|---|---|---|---|---|
| [Coffee](https://coffee.alexflipnote.dev/) | Random pictures of coffee | No | Yes | Unknown |
| [Edamam nutrition](https://developer.edamam.com/edamam-docs-nutrition-api) | Nutrition Analysis | `apiKey` | Yes | Unknown |
| [Edamam recipes](https://developer.edamam.com/edamam-docs-recipe-api) | Recipe Search | `apiKey` | Yes | Unknown |
| [Foodish](https://github.com/surhud004/Foodish#readme) | Random pictures of food dishes | No | Yes | Yes |
| [Kroger](https://developer.kroger.com/reference) | Supermarket Data | `apiKey` | Yes | Unknown |
| [LCBO](https://lcboapi.com/) | Alcohol | `apiKey` | Yes | Unknown |
| [Open Brewery DB](https://www.openbrewerydb.org) | Breweries, Cideries and Craft Beer Bottle Shops | No | Yes | Yes |
| [Open Food Facts](https://world.openfoodfacts.org/data) | Food Products Database | No | Yes | Unknown |
| [OrderPizzaAPI](https://order-pizza-api.herokuapp.com/api/ui/) | Order Pizza | `apiKey` | Yes | Unknown |
| [PunkAPI](https://punkapi.com/) | Brewdog Beer Recipes | No | Yes | Unknown |
| [Rustybeer](https://rustybeer.herokuapp.com/) | Beer brewing tools | No | Yes | No |
| [Spoonacular](https://spoonacular.com/food-api) | Recipes, Food Products, and Meal Planning | `apiKey` | Yes | Unknown |
| [TacoFancy](https://github.com/evz/tacofancy-api) | Community-driven taco database | No | No | Unknown |
| [The Report of the Week](https://github.com/andyklimczak/TheReportOfTheWeek-API) | Food & Drink Reviews | No | Yes | Unknown |
| [TheCocktailDB](https://www.thecocktaildb.com/api.php) | Cocktail Recipes | `apiKey` | Yes | Yes |
| [TheMealDB](https://www.themealdb.com/api.php) | Meal Recipes | `apiKey` | Yes | Yes |
| [What's on the menu?](http://nypl.github.io/menus-api/) | NYPL human-transcribed historical menu collection | `apiKey` | No | Unknown |
| [WhiskyHunter](https://whiskyhunter.net/api/) | Past online whisky auctions statistical data | No | Yes | Unknown |
| [Zestful](https://zestfuldata.com/) | Parse recipe ingredients | `apiKey` | Yes | Yes |

**[⬆ Back to Index](#index)**
### Games & Comics
API | Description | Auth | HTTPS | CORS |
|---|---|---|---|---|
| [Age of Empires II](https://age-of-empires-2-api.herokuapp.com) | Get information about Age of Empires II resources | No | Yes | No |
| [AmiiboAPI](https://amiiboapi.com/) | Nintendo Amiibo Information | No | Yes | Yes |
| [Animal Crossing: New Horizons](http://acnhapi.com/) | API for critters, fossils, art, music, furniture and villagers | No | Yes | Unknown |
| [Autochess VNG](https://github.com/didadadida93/autochess-vng-api) | Rest Api for Autochess VNG | No | Yes | Yes |
| [Barter.VG](https://github.com/bartervg/barter.vg/wiki) | Provides information about Game, DLC, Bundles, Giveaways, Trading | No | Yes | Yes |
| [Board Game Geek](https://boardgamegeek.com/wiki/page/BGG_XML_API2) | Board games, RPG and videogames | No | Yes | No |
| [Brawl Stars](https://developer.brawlstars.com) | Brawl Stars Game Information | `apiKey` | Yes | Unknown |
| [Bugsnax](https://www.bugsnaxapi.com/) | Get information about Bugsnax | No | Yes | Yes |
| [CheapShark](https://www.cheapshark.com/api) | Steam/PC Game Prices and Deals | No | Yes | Yes |
| [Chuck Norris Database](http://www.icndb.com/api/) | Jokes | No | No | Unknown |
| [Clash of Clans](https://developer.clashofclans.com) | Clash of Clans Game Information | `apiKey` | Yes | Unknown |
| [Clash Royale](https://developer.clashroyale.com) | Clash Royale Game Information | `apiKey` | Yes | Unknown |
| [Comic Vine](https://comicvine.gamespot.com/api/documentation) | Comics | No | Yes | Unknown |
| [Cross Universe](https://crossuniverse.psychpsyo.com/apiDocs.html) | Cross Universe Card Data | No | Yes | Yes |
| [Deck of Cards](http://deckofcardsapi.com/) | Deck of Cards | No | No | Unknown |
| [Destiny The Game](https://github.com/Bungie-net/api) | Bungie Platform API | `apiKey` | Yes | Unknown |
| [Dota 2](https://docs.opendota.com/) | Provides information about Player stats , Match stats, Rankings for Dota 2 | `apiKey` | Yes | Unknown |
| [Dungeons and Dragons](http://www.dnd5eapi.co/) | Reference for 5th edition spells, classes, monsters, and more | No | No | No |
| [Eve Online](https://esi.evetech.net/ui) | Third-Party Developer Documentation | `OAuth` | Yes | Unknown |
| [FIFA Ultimate Team](https://www.easports.com/fifa/ultimate-team/api/fut/item) | FIFA Ultimate Team items API | No | Yes | Unknown |
| [Final Fantasy XIV](https://xivapi.com/) | Final Fantasy XIV Game data API | No | Yes | Yes |
| [Fortnite](https://fortnitetracker.com/site-api) | Fortnite Stats | `apiKey` | Yes | Unknown |
| [Forza](https://docs.forza-api.tk) | Show random image of car from Forza | No | Yes | Unknown |
| [FreeToGame](https://www.freetogame.com/api-doc) | Free-To-Play Games Database | No | Yes | Yes |
| [Fun Facts](https://asli-fun-fact-api.herokuapp.com/) | Random Fun Facts | No | Yes | Yes |
| [GamerPower](https://www.gamerpower.com/api-read) | Game Giveaways Tracker | No | Yes | Yes |
| [Geek-Jokes](https://github.com/sameerkumar18/geek-joke-api) | Fetch a random geeky/programming related joke for use in all sorts of applications | No | Yes | Yes |
| [Giant Bomb](https://www.giantbomb.com/api/documentation) | Video Games | `apiKey` | Yes | Unknown |
| [Guild Wars 2](https://wiki.guildwars2.com/wiki/API:Main) | Guild Wars 2 Game Information | `apiKey` | Yes | Unknown |
| [GW2Spidy](https://github.com/rubensayshi/gw2spidy/wiki) | GW2Spidy API, Items data on the Guild Wars 2 Trade Market | No | Yes | Unknown |
| [Halo](https://developer.haloapi.com/) | Halo 5 and Halo Wars 2 Information | `apiKey` | Yes | Unknown |
| [Hearthstone](http://hearthstoneapi.com/) | Hearthstone Cards Information | `X-Mashape-Key` | Yes | Unknown |
| [Humble Bundle](https://rapidapi.com/Ziggoto/api/humble-bundle) | Humble Bundle's current bundles | `apiKey` | Yes | Unknown |
| [Humor](https://humorapi.com) | Humor, Jokes, and Memes | `apiKey` | Yes | Unknown |
| [Hypixel](https://api.hypixel.net/) | Hypixel player stats | `apiKey` | Yes | Unknown |
| [Hyrule Compendium](https://github.com/gadhagod/Hyrule-Compendium-API) | Data on all interactive items from The Legend of Zelda: BOTW | No | Yes | Unknown |
| [Hytale](https://hytale-api.com/) | Hytale blog posts and jobs | No | Yes | Unknown |
| [IGDB.com](https://api.igdb.com/) | Video Game Database | `apiKey` | Yes | Unknown |
| [JokeAPI](https://sv443.net/jokeapi/v2/) | Programming, Miscellaneous and Dark Jokes | No | Yes | Yes |
| [Jokes](https://github.com/15Dkatz/official_joke_api) | Programming and general jokes | No | Yes | Unknown |
| [Jokes One](https://jokes.one/api/joke/) | Joke of the day and large category of jokes accessible via REST API | `apiKey` | Yes | Yes |
| [Jservice](http://jservice.io) | Jeopardy Question Database | No | No | Unknown |
| [Lichess](https://lichess.org/api) | Access to all data of users, games, puzzles and etc on Lichess | `OAuth` | Yes | Unknown |
| [Magic The Gathering](http://magicthegathering.io/) | Magic The Gathering Game Information | No | No | Unknown |
| [Mario Kart Tour](https://mario-kart-tour-api.herokuapp.com/) | API for Drivers, Karts, Gliders and Courses | `OAuth` | Yes | Unknown |
| [Marvel](https://developer.marvel.com) | Marvel Comics | `apiKey` | Yes | Unknown |
| [MMO Games](https://www.mmobomb.com/api) | MMO Games Database, News and Giveaways | No | Yes | No |
| [mod.io](https://docs.mod.io) | Cross Platform Mod API | `apiKey` | Yes | Unknown |
| [Open Trivia](https://opentdb.com/api_config.php) | Trivia Questions | No | Yes | Unknown |
| [PandaScore](https://developers.pandascore.co/) | E-sports games and results | `apiKey` | Yes | Unknown |
| [Path of Exile](https://www.pathofexile.com/developer/docs) | Path of Exile Game Information | `OAuth` | Yes | Unknown |
| [Pokéapi](https://pokeapi.co) | Pokémon Information | No | Yes | Unknown |
| [Pokémon TCG](https://pokemontcg.io) | Pokémon TCG Information | No | Yes | Unknown |
| [Psychonauts](https://psychonauts-api.netlify.app/) | Psychonauts World Characters Information and PSI Powers | No | Yes | Yes |
| [quizapi.io](https://quizapi.io/) | Access to various kind of quiz questions | `apiKey` | Yes | Yes |
| [Random Facts](https://fungenerators.com/api/facts/) | Random Facts from hundreds of categories | `apiKey` | Yes | Yes |
| [RAWG.io](https://rawg.io/apidocs) | 500,000+ games for 50 platforms including mobiles | `apiKey` | Yes | Unknown |
| [Rick and Morty](https://rickandmortyapi.com) | All the Rick and Morty information, including images | No | Yes | Yes |
| [Riot Games](https://developer.riotgames.com/) | League of Legends Game Information | `apiKey` | Yes | Unknown |
| [RuneScape](https://runescape.wiki/w/Application_programming_interface) | RuneScape and OSRS RPGs information | No | Yes | No |
| [Scryfall](https://scryfall.com/docs/api) | Magic: The Gathering database | No | Yes | Yes |
| [SLF](https://github.com/slftool/slftool.github.io/blob/master/API.md) | German city, country, river, database | No | Yes | Yes |
| [SpaceTradersAPI](https://spacetraders.io?rel=pub-apis) | A playable inter-galactic space trading MMOAPI | `OAuth` | Yes | Yes |
| [Steam](https://steamapi.xpaw.me/) | Steam Web API documentation | `apiKey` | Yes | No |
| [Steam](https://github.com/Revadike/InternalSteamWebAPI/wiki) | Internal Steam Web API documentation | No | Yes | No |
| [SuperHeroes](https://superheroapi.com) | All SuperHeroes and Villains data from all universes under a single API | `apiKey` | Yes | Unknown |
| [TCGdex](https://www.tcgdex.net/docs) | Multi languages Pokémon TCG Information | No | Yes | Yes |
| [Tebex](https://docs.tebex.io/plugin/) | Tebex API for information about game purchases | `X-Mashape-Key` | Yes | No |
| [Tronald Dump](https://www.tronalddump.io/) | The dumbest things Donald Trump has ever said | No | Yes | Unknown |
| [Valorant (non-official)](https://valorant-api.com) | An extensive API containing data of most Valorant in-game items, assets and more | No | Yes | Unknown |
| [Wargaming.net](https://developers.wargaming.net/) | Wargaming.net info and stats | `apiKey` | Yes | No |
| [When is next MCU film](https://www.whenisthenextmcufilm.com/) | Upcomimg MCU film information | No | Yes | Unknown |
| [xkcd](https://xkcd.com/json.html) | Retrieve xkcd comics as JSON | No | Yes | No |
| [Yu-Gi-Oh!](https://db.ygoprodeck.com/api-guide/) | Yu-Gi-Oh! TCG Information | No | Yes | Unknown |

**[⬆ Back to Index](#index)**
### Geocoding
API | Description | Auth | HTTPS | CORS |
|---|---|---|---|---|
| [Abstract IP Geolocation](https://www.abstractapi.com/ip-geolocation-api) | Geolocate website visitors from their IPs | `apiKey` | Yes | Yes |
| [adresse.data.gouv.fr](https://adresse.data.gouv.fr) | Address database of France, geocoding and reverse | No | Yes | Unknown |
| [Airtel IP](https://sys.airtel.lv/ip2country/1.1.1.1/?full=true) | IP Geolocation API. Collecting data from multiple sources | No | Yes | Unknown |
| [apilayer ipstack](https://ipstack.com/) | Locate and identify website visitors by IP address | `apiKey` | Yes | Unknown |
| [Battuta](http://battuta.medunes.net) | A (country/region/city) in-cascade location API | `apiKey` | No | Unknown |
| [BigDataCloud](https://www.bigdatacloud.com/ip-geolocation-apis) | Provides fast and accurate IP geolocation APIs along with security checks and confidence area | `apiKey` | Yes | Unknown |
| [Bing Maps](https://www.microsoft.com/maps/) | Create/customize digital maps based on Bing Maps data | `apiKey` | Yes | Unknown |
| [bng2latlong](https://www.getthedata.com/bng2latlong) | Convert British OSGB36 easting and northing (British National Grid) to WGS84 latitude and longitude | No | Yes | Yes |
| [Cartes.io](https://github.com/M-Media-Group/Cartes.io/wiki/API) | Create maps and markers for anything | No | Yes | Unknown |
| [Cep.la](http://cep.la/) | Brazil RESTful API to find information about streets, zip codes, neighborhoods, cities and states | No | No | Unknown |
| [CitySDK](http://www.citysdk.eu/citysdk-toolkit/) | Open APIs for select European cities | No | Yes | Unknown |
| [Country](http://country.is/) | Get your visitors' country from their IP | No | Yes | Yes |
| [CountryStateCity](https://countrystatecity.in/) | World countries, states, regions, provinces, cities & towns in JSON, SQL, XML, YAML, & CSV format | `apiKey` | Yes | Yes |
| [Daum Maps](http://apis.map.daum.net/) | Daum Maps provide multiple APIs for Korean maps | `apiKey` | No | Unknown |
| [FreeGeoIP](https://freegeoip.app/) | Free geo ip information, no registration required. 15k/hour rate limit | No | Yes | Yes |
| [GeoApi](https://api.gouv.fr/api/geoapi.html) | French geographical data | No | Yes | Unknown |
| [Geoapify](https://www.geoapify.com/api/geocoding-api/) | Forward and reverse geocoding, address autocomplete | `apiKey` | Yes | Yes |
| [Geocod.io](https://www.geocod.io/) | Address geocoding / reverse geocoding in bulk | `apiKey` | Yes | Unknown |
| [Geocode.xyz](https://geocode.xyz/api) | Provides worldwide forward/reverse geocoding, batch geocoding and geoparsing | No | Yes | Unknown |
| [Geocodify.com](https://geocodify.com/) | Worldwide geocoding, geoparsing and autocomplete for addresses | `apiKey` | Yes | Yes |
| [Geocoding.ai](https://nominatim.geocoding.ai/) | Provides worldwide forward / reverse geocoding | No | Yes | Yes |
| [GeoDataSource](https://www.geodatasource.com/web-service) | Geocoding of city name by using latitude and longitude coordinates | `apiKey` | Yes | Unknown |
| [GeoJS](https://geojs.io/) | IP geolocation with ChatOps integration | No | Yes | Yes |
| [Geokeo](https://geokeo.com) | Geokeo geocoding service- with 2500 free api requests daily | No | Yes | Yes |
| [GeoNames](http://www.geonames.org/export/web-services.html) | Place names and other geographical data | No | No | Unknown |
| [geoPlugin](https://www.geoplugin.com) | IP geolocation and currency conversion | No | Yes | Yes |
| [Google Earth Engine](https://developers.google.com/earth-engine/) | A cloud-based platform for planetary-scale environmental data analysis | `apiKey` | Yes | Unknown |
| [Google Maps](https://developers.google.com/maps/) | Create/customize digital maps based on Google Maps data | `apiKey` | Yes | Unknown |
| [Graph Countries](https://github.com/lennertVanSever/graphcountries) | Country-related data like currencies, languages, flags, regions+subregions and bordering countries | No | Yes | Unknown |
| [HelloSalut](https://www.fourtonfish.com/hellosalut/hello/) | Get hello translation following user language | No | Yes | Unknown |
| [HERE Maps](https://developer.here.com) | Create/customize digital maps based on HERE Maps data | `apiKey` | Yes | Unknown |
| [Hong Kong GeoData Store](https://geodata.gov.hk/gs/) | API for accessing geo-data of Hong Kong | No | Yes | Unknown |
| [IBGE](https://servicodados.ibge.gov.br/api/docs/) | Aggregate services of IBGE (Brazilian Institute of Geography and Statistics) | No | Yes | Unknown |
| [IP 2 Country](https://ip2country.info) | Map an IP to a country | No | Yes | Unknown |
| [IP Address Details](https://ipinfo.io/) | Find geolocation with ip address | No | Yes | Unknown |
| [IP Sidekick](https://ipsidekick.com) | Geolocation API that returns extra information about an IP address | `apiKey` | Yes | Unknown |
| [IP Vigilante](https://www.ipvigilante.com/) | Free IP Geolocation API | No | Yes | Unknown |
| [ip-api](https://ip-api.com/docs) | Find location with IP address or domain | No | No | Unknown |
| [IP2Location](https://www.ip2location.com/web-service/ip2location) | IP geolocation web service to get more than 55 parameters | `apiKey` | Yes | Unknown |
| [IP2Proxy](https://www.ip2location.com/web-service/ip2proxy) | Detect proxy and VPN using IP address | `apiKey` | Yes | Unknown |
| [ipapi.co](https://ipapi.co/api/#introduction) | Find IP address location information | No | Yes | Yes |
| [ipapi.com](https://ipapi.com/) | Real-time Geolocation & Reverse IP Lookup REST API | `apiKey` | Yes | Unknown |
| [IPGEO](https://api.techniknews.net/ipgeo/) | Unlimited free IP Address API with useful information | No | Yes | Unknown |
| [ipgeolocation](https://ipgeolocation.io/) | IP Geolocation AP with free plan 30k requests per month | `apiKey` | Yes | Yes |
| [IPGeolocationAPI.com](https://ipgeolocationapi.com/) | Locate your visitors by IP with country details | No | Yes | Yes |
| [IPInfoDB](https://ipinfodb.com/api) | Free Geolocation tools and APIs for country, region, city and time zone lookup by IP address | `apiKey` | Yes | Unknown |
| [LocationIQ](https://locationiq.org/docs/) | Provides forward/reverse geocoding and batch geocoding | `apiKey` | Yes | Yes |
| [Longdo Map](https://map.longdo.com/docs/) | Interactive map with detailed places and information portal in Thailand | `apiKey` | Yes | Yes |
| [Mapbox](https://www.mapbox.com/developers/) | Create/customize beautiful digital maps | `apiKey` | Yes | Unknown |
| [Mexico](https://github.com/IcaliaLabs/sepomex) | Mexico RESTful zip codes API | No | Yes | Unknown |
| [One Map, Singapore](https://docs.onemap.sg/) | Singapore Land Authority REST API services for Singapore addresses | `apiKey` | Yes | Unknown |
| [OnWater](https://onwater.io/) | Determine if a lat/lon is on water or land | No | Yes | Unknown |
| [Open Topo Data](https://www.opentopodata.org) | Elevation and ocean depth for a latitude and longitude | No | Yes | No |
| [OpenCage](https://opencagedata.com) | Forward and reverse geocoding using open data | `apiKey` | Yes | Yes |
| [openrouteservice.org](https://openrouteservice.org/) | Directions, POIs, isochrones, geocoding (+reverse), elevation, and more | `apiKey` | Yes | Unknown |
| [OpenStreetMap](http://wiki.openstreetmap.org/wiki/API) | Navigation, geolocation and geographical data | `OAuth` | No | Unknown |
| [positionstack](https://positionstack.com/) | Forward & Reverse Batch Geocoding REST API | `apiKey` | Yes | Unknown |
| [PostcodeData.nl](http://api.postcodedata.nl/v1/postcode/?postcode=1211EP&streetnumber=60&ref=domeinnaam.nl&type=json) | Provide geolocation data based on postcode for Dutch addresses | No | No | Unknown |
| [Postcodes.io](https://postcodes.io) | Postcode lookup & Geolocation for the UK | No | Yes | Yes |
| [REST Countries](https://restcountries.com) | Get information about countries via a RESTful API | No | Yes | Yes |
| [RoadGoat Cities](https://www.roadgoat.com/business/cities-api) | Cities content & photos API | `apiKey` | Yes | No |
| [SpotSense](https://www.spotsense.io) | Add location based interactions to your mobile app | `apiKey` | Yes | Unknown |
| [Telize](https://rapidapi.com/fcambus/api/telize/) | Telize offers location information from any IP address | `apiKey` | Yes | Yes |
| [Uebermaps](https://uebermaps.com/api/v2) | Discover and share maps with friends | `apiKey` | Yes | Unknown |
| [US ZipCode](https://smartystreets.com/docs/cloud/us-zipcode-api) | Validate and append data for any US ZipCode | `apiKey` | Yes | Yes |
| [Utah AGRC](https://api.mapserv.utah.gov) | Utah Web API for geocoding Utah addresses | `apiKey` | Yes | Unknown |
| [ViaCep](https://viacep.com.br) | Brazil RESTful zip codes API | No | Yes | Unknown |
| [Yandex.Maps Geocoder](https://yandex.com/dev/maps/geocoder) | Use geocoding to get an object's coordinates from its address | `apiKey` | Yes | Unknown |
| [ZipCodeAPI](https://www.zipcodeapi.com) | US zip code distance, radius and location API | `apiKey` | Yes | Unknown |
| [Zippopotam.us](http://www.zippopotam.us) | Get information about place such as country, city, state, etc | No | No | Unknown |
| [Ziptastic](https://ziptasticapi.com/) | Get the country, state, and city of any US zip-code | No | Yes | Unknown |

**[⬆ Back to Index](#index)**
### Government
API | Description | Auth | HTTPS | CORS |
|---|---|---|---|---|
| [BCLaws](http://www.bclaws.ca/civix/template/complete/api/index.html) | Access to the laws of British Columbia | No | No | Unknown |
| [Brazil](https://brasilapi.com.br/) | Community driven API for Brazil Public Data | No | Yes | Yes |
| [Brazil Central Bank Open Data](https://dadosabertos.bcb.gov.br/) | Brazil Central Bank Open Data | No | Yes | Unknown |
| [Brazilian Chamber of Deputies Open Data](https://dadosabertos.camara.leg.br/swagger/api.html) | Provides legislative information in Apis XML and JSON, as well as files in various formats | No | Yes | No |
| [BusinessUSA](https://business.usa.gov/developer) | Authoritative information on U.S. programs, events, services and more | `apiKey` | Yes | Unknown |
| [Census.gov](https://www.census.gov/data/developers/data-sets.html) | The US Census Bureau provides various APIs and data sets on demographics and businesses | No | Yes | Unknown |
| [City, Berlin](https://daten.berlin.de/) | Berlin(DE) City Open Data | No | Yes | Unknown |
| [City, Gdańsk](https://ckan.multimediagdansk.pl/en) | Gdańsk (PL) City Open Data | No | Yes | Unknown |
| [City, Gdynia](http://otwartedane.gdynia.pl/en/) | Gdynia (PL) City Open Data | No | No | Unknown |
| [City, Helsinki](https://hri.fi/en_gb/) | Helsinki(FI) City Open Data | No | Yes | Unknown |
| [City, Nantes Opendata](https://data.nantesmetropole.fr/pages/home/) | Nantes(FR) City Open Data | `apiKey` | Yes | Unknown |
| [City, New York Opendata](https://opendata.cityofnewyork.us/) | New York (US) City Open Data | No | Yes | Unknown |
| [City, Prague Opendata](http://opendata.praha.eu/en) | Prague(CZ) City Open Data | No | No | Unknown |
| [Code.gov](https://code.gov) | The primary platform for Open Source and code sharing for the U.S. Federal Government | `apiKey` | Yes | Unknown |
| [Colorado Information Marketplace](https://data.colorado.gov/) | Colorado State Government Open Data | No | Yes | Unknown |
| [Data USA](https://datausa.io/about/api/) | US Public Data | No | Yes | Unknown |
| [Data.gov](https://api.data.gov/) | US Government Data | `apiKey` | Yes | Unknown |
| [Data.parliament.uk](https://explore.data.parliament.uk/?learnmore=Members) | Contains live datasets including information about petitions, bills, MP votes, attendance and more | No | No | Unknown |
| [Deutscher Bundestag DIP](https://dip.bundestag.de/documents/informationsblatt_zur_dip_api_v01.pdf) | This API provides read access to DIP entities (e.g. activities, persons, printed material, ...) | `apiKey` | Yes | Unknown |
| [District of Columbia Open Data](http://opendata.dc.gov/pages/using-apis) | Contains D.C. government public datasets, including crime, GIS, financial data, and so on | No | Yes | Unknown |
| [EPA](https://developer.epa.gov/category/apis/) | Web services and data sets from the US Environmental Protection Agency | No | Yes | Unknown |
| [FBI Wanted](https://www.fbi.gov/wanted/api) | Access information on the FBI Wanted program | No | Yes | Unknown |
| [FEC](https://api.open.fec.gov/developers/) | Information on campaign donations in federal elections | `apiKey` | Yes | Unknown |
| [Federal Register](https://www.federalregister.gov/reader-aids/developer-resources) | The Daily Journal of the United States Government | No | Yes | Unknown |
| [Food Standards Agency](http://ratings.food.gov.uk/open-data/en-GB) | UK food hygiene rating data API | No | No | Unknown |
| [Gazette Data, UK](https://www.thegazette.co.uk/data) | UK official public record API | `OAuth` | Yes | Unknown |
| [INEI](http://iinei.inei.gob.pe/microdatos/) | Peruvian Statistical Government Open Data | No | No | Unknown |
| [Interpol Red Notices](https://interpol.api.bund.dev/) | Access and search Interpol Red Notices | No | Yes | Unknown |
| [Istanbul (İBB) Open Data](https://data.ibb.gov.tr) | Data sets from the İstanbul Metropolitan Municipality (İBB) | No | Yes | Unknown |
| [Open Government, ACT](https://www.data.act.gov.au/) | Australian Capital Territory Open Data | No | Yes | Unknown |
| [Open Government, Australia](https://www.data.gov.au/) | Australian Government Open Data | No | Yes | Unknown |
| [Open Government, Belgium](https://data.gov.be/) | Belgium Government Open Data | No | Yes | Unknown |
| [Open Government, Canada](http://open.canada.ca/en) | Canadian Government Open Data | No | No | Unknown |
| [Open Government, Colombia](https://www.dane.gov.co/) | Colombia Government Open Data | No | No | Unknown |
| [Open Government, Denmark](https://www.opendata.dk/) | Denmark Government Open Data | No | Yes | Unknown |
| [Open Government, France](https://www.data.gouv.fr/) | French Government Open Data | `apiKey` | Yes | Unknown |
| [Open Government, India](https://data.gov.in/) | Indian Government Open Data | `apiKey` | Yes | Unknown |
| [Open Government, Italy](https://www.dati.gov.it/) | Italy Government Open Data | No | Yes | Unknown |
| [Open Government, Korea](https://www.data.go.kr/) | Korea Government Open Data | `apiKey` | Yes | Unknown |
| [Open Government, Mexico](https://www.inegi.org.mx/datos/) | Mexican Statistical Government Open Data | No | Yes | Unknown |
| [Open Government, Mexico](https://datos.gob.mx/) | Mexico Government Open Data | No | Yes | Unknown |
| [Open Government, New Zealand](https://www.data.govt.nz/) | New Zealand Government Open Data | No | Yes | Unknown |
| [Open Government, Peru](https://www.datosabiertos.gob.pe/) | Peru Government Open Data | No | Yes | Unknown |
| [Open Government, Poland](https://dane.gov.pl/en) | Poland Government Open Data | No | Yes | Yes |
| [Open Government, Queensland Government](https://www.data.qld.gov.au/) | Queensland Government Open Data | No | Yes | Unknown |
| [Open Government, Romania](http://data.gov.ro/) | Romania Government Open Data | No | No | Unknown |
| [Open Government, Russia](https://data.gov.ru/?language=en) | Open Data Portal Russia | `apiKey` | No | Unknown |
| [Open Government, Saudi Arabia](https://data.gov.sa) | Saudi Arabia Government Open Data | No | Yes | Unknown |
| [Open Government, Singapore](https://data.gov.sg/) | Singapore Government Open Data | No | Yes | Unknown |
| [Open Government, South Australian Government](https://data.sa.gov.au/) | South Australian Government Open Data | No | Yes | Unknown |
| [Open Government, Taiwan](https://data.gov.tw/) | Taiwan Government Open Data | No | Yes | Unknown |
| [Open Government, Thailand](https://data.go.th/) | Thailand Government Open Data | `apiKey` | Yes | Unknown |
| [Open Government, UK](https://data.gov.uk/) | UK Government Open Data | No | Yes | Unknown |
| [Open Government, USA](https://www.data.gov/) | United States Government Open Data | No | Yes | Unknown |
| [Open Government, Victoria State Government](https://www.data.vic.gov.au/) | Victoria State Government Open Data | No | Yes | Unknown |
| [Open Government, West Australia](https://data.wa.gov.au/) | West Australia Open Data | No | Yes | Unknown |
| [Represent by Open North](https://represent.opennorth.ca/) | Find Canadian Government Representatives | No | Yes | Unknown |
| [UK Companies House](https://developer.company-information.service.gov.uk/) | UK Companies House Data from the UK government | `OAuth` | Yes | Unknown |
| [UK government API catalogue](https://alphagov.github.io/api-catalogue) | APIs from UK government organisations | No | Yes | Unknown |
| [USAspending.gov](https://api.usaspending.gov/) | US federal spending data | No | Yes | Unknown |

**[⬆ Back to Index](#index)**
### Health
API | Description | Auth | HTTPS | CORS |
|---|---|---|---|---|
| [Coronavirus](https://pipedream.com/@pravin/http-api-for-latest-wuhan-coronavirus-data-2019-ncov-p_G6CLVM/readme) | HTTP API for Latest Wuhan Coronavirus Data | No | Yes | Unknown |
| [Coronavirus in the UK](https://coronavirus.data.gov.uk/details/developers-guide) | UK Government coronavirus data, including deaths and cases by region | No | Yes | Unknown |
| [Covid Tracking Project](https://covidtracking.com/data/api/version-2) | Covid-19  data for the US | No | Yes | No |
| [Covid-19](https://covid19api.com/) | Covid 19 spread, infection and recovery | No | Yes | Yes |
| [Covid-19](https://github.com/M-Media-Group/Covid-19-API) | Covid 19 cases, deaths and recovery per country | No | Yes | Yes |
| [Covid-19 Government Response](https://covidtracker.bsg.ox.ac.uk) | Government measures tracker to fight against the Covid-19 pandemic | No | Yes | Yes |
| [Covid-19 JHU CSSE](https://nuttaphat.com/covid19-api/) | Open-source API for exploring Covid19 cases based on JHU CSSE | No | Yes | Yes |
| [COVID-19 Tracker Canada](https://api.covid19tracker.ca/docs/1.0/overview) | Details on Covid-19 cases across Canada | No | Yes | Unknown |
| [COVID-ID](https://data.covid19.go.id/public/api/prov.json) | Indonesian government Covid data per province | No | Yes | Yes |
| [Dataflow Kit COVID-19](https://covid-19.dataflowkit.com) | COVID-19 live statistics into sites per hour | No | Yes | Unknown |
| [Diabetes](http://predictbgl.com/api/) | Logging and retrieving diabetes information | No | No | Unknown |
| [Healthcare.gov](https://www.healthcare.gov/developers/) | Educational content about the US Health Insurance Marketplace | No | Yes | Unknown |
| [Humanitarian Data Exchange](https://data.humdata.org/) | Humanitarian Data Exchange (HDX) is open platform for sharing data across crises and organisations | No | Yes | Unknown |
| [Infermedica](https://developer.infermedica.com/docs/) | NLP based symptom checker and patient triage API for health diagnosis from text | `apiKey` | Yes | Yes |
| [Kawal Corona](https://kawalcorona.com/api/) | ID COVID data, include death, positive case and recover | No | Yes | Unknown |
| [LAPIS](https://cov-spectrum.ethz.ch/public) | SARS-CoV-2 genomic sequences from public sources | No | Yes | Yes |
| [Lexigram](https://docs.lexigram.io/v1/welcome) | NLP that extracts mentions of clinical concepts from text, gives access to clinical ontology | `apiKey` | Yes | Unknown |
| [Makeup](http://makeup-api.herokuapp.com/) | Makeup Information | No | No | Unknown |
| [Medicare](https://data.medicare.gov/developers) | Access to the data from the CMS - medicare.gov | No | Yes | Unknown |
| [NPPES](https://npiregistry.cms.hhs.gov/registry/help-api) | National Plan & Provider Enumeration System, info on healthcare providers registered in US | No | Yes | Unknown |
| [Nutritionix](https://developer.nutritionix.com/) | Worlds largest verified nutrition database | `apiKey` | Yes | Unknown |
| [Open Disease](https://disease.sh/) | API for Current cases and more stuff about COVID-19 and Influenza | No | Yes | Yes |
| [openFDA](https://open.fda.gov) | Public FDA data about drugs, devices and foods | No | Yes | Unknown |
| [Orion Health](https://developer.orionhealth.io/) | Medical platform which allows the development of applications for different healthcare scenarios | `OAuth` | Yes | Unknown |
| [Quarantine](https://quarantine.country/coronavirus/api/) | Coronavirus API with free COVID-19 live updates | No | Yes | Yes |
| [USDA Nutrients](https://fdc.nal.usda.gov/) | National Nutrient Database for Standard Reference | `apiKey` | Yes | Unknown |

**[⬆ Back to Index](#index)**
### Jobs
API | Description | Auth | HTTPS | CORS |
|---|---|---|---|---|
| [Adzuna](https://developer.adzuna.com/overview) | Job board aggregator | `apiKey` | Yes | Unknown |
| [Careerjet](https://www.careerjet.com/partners/api/) | Job search engine | `apiKey` | No | Unknown |
| [DevITjobs UK](https://devitjobs.uk/job_feed.xml) | Jobs with GraphQL | No | Yes | Yes |
| [Findwork](https://findwork.dev/developers/) | Job board | `apiKey` | Yes | Unknown |
| [GraphQL Jobs](https://graphql.jobs/docs/api/) | Jobs with GraphQL | No | Yes | Yes |
| [Jobs2Careers](http://api.jobs2careers.com/api/spec.pdf) | Job aggregator | `apiKey` | Yes | Unknown |
| [Jooble](https://us.jooble.org/api/about) | Job search engine | `apiKey` | Yes | Unknown |
| [Juju](http://www.juju.com/publisher/spec/) | Job search engine | `apiKey` | No | Unknown |
| [Open Skills](https://github.com/workforce-data-initiative/skills-api/wiki/API-Overview) | Job titles, skills and related jobs data | No | No | Unknown |
| [Reed](https://www.reed.co.uk/developers) | Job board aggregator | `apiKey` | Yes | Unknown |
| [The Muse](https://www.themuse.com/developers/api/v2) | Job board and company profiles | `apiKey` | Yes | Unknown |
| [Upwork](https://developers.upwork.com/) | Freelance job board and management system | `OAuth` | Yes | Unknown |
| [USAJOBS](https://developer.usajobs.gov/) | US government job board | `apiKey` | Yes | Unknown |
| [ZipRecruiter](https://www.ziprecruiter.com/publishers) | Job search app and website | `apiKey` | Yes | Unknown |

**[⬆ Back to Index](#index)**
### Machine Learning
API | Description | Auth | HTTPS | CORS |
|---|---|---|---|---|
| [AI For Thai](https://aiforthai.in.th/index.php) | Free Various Thai AI API | `apiKey` | Yes | Yes |
| [Clarifai](https://docs.clarifai.com) | Computer Vision | `OAuth` | Yes | Unknown |
| [Cloudmersive](https://www.cloudmersive.com/image-recognition-and-processing-api) | Image captioning, face recognition, NSFW classification | `apiKey` | Yes | Yes |
| [Deepcode](https://www.deepcode.ai) | AI for code review | No | Yes | Unknown |
| [Dialogflow](https://dialogflow.com) | Natural Language Processing | `apiKey` | Yes | Unknown |
| [EXUDE-API](http://uttesh.com/exude-api/) | Used for the primary ways for filtering the stopping, stemming words from the text data | No | Yes | Yes |
| [Imagga](https://imagga.com/) | Image Recognition Solutions like Tagging, Visual Search, NSFW moderation | `apiKey` | Yes | Unknown |
| [IPS Online](https://docs.identity.ps/docs) | Face and License Plate Anonymization | `apiKey` | Yes | Unknown |
| [Irisnet](https://irisnet.de/api/) | Realtime content moderation API that blocks or blurs unwanted images in real-time | `apiKey` | Yes | Yes |
| [Keen IO](https://keen.io/) | Data Analytics | `apiKey` | Yes | Unknown |
| [NLP Cloud](https://nlpcloud.io) | NLP API using spaCy and transformers for NER, sentiments, classification, summarization, and more | `apiKey` | Yes | Unknown |
| [OpenVisionAPI](https://openvisionapi.com) | Open source computer vision API based on open source models | No | Yes | Yes |
| [Perspective](https://perspectiveapi.com) | NLP API to return probability that if text is toxic, obscene, insulting or threatening | `apiKey` | Yes | Unknown |
| [Roboflow Universe](https://universe.roboflow.com) | Pre-trained computer vision models | `apiKey` | Yes | Yes |
| [Time Door](https://timedoor.io) | A time series analysis API | `apiKey` | Yes | Yes |
| [Unplugg](https://unplu.gg/test_api.html) | Forecasting API for timeseries data | `apiKey` | Yes | Unknown |
| [Wit.ai](https://wit.ai/) | Natural Language Processing | `OAuth` | Yes | Unknown |
| [WolframAlpha](https://products.wolframalpha.com/api/) | Provides specific answers to questions using data and algorithms | `apiKey` | Yes | Unknown |

**[⬆ Back to Index](#index)**
### Music
API | Description | Auth | HTTPS | CORS |
|---|---|---|---|---|
| [7digital](https://docs.7digital.com/reference) | Api of Music store 7digital | `OAuth` | Yes | Unknown |
| [AI Mastering](https://aimastering.com/api_docs/) | Automated Music Mastering | `apiKey` | Yes | Yes |
| [Apple Music](https://developer.apple.com/documentation/applemusicapi/) | Official API of the music streaming site Apple Music | `apiKey` | Yes | Unknown |
| [Audiomack](https://www.audiomack.com/data-api/docs) | Api of the streaming music hub Audiomack | `OAuth` | Yes | Unknown |
| [Bandcamp](https://bandcamp.com/developer) | API of Music store Bandcamp | `OAuth` | Yes | Unknown |
| [Bandsintown](https://app.swaggerhub.com/apis/Bandsintown/PublicAPI/3.0.0) | Music Events | No | Yes | Unknown |
| [Deezer](https://developers.deezer.com/api) | Music | `OAuth` | Yes | Unknown |
| [Discogs](https://www.discogs.com/developers/) | Music | `OAuth` | Yes | Unknown |
| [Freesound](https://freesound.org/docs/api/) | Music Samples | `apiKey` | Yes | Unknown |
| [Genius](https://docs.genius.com/) | Crowdsourced lyrics and music knowledge | `OAuth` | Yes | Unknown |
| [Genrenator](https://binaryjazz.us/genrenator-api/) | Music genre generator | No | Yes | Unknown |
| [iTunes Search](https://affiliate.itunes.apple.com/resources/documentation/itunes-store-web-service-search-api/) | Software products | No | Yes | Unknown |
| [Jamendo](https://developer.jamendo.com/v3.0/docs) | Music | `OAuth` | Yes | Unknown |
| [JioSaavn](https://github.com/cyberboysumanjay/JioSaavnAPI) | API to retrieve song information, album meta data and many more from JioSaavn | No | Yes | Unknown |
| [KKBOX](https://developer.kkbox.com) | Get music libraries, playlists, charts, and perform out of KKBOX's platform | `OAuth` | Yes | Unknown |
| [KSoft.Si Lyrics](https://docs.ksoft.si/api/lyrics-api) | API to get lyrics for songs | `apiKey` | Yes | Unknown |
| [LastFm](https://www.last.fm/api) | Music | `apiKey` | Yes | Unknown |
| [Lyrics.ovh](http://docs.lyricsovh.apiary.io/) | Simple API to retrieve the lyrics of a song | No | Yes | Unknown |
| [Mixcloud](https://www.mixcloud.com/developers/) | Music | `OAuth` | Yes | Yes |
| [MusicBrainz](https://musicbrainz.org/doc/Development/XML_Web_Service/Version_2) | Music | No | Yes | Unknown |
| [Musixmatch](https://developer.musixmatch.com/) | Music | `apiKey` | Yes | Unknown |
| [Napster](https://developer.napster.com/api/v2.2) | Music | `apiKey` | Yes | Yes |
| [Openwhyd](https://openwhyd.github.io/openwhyd/API) | Download curated playlists of streaming tracks (YouTube, SoundCloud, etc...) | No | Yes | No |
| [Songkick](https://www.songkick.com/developer/) | Music Events | `OAuth` | Yes | Unknown |
| [Songlink / Odesli](https://www.notion.so/API-d0ebe08a5e304a55928405eb682f6741) | Get all the services on which a song is available | `apiKey` | Yes | Yes |
| [Songsterr](https://www.songsterr.com/a/wa/api/) | Provides guitar, bass and drums tabs and chords | No | Yes | Unknown |
| [Spotify](https://beta.developer.spotify.com/documentation/web-api/) | View Spotify music catalog, manage users' libraries, get recommendations and more | `OAuth` | Yes | Unknown |
| [TasteDive](https://tastedive.com/read/api) | Similar artist API (also works for movies and TV shows) | `apiKey` | Yes | Unknown |
| [TheAudioDB](https://www.theaudiodb.com/api_guide.php) | Music | `apiKey` | Yes | Unknown |
| [Vagalume](https://api.vagalume.com.br/docs/) | Crowdsourced lyrics and music knowledge | `apiKey` | Yes | Unknown |

**[⬆ Back to Index](#index)**
### News
API | Description | Auth | HTTPS | CORS |
|---|---|---|---|---|
| [apilayer mediastack](https://mediastack.com/) | Free, Simple REST API for Live News & Blog Articles | `apiKey` | Yes | Unknown |
| [Associated Press](https://developer.ap.org/) | Search for news and metadata from Associated Press | `apiKey` | Yes | Unknown |
| [Chronicling America](http://chroniclingamerica.loc.gov/about/api/) | Provides access to millions of pages of historic US newspapers from the Library of Congress | No | No | Unknown |
| [Currents](https://currentsapi.services/) | Latest news published in various news sources, blogs and forums | `apiKey` | Yes | Yes |
| [Feedbin](https://github.com/feedbin/feedbin-api) | RSS reader | `OAuth` | Yes | Unknown |
| [GNews](https://gnews.io/) | Search for news from various sources | `apiKey` | Yes | Yes |
| [Graphs for Coronavirus](https://corona.dnsforfamily.com/api.txt) | Each Country separately and Worldwide Graphs for Coronavirus. Daily updates | No | Yes | Yes |
| [Inshorts News](https://github.com/cyberboysumanjay/Inshorts-News-API) | Provides news from inshorts | No | Yes | Unknown |
| [New York Times](https://developer.nytimes.com/) | Provides news | `apiKey` | Yes | Unknown |
| [News](https://newsapi.org/) | Headlines currently published on a range of news sources and blogs | `apiKey` | Yes | Unknown |
| [NPR One](http://dev.npr.org/api/) | Personalized news listening experience from NPR | `OAuth` | Yes | Unknown |
| [Spaceflight News](https://spaceflightnewsapi.net) | Spaceflight related news 🚀 | No | Yes | Yes |
| [The Guardian](http://open-platform.theguardian.com/) | Access all the content the Guardian creates, categorised by tags and section | `apiKey` | Yes | Unknown |
| [The Old Reader](https://github.com/theoldreader/api) | RSS reader | `apiKey` | Yes | Unknown |

**[⬆ Back to Index](#index)**
### Open Data
API | Description | Auth | HTTPS | CORS |
|---|---|---|---|---|
| [18F](http://18f.github.io/API-All-the-X/) | Unofficial US Federal Government API Development | No | No | Unknown |
| [API Setu](https://www.apisetu.gov.in/) | An Indian Government platform that provides a lot of APIS for KYC, business, education & employment | No | Yes | Yes |
| [Archive.org](https://archive.readme.io/docs) | The Internet Archive | No | Yes | Unknown |
| [Black History Facts](https://blackhistoryapi.io/docs) | Contribute or search one of the largest black history fact databases on the web | `apiKey` | Yes | Yes |
| [Callook.info](https://callook.info) | United States ham radio callsigns | No | Yes | Unknown |
| [CARTO](https://carto.com/) | Location Information Prediction | `apiKey` | Yes | Unknown |
| [CivicFeed](https://developers.civicfeed.com/) | News articles and public datasets | `apiKey` | Yes | Unknown |
| [CollegeScoreCard.ed.gov](https://collegescorecard.ed.gov/data/) | Data on higher education institutions in the United States | No | Yes | Unknown |
| [Enigma Public](http://docs.enigma.com/public/public_v20_api_about) | Broadest collection of public data | `apiKey` | Yes | Yes |
| [French Address Search](https://geo.api.gouv.fr/adresse) | Address search via the French Government | No | Yes | Unknown |
| [Joshua Project](https://api.joshuaproject.net/) | People groups of the world with the fewest followers of Christ | `apiKey` | Yes | Unknown |
| [Kaggle](https://www.kaggle.com/docs/api) | Create and interact with Datasets, Notebooks, and connect with Kaggle | `apiKey` | Yes | Unknown |
| [LinkPreview](https://www.linkpreview.net) | Get JSON formatted summary with title, description and preview image for any requested URL | `apiKey` | Yes | Yes |
| [Microlink.io](https://microlink.io) | Extract structured data from any website | No | Yes | Yes |
| [openAFRICA](https://africaopendata.org/) | Large datasets repository of African open data | No | Yes | Unknown |
| [OpenCorporates](http://api.opencorporates.com/documentation/API-Reference) | Data on corporate entities and directors in many countries | `apiKey` | Yes | Unknown |
| [Quandl](https://www.quandl.com/) | Stock Market Data | No | Yes | Unknown |
| [Recreation Information Database](https://ridb.recreation.gov/) | Recreational areas, federal lands, historic sites, museums, and other attractions/resources(US) | `apiKey` | Yes | Unknown |
| [Scoop.it](http://www.scoop.it/dev) | Content Curation Service | `apiKey` | No | Unknown |
| [Socrata](https://dev.socrata.com/) | Access to Open Data from Governments, Non-profits and NGOs around the world | `OAuth` | Yes | Yes |
| [Teleport](https://developers.teleport.org/) | Quality of Life Data | No | Yes | Unknown |
| [Universities List](https://github.com/Hipo/university-domains-list) | University names, countries and domains | No | Yes | Unknown |
| [University of Oslo](https://data.uio.no/) | Courses, lecture videos, detailed information for courses etc. for the University of Oslo (Norway) | No | Yes | Unknown |
| [UPC database](https://upcdatabase.org/api) | More than 1.5 million barcode numbers from all around the world | `apiKey` | Yes | Unknown |
| [Wikidata](https://www.wikidata.org/w/api.php?action=help) | Collaboratively edited knowledge base operated by the Wikimedia Foundation | `OAuth` | Yes | Unknown |
| [Wikipedia](https://www.mediawiki.org/wiki/API:Main_page) | Mediawiki Encyclopedia | No | Yes | Unknown |
| [Yelp](https://www.yelp.com/developers/documentation/v3) | Find Local Business | `OAuth` | Yes | Unknown |

**[⬆ Back to Index](#index)**
### Open Source Projects
API | Description | Auth | HTTPS | CORS |
|---|---|---|---|---|
| [Countly](https://api.count.ly/reference) | Countly web analytics | No | No | Unknown |
| [Creative Commons Catalog](https://api.creativecommons.engineering/) | Search among openly licensed and public domain works | `OAuth` | Yes | Yes |
| [Datamuse](https://www.datamuse.com/api/) | Word-finding query engine | No | Yes | Unknown |
| [Drupal.org](https://www.drupal.org/drupalorg/docs/api) | Drupal.org | No | Yes | Unknown |
| [Evil Insult Generator](https://evilinsult.com/api) | Evil Insults | No | Yes | Yes |

**[⬆ Back to Index](#index)**
### Patent
API | Description | Auth | HTTPS | CORS |
|---|---|---|---|---|
| [EPO](https://developers.epo.org/) | European patent search system api | `OAuth` | Yes | Unknown |
| [TIPO](https://tiponet.tipo.gov.tw/Gazette/OpenData/OD/OD05.aspx?QryDS=API00) | Taiwan patent search system api | `apiKey` | Yes | Unknown |
| [USPTO](https://www.uspto.gov/learning-and-resources/open-data-and-mobility) | USA patent api services | No | Yes | Unknown |

**[⬆ Back to Index](#index)**
### Personality
API | Description | Auth | HTTPS | CORS |
|---|---|---|---|---|
| [Advice Slip](http://api.adviceslip.com/) | Generate random advice slips | No | Yes | Unknown |
| [Affirmations](https://affirmations.dev/) | Generate Stuart Smalley Affirmations | No | Yes | Unknown |
| [Biriyani As A Service](https://biriyani.anoram.com/) | Biriyani images placeholder | No | Yes | No |
| [chucknorris.io](https://api.chucknorris.io) | JSON API for hand curated Chuck Norris jokes | No | Yes | Unknown |
| [Dev.to](https://developers.forem.com/api) | Access Forem articles, users and other resources via API | `apiKey` | Yes | Unknown |
| [Dictum](https://github.com/fisenkodv/dictum) | API to get access to the collection of the most inspiring expressions of mankind | No | Yes | Unknown |
| [FavQs.com](https://favqs.com/api) | FavQs allows you to collect, discover and share your favorite quotes | `apiKey` | Yes | Unknown |
| [FOAAS](http://www.foaas.com/) | Fuck Off As A Service | No | No | Unknown |
| [Forismatic](http://forismatic.com/en/api/) | Inspirational Quotes | No | No | Unknown |
| [icanhazdadjoke](https://icanhazdadjoke.com/api) | The largest selection of dad jokes on the internet | No | Yes | Unknown |
| [Imgflip](https://imgflip.com/api) | Gets an array of popular memes | No | Yes | Unknown |
| [Inspiration](https://inspiration.goprogram.ai/docs/) | Motivational and Inspirational quotes | No | Yes | Yes |
| [kanye.rest](https://kanye.rest) | REST API for random Kanye West quotes | No | Yes | Yes |
| [Medium](https://github.com/Medium/medium-api-docs) | Community of readers and writers offering unique perspectives on ideas | `OAuth` | Yes | Unknown |
| [NaMoMemes](https://github.com/theIYD/NaMoMemes) | Memes on Narendra Modi | No | Yes | Unknown |
| [Programming Quotes](https://github.com/skolakoda/programming-quotes-api) | Programming Quotes API for open source projects | No | Yes | Unknown |
| [Quotable Quotes](https://github.com/lukePeavey/quotable) | Quotable is a free, open source quotations API | No | Yes | Unknown |
| [Quote Garden](https://pprathameshmore.github.io/QuoteGarden/) | REST API for more than 5000 famous quotes | No | Yes | Unknown |
| [quoteclear](https://quoteclear.web.app/) | Ever-growing list of James Clear quotes from the 3-2-1 Newsletter | No | Yes | Yes |
| [Quotes on Design](https://quotesondesign.com/api/) | Inspirational Quotes | No | Yes | Unknown |
| [Stoicism Quote](https://github.com/tlcheah2/stoic-quote-lambda-public-api) | Quotes about Stoicism | No | Yes | Unknown |
| [Traitify](https://app.traitify.com/developer) | Assess, collect and analyze Personality | No | Yes | Unknown |
| [Vadivelu HTTP Codes](https://vadivelu.anoram.com/) | On demand HTTP Codes with images | No | Yes | No |
| [Yo Momma Jokes](https://github.com/beanboi7/yomomma-apiv2) | REST API for Yo Momma Jokes | No | Yes | Unknown | 
| [Zen Quotes](https://zenquotes.io/) | Large collection of Zen quotes for inspiration | No | Yes | Yes | 

**[⬆ Back to Index](#index)**
### Phone
API | Description | Auth | HTTPS | CORS |
|---|---|---|---|---|
| [Abstract Phone Validation](https://www.abstractapi.com/phone-validation-api) | Validate phone numbers globally | `apiKey` | Yes | Yes |
| [apilayer numverify](https://numverify.com) | Phone number validation | `apiKey` | Yes | Unknown |
| [Cloudmersive Validate](https://cloudmersive.com/phone-number-validation-API) | Validate international phone numbers | `apiKey` | Yes | Yes |
| [Phone Specification](https://github.com/azharimm/phone-specs-api) | Rest Api for Phone specifications | No | Yes | Yes |

**[⬆ Back to Index](#index)**
### Photography
API | Description | Auth | HTTPS | CORS |
|---|---|---|---|---|
| [apilayer screenshotlayer](https://screenshotlayer.com) | URL 2 Image | No | Yes | Unknown |
| [Bruzu](https://docs.bruzu.com) | Image generation with query string | `apiKey` | Yes | Yes |
| [Dagpi](https://dagpi.xyz) | Image manipulation and processing | `apiKey` | Yes | Unknown |
| [Flickr](https://www.flickr.com/services/api/) | Flickr Services | `OAuth` | Yes | Unknown |
| [Getty Images](http://developers.gettyimages.com/en/) | Build applications using the world's most powerful imagery | `OAuth` | Yes | Unknown |
| [Gfycat](https://developers.gfycat.com/api/) | Jiffier GIFs | `OAuth` | Yes | Unknown |
| [Giphy](https://developers.giphy.com/docs/) | Get all your gifs | `apiKey` | Yes | Unknown |
| [Gyazo](https://gyazo.com/api/docs) | Upload images | `apiKey` | Yes | Unknown |
| [Imgur](https://apidocs.imgur.com/) | Images | `OAuth` | Yes | Unknown |
| [Lorem Picsum](https://picsum.photos/) | Images from Unsplash | No | Yes | Unknown |
| [ObjectCut](https://objectcut.com/) | Image Background removal | `apiKey` | Yes | Yes |
| [Pexels](https://www.pexels.com/api/) | Free Stock Photos and Videos | `apiKey` | Yes | Yes |
| [Pixabay](https://pixabay.com/sk/service/about/api/) | Photography | `apiKey` | Yes | Unknown |
| [PlaceKitten](https://placekitten.com/) | Resizable kitten placeholder images | No | Yes | Unknown |
| [ReSmush.it](https://resmush.it/api) | Photo optimization | No | No | Unknown |
| [shutterstock](https://api-reference.shutterstock.com/) | Stock Photos and Videos | `OAuth` | Yes | Unknown |
| [Unsplash](https://unsplash.com/developers) | Photography | `OAuth` | Yes | Unknown |
| [Wallhaven](https://wallhaven.cc/help/api) | Wallpapers | `apiKey` | Yes | Unknown |
| [Webdam](https://www.damsuccess.com/hc/en-us/articles/202134055-REST-API) | Images | `OAuth` | Yes | Unknown |

**[⬆ Back to Index](#index)**
### Science & Math
API | Description | Auth | HTTPS | CORS |
|---|---|---|---|---|
| [arcsecond.io](https://api.arcsecond.io/) | Multiple astronomy data sources | No | Yes | Unknown |
| [arXiv](https://arxiv.org/help/api/user-manual) | Curated research-sharing platform: physics, mathematics, quantitative finance, and economics | No | Yes | Unknown |
| [aztro](https://aztro.sameerkumar.website/) | Daily horoscope info for yesterday, today, and tomorrow | No | Yes | Unknown |
| [CORE](https://core.ac.uk/services#api) | Access the world's Open Access research papers | `apiKey` | Yes | Unknown |
| [GBIF](https://www.gbif.org/developer/summary) | Global Biodiversity Information Facility | No | Yes | Yes |
| [iDigBio](https://github.com/idigbio/idigbio-search-api/wiki) | Access millions of museum specimens from organizations around the world | No | Yes | Unknown |
| [inspirehep.net](https://github.com/inspirehep/rest-api-doc) | High Energy Physics info. system | No | Yes | Unknown |
| [isEven (humor)](https://isevenapi.xyz/) | Check if a number is even | No | Yes | Unknown |
| [ISRO](https://isro.vercel.app) | ISRO Space Crafts Information | No | Yes | Unknown |
| [ITIS](https://www.itis.gov/ws_description.html) | Integrated Taxonomic Information System | No | Yes | Unknown |
| [Launch Library 2](https://thespacedevs.com/llapi) | Spaceflight launches and events database | No | Yes | Yes |
| [Materials Platform for Data Science](https://mpds.io) | Curated experimental data for materials science | `apiKey` | Yes | No |
| [Minor Planet Center](http://www.asterank.com/mpc) | Asterank.com Information | No | No | Unknown |
| [NASA](https://api.nasa.gov) | NASA data, including imagery | No | Yes | Unknown |
| [NASA APOD (official API)](https://api.nasa.gov/planetary/apod?api_key=DEMO_KEY) | Official API for getting APOD (Astronomy Image of the Day) images along with metadata | `apiKey` | Yes | Yes |
| [NASA APOD (unofficial API)](https://apodapi.herokuapp.com/) | API for getting APOD (Astronomy Image of the Day) images along with metadata | No | Yes | Yes |
| [Newton](https://newton.vercel.app) | Symbolic and Arithmetic Math Calculator | No | Yes | Unknown |
| [Numbers](https://math.tools/api/numbers/) | Number of the day, random number, number facts and anything else you want to do with numbers | `apiKey` | Yes | Yes |
| [Numbers](http://numbersapi.com) | Facts about numbers | No | No | Unknown |
| [Open Notify](http://open-notify.org/Open-Notify-API/) | ISS astronauts, current location, etc | No | No | Unknown |
| [Open Science Framework](https://developer.osf.io) | Repository and archive for study designs, research materials, data, manuscripts, etc | No | Yes | Unknown |
| [Purple Air](https://www2.purpleair.com/) | Real Time Air Quality Monitoring | No | Yes | Unknown |
| [Satellite Passes](https://satellites.fly.dev) | Query next satellite passes above you | No | Yes | Yes |
| [SHARE](https://share.osf.io/api/v2/) | A free, open, dataset about research and scholarly activities | No | Yes | Unknown |
| [SpaceX](https://github.com/r-spacex/SpaceX-API) | Company, vehicle, launchpad and launch data | No | Yes | Unknown |
| [Sunrise and Sunset](https://sunrise-sunset.org/api) | Sunset and sunrise times for a given latitude and longitude | No | Yes | Unknown |
| [TLE](https://tle.ivanstanojevic.me/#/docs) | Satellite information | No | Yes | Unknown |
| [USGS Earthquake Hazards Program](https://earthquake.usgs.gov/fdsnws/event/1/) | Earthquakes data real-time | No | Yes | Unknown |
| [USGS Water Services](https://waterservices.usgs.gov/) | Water quality and level info for rivers and lakes | No | Yes | Unknown |
| [World Bank](https://datahelpdesk.worldbank.org/knowledgebase/topics/125589) | World Data | No | No | Unknown |

**[⬆ Back to Index](#index)**
### Security
API | Description | Auth | HTTPS | CORS |
|---|---|---|---|---|
| [BinaryEdge](https://docs.binaryedge.io/api-v2.html) | Provide access to BinaryEdge 40fy scanning platform | `apiKey` | Yes | Yes |
| [BitWarden](https://bitwarden.com/help/api/) | Best open-source password manager | `OAuth` | Yes | Unknown |
| [Botd](https://github.com/fingerprintjs/botd) | Botd is a browser library for JavaScript bot detection | `apiKey` | Yes | Yes |
| [Censys.io](https://censys.io/api) | Search engine for Internet connected host and devices | `apiKey` | Yes | No |
| [CRXcavator](https://crxcavator.io/apidocs) | Chrome extension risk scoring | `apiKey` | Yes | Unknown |
| [EmailRep](https://docs.emailrep.io/) | Email address threat and risk prediction | No | Yes | Unknown |
| [Escape](https://github.com/polarspetroll/EscapeAPI) | An API for escaping different kind of queries | No | Yes | No |
| [FilterLists](https://filterlists.com) | Lists of filters for adblockers and firewalls | No | Yes | Unknown |
| [FingerprintJS Pro](https://dev.fingerprintjs.com/docs) | Fraud detection API offering highly accurate browser fingerprinting | `apiKey` | Yes | Yes |
| [FraudLabs Pro](https://www.fraudlabspro.com/developer/api/screen-order) | Screen order information using AI to detect frauds | `apiKey` | Yes | Unknown |
| [GitGuardian](https://api.gitguardian.com/doc) | Scan files for secrets (API Keys, database credentials, ...) | `apiKey` | Yes | No |
| [HackerOne](https://api.hackerone.com/) | The industry’s first hacker API that helps increase productivity towards creative bug bounty hunting | `apiKey` | Yes | Unknown |
| [HaveIBeenPwned](https://haveibeenpwned.com/API/v3) | Passwords which have previously been exposed in data breaches | `apiKey` | Yes | Unknown |
| [Intelligence X](https://github.com/IntelligenceX/SDK/blob/master/Intelligence%20X%20API.pdf) | Perform OSINT via Intelligence X | `apiKey` | Yes | Unknown |
| [LoginRadius](https://www.loginradius.com/docs/) | Managed User Authentication Service | `apiKey` | Yes | Yes |
| [Microsoft Security Response Center (MSRC)](https://msrc.microsoft.com/report/developer) | Programmatic interfaces to engage with the Microsoft Security Response Center (MSRC) | No | Yes | Unknown |
| [Mozilla http scanner](https://github.com/mozilla/http-observatory/blob/master/httpobs/docs/api.md) | Mozilla observatory http scanner | No | Yes | Unknown |
| [Mozilla tls scanner](https://github.com/mozilla/tls-observatory#api-endpoints) | Mozilla observatory tls scanner | No | Yes | Unknown |
| [National Vulnerability Database](https://nvd.nist.gov/vuln/Data-Feeds/JSON-feed-changelog) | U.S. National Vulnerability Database | No | Yes | Unknown |
| [Passwordinator](https://github.com/fawazsullia/password-generator/) | Generate random passwords of varying complexities | No | Yes | Yes |
| [PhishStats](https://phishstats.info/) | Phishing database | No | Yes | Unknown |
| [Pulsedive](https://pulsedive.com/api/) | Scan, search and collect threat intelligence data in real-time | `apiKey` | Yes | Unknown |
| [SecurityTrails](https://securitytrails.com/corp/apidocs) | Domain and IP related information such as current and historical WHOIS and DNS records | `apiKey` | Yes | Unknown |
| [Shodan](https://developer.shodan.io/) | Search engine for Internet connected devices | `apiKey` | Yes | Unknown |
| [UK Police](https://data.police.uk/docs/) | UK Police data | No | Yes | Unknown |
| [Virushee](https://api.virushee.com/) | Virushee file/data scanning | No | Yes | Yes |

**[⬆ Back to Index](#index)**
### Shopping
API | Description | Auth | HTTPS | CORS |
|---|---|---|---|---|
| [Best Buy](https://bestbuyapis.github.io/api-documentation/#overview) | Products, Buying Options, Categories, Recommendations, Stores and Commerce | `apiKey` | Yes | Unknown |
| [Dummy Products](https://dummyproducts-api.herokuapp.com/) | An api to fetch dummy e-commerce products JSON data with placeholder images | `apiKey` | Yes | Yes |
| [eBay](https://go.developer.ebay.com/) | Sell and Buy on eBay | `OAuth` | Yes | Unknown |
| [Etsy](https://www.etsy.com/developers/documentation/getting_started/api_basics) | Manage shop and interact with listings | `OAuth` | Yes | Unknown |
| [Flipkart Marketplace](https://seller.flipkart.com/api-docs/FMSAPI.html) | Product listing management, Order Fulfilment in the Flipkart Marketplace | `OAuth` | Yes | Yes |
| [Lazada](https://open.lazada.com/doc/doc.htm) | Retrieve product ratings and seller performance metrics | `apiKey` | Yes | Unknown |
| [Mercadolibre](https://developers.mercadolibre.cl/es_ar/api-docs-es) | Manage sales, ads, products, services and Shops | `apiKey` | Yes | Unknown |
| [Shopee](https://open.shopee.com/documents?version=1) | Shopee's official API for integration of various services from Shopee | `apiKey` | Yes | Unknown |
| [Wegmans](https://dev.wegmans.io) | Wegmans Food Markets | `apiKey` | Yes | Unknown |

**[⬆ Back to Index](#index)**
### Social
API | Description | Auth | HTTPS | CORS |
|---|---|---|---|---|
| [4chan](https://github.com/4chan/4chan-API) | Simple image-based bulletin board dedicated to a variety of topics | No | Yes | Yes |
| [Ayrshare](https://www.ayrshare.com) | Social media APIs to post, get analytics, and manage multiple users social media accounts | `apiKey` | Yes | Yes |
| [Blogger](https://developers.google.com/blogger/) | The Blogger APIs allows client applications to view and update Blogger content | `OAuth` | Yes | Unknown |
| [Buffer](https://buffer.com/developers/api) | Access to pending and sent updates in Buffer | `OAuth` | Yes | Unknown |
| [Cisco Spark](https://developer.ciscospark.com) | Team Collaboration Software | `OAuth` | Yes | Unknown |
| [Dangerous Discord Database](https://discord.riverside.rocks/docs/index.php) | Database of malicious Discord accounts | `apiKey` | Yes | Unknown |
| [Discord](https://discord.com/developers/docs/intro) | Make bots for Discord, integrate Discord onto an external platform | `OAuth` | Yes | Unknown |
| [Disqus](https://disqus.com/api/docs/auth/) | Communicate with Disqus data | `OAuth` | Yes | Unknown |
| [Doge-Meme](https://api.doge-meme.lol/docs) | Top meme posts from r/dogecoin which include 'Meme' flair | No | Yes | Yes |
| [Facebook](https://developers.facebook.com/) | Facebook Login, Share on FB, Social Plugins, Analytics and more | `OAuth` | Yes | Unknown |
| [Foursquare](https://developer.foursquare.com/) | Interact with Foursquare users and places (geolocation-based checkins, photos, tips, events, etc) | `OAuth` | Yes | Unknown |
| [Fuck Off as a Service](https://www.foaas.com) | Asks someone to fuck off | No | Yes | Unknown |
| [Full Contact](https://www.fullcontact.com/developer/docs/) | Get Social Media profiles and contact Information | `OAuth` | Yes | Unknown |
| [HackerNews](https://github.com/HackerNews/API) | Social news for CS and entrepreneurship | No | Yes | Unknown |
| [Instagram](https://www.instagram.com/developer/) | Instagram Login, Share on Instagram, Social Plugins and more | `OAuth` | Yes | Unknown |
| [Kakao](https://developers.kakao.com/) | Kakao Login, Share on KakaoTalk, Social Plugins and more | `OAuth` | Yes | Unknown |
| [Line](https://developers.line.biz/) | Line Login, Share on Line, Social Plugins and more | `OAuth` | Yes | Unknown |
| [LinkedIn](https://docs.microsoft.com/en-us/linkedin/?context=linkedin/context) | The foundation of all digital integrations with LinkedIn | `OAuth` | Yes | Unknown |
| [Meetup.com](https://www.meetup.com/meetup_api/) | Data about Meetups from Meetup.com | `apiKey` | Yes | Unknown |
| [Microsoft Graph](https://docs.microsoft.com/en-us/graph/api/overview) | Access the data and intelligence in Microsoft 365, Windows 10, and Enterprise Mobility | `OAuth` | Yes | Unknown |
| [MySocialApp](https://mysocialapp.io) | Seamless Social Networking features, API, SDK to any app | `apiKey` | Yes | Unknown |
| [NAVER](https://developers.naver.com/main/) | NAVER Login, Share on NAVER, Social Plugins and more | `OAuth` | Yes | Unknown |
| [Open Collective](https://docs.opencollective.com/help/developers/api) | Get Open Collective data | No | Yes | Unknown |
| [Pinterest](https://developers.pinterest.com/) | The world's catalog of ideas | `OAuth` | Yes | Unknown |
| [Reddit](https://www.reddit.com/dev/api) | Homepage of the internet | `OAuth` | Yes | Unknown |
| [Revolt](https://developers.revolt.chat/api/) | Revolt open source Discord alternative | `apiKey` | Yes | Unknown |
| [Saidit](https://www.saidit.net/dev/api) | Open Source Reddit Clone | `OAuth` | Yes | Unknown |
| [Slack](https://api.slack.com/) | Team Instant Messaging | `OAuth` | Yes | Unknown |
| [Telegram Bot](https://core.telegram.org/bots/api) | Simplified HTTP version of the MTProto API for bots | `apiKey` | Yes | Unknown |
| [Telegram MTProto](https://core.telegram.org/api#getting-started) | Read and write Telegram data | `OAuth` | Yes | Unknown |
| [Telegraph](https://telegra.ph/api) | Create attractive blogs easily, to share | `apiKey` | Yes | Unknown |
| [Trash Nothing](https://trashnothing.com/developer) | A freecycling community with thousands of free items posted every day | `OAuth` | Yes | Yes |
| [Tumblr](https://www.tumblr.com/docs/en/api/v2) | Read and write Tumblr Data | `OAuth` | Yes | Unknown |
| [Twitch](https://dev.twitch.tv/docs) | Game Streaming API | `OAuth` | Yes | Unknown |
| [Twitter](https://developer.twitter.com/en/docs) | Read and write Twitter data | `OAuth` | Yes | No |
| [vk](https://vk.com/dev/sites) | Read and write vk data | `OAuth` | Yes | Unknown |

**[⬆ Back to Index](#index)**
### Sports & Fitness
API | Description | Auth | HTTPS | CORS |
|---|---|---|---|---|
| [ApiMedic](https://apimedic.com/) | ApiMedic offers a medical symptom checker API primarily for patients | `apiKey` | Yes | Unknown |
| [balldontlie](https://balldontlie.io) | Balldontlie provides access to stats data from the NBA | No | Yes | Yes |
| [Canadian Football League (CFL)](http://api.cfl.ca/) | Official JSON API providing real-time league, team and player statistics about the CFL | `apiKey` | Yes | No |
| [City Bikes](https://api.citybik.es/v2/) | City Bikes around the world | No | Yes | Unknown |
| [Cloudbet](https://www.cloudbet.com/api/) | Official Cloudbet API provides real-time sports odds and betting API to place bets programmatically | `apiKey` | Yes | Yes |
| [Cricket Scores](https://www.cricapi.com/) | Live cricket score, player statistics and fantasy scorecard API | `apiKey` | Yes | Unknown |
| [Ergast F1](http://ergast.com/mrd/) | F1 data from the beginning of the world championships in 1950 | No | Yes | Unknown |
| [Fitbit](https://dev.fitbit.com/) | Fitbit Information | `OAuth` | Yes | Unknown |
| [Football (Soccer) Videos](https://www.scorebat.com/video-api/) | Embed codes for goals and highlights from Premier League, Bundesliga, Serie A and many more | No | Yes | Yes |
| [Football Prediction](https://boggio-analytics.com/fp-api/) | Predictions for upcoming football matches, odds, results and stats | `X-Mashape-Key` | Yes | Unknown |
| [Football Standings](https://github.com/azharimm/football-standings-api) | Display football standings e.g epl, la liga, serie a etc. The data is based on espn site | No | Yes | Yes |
| [Football-Data](https://www.football-data.org) | Football data with matches info, players, teams, and competitions | `X-Mashape-Key` | Yes | Unknown |
| [JCDecaux Bike](https://developer.jcdecaux.com/) | JCDecaux's self-service bicycles | `apiKey` | Yes | Unknown |
| [MLB Records and Stats](https://appac.github.io/mlb-data-api-docs/) | Current and historical MLB statistics | No | No | Unknown |
| [NBA Stats](https://any-api.com/nba_com/nba_com/docs/API_Description) | Current and historical NBA Statistics | No | Yes | Unknown |
| [NHL Records and Stats](https://gitlab.com/dword4/nhlapi) | NHL historical data and statistics | No | Yes | Unknown |
| [Oddsmagnet](https://data.oddsmagnet.com) | Odds history from multiple UK bookmakers | No | Yes | Yes |
| [Sport List & Data](https://developers.decathlon.com/products/sports) | List of and resources related to sports | No | Yes | Yes |
| [Sport Places](https://developers.decathlon.com/products/sport-places) | Crowd-source sports places around the world | No | Yes | No |
| [Sport Vision](https://developers.decathlon.com/products/sport-vision) | Identify sport, brands and gear in an image. Also does image sports captioning | `apiKey` | Yes | Yes |
| [Strava](https://strava.github.io/api/) | Connect with athletes, activities and more | `OAuth` | Yes | Unknown |
| [SuredBits](https://suredbits.com/api/) | Query sports data, including teams, players, games, scores and statistics | No | No | No |
| [TheSportsDB](https://www.thesportsdb.com/api.php) | Crowd-Sourced Sports Data and Artwork | `apiKey` | Yes | Yes |
| [Tredict](https://www.tredict.com/blog/oauth_docs/) | Get and set activities, health data and more | `OAuth` | Yes | Unknown |
| [Wger](https://wger.de/en/software/api) | Workout manager data as exercises, muscles or equipment | `apiKey` | Yes | Unknown |

**[⬆ Back to Index](#index)**
### Test Data
API | Description | Auth | HTTPS | CORS |
|---|---|---|---|---|
| [Bacon Ipsum](https://baconipsum.com/json-api/) | A Meatier Lorem Ipsum Generator | No | Yes | Unknown |
| [Dicebear Avatars](https://avatars.dicebear.com/) | Generate random pixel-art avatars | No | Yes | No |
| [English Random Words](https://random-words-api.vercel.app/word) | Generate English Random Words with Pronunciation | No | Yes | No |
| [FakeJSON](https://fakejson.com) | Service to generate test and fake data | `apiKey` | Yes | Yes |
| [FakerAPI](https://fakerapi.it/en) | APIs collection to get fake data | No | Yes | Yes |
| [JSONPlaceholder](http://jsonplaceholder.typicode.com/) | Fake data for testing and prototyping | No | No | Unknown |
| [Loripsum](http://loripsum.net/) | The "lorem ipsum" generator that doesn't suck | No | No | Unknown |
| [Mailsac](https://mailsac.com/docs/api) | Disposable Email | `apiKey` | Yes | Unknown |
| [Metaphorsum](http://metaphorpsum.com/) | Generate demo paragraphs giving number of words and sentences | No | No | Unknown |
| [PIPL](https://pipl.ir/) | Free and public API that generates random and fake people's data in JSON | No | Yes | No |
| [QuickMocker](https://quickmocker.com) | API mocking tool to generate contextual, fake or random data | No | Yes | Yes |
| [Randommer](https://randommer.io/randommer-api) | Random data generator | `apiKey` | Yes | Yes |
| [RandomUser](https://randomuser.me) | Generates and list user data | No | Yes | Unknown |
| [RoboHash](https://robohash.org/) | Generate random robot/alien avatars | No | Yes | Unknown |
| [Spanish random names](https://random-names-api.herokuapp.com/public) | Generate spanish names (with gender) randomly | No | Yes | Unknown |
| [Spanish random words](https://palabras-aleatorias-public-api.herokuapp.com) | Generate spanish words randomly | No | Yes | Unknown |
| [This Person Does not Exist](https://thispersondoesnotexist.com) | Generates real-life faces of people who do not exist | No | Yes | Unknown |
| [UUID Generator](https://www.uuidtools.com/docs) | Generate UUIDs | No | Yes | No |
| [Yes No](https://yesno.wtf/api) | Generate yes or no randomly | No | Yes | Unknown |

**[⬆ Back to Index](#index)**
### Text Analysis
API | Description | Auth | HTTPS | CORS |
|---|---|---|---|---|
| [apilayer languagelayer](https://languagelayer.com/) | Language Detection JSON API supporting 173 languages | `OAuth` | Yes | Unknown |
| [Aylien Text Analysis](https://docs.aylien.com/textapi/#getting-started) | A collection of information retrieval and natural language APIs | `apiKey` | Yes | Unknown |
| [Cloudmersive Natural Language Processing](https://www.cloudmersive.com/nlp-api) | Natural language processing and text analysis | `apiKey` | Yes | Yes |
| [Detect Language](https://detectlanguage.com/) | Detects text language | `apiKey` | Yes | Unknown |
| [Google Cloud Natural](https://cloud.google.com/natural-language/docs/) | Natural language understanding technology, including sentiment, entity and syntax analysis | `apiKey` | Yes | Unknown |
| [LibreTranslate](https://libretranslate.com/docs) | Translation tool with 17 available languages | No | Yes | Unknown |
| [Semantria](https://semantria.readme.io/docs) | Text Analytics with sentiment analysis, categorization & named entity extraction | `OAuth` | Yes | Unknown |
| [Sentiment Analysis](https://www.meaningcloud.com/developer/sentiment-analysis) | Multilingual sentiment analysis of texts from different sources | `apiKey` | Yes | Yes |
| [Sentium](https://sentim-api.herokuapp.com/) | Free API for Text Sentimental analysis | No | Yes | Unknown |
| [Tisane](https://tisane.ai/) | Text Analytics with focus on detection of abusive content and law enforcement applications | `OAuth` | Yes | Yes |
| [Watson Natural Language Understanding](https://cloud.ibm.com/apidocs/natural-language-understanding/natural-language-understanding) | Natural language processing for advanced text analysis | `OAuth` | Yes | Unknown |

**[⬆ Back to Index](#index)**
### Tracking
API | Description | Auth | HTTPS | CORS |
|---|---|---|---|---|
| [Pixela](https://pixe.la) | API for recording and tracking habits or effort, routines | `X-Mashape-Key` | Yes | Yes |
| [Postmon](http://postmon.com.br) | An API to query Brazilian ZIP codes and orders easily, quickly and free | No | No | Unknown |
| [Sweden](https://developer.postnord.com/docs2) | Provides information about parcels in transport | `apiKey` | No | Unknown |
| [UPS](https://www.ups.com/upsdeveloperkit) | Shipment and Address information | `apiKey` | Yes | Unknown |
| [WeCanTrack](https://docs.wecantrack.com) | Automatically place subids in affiliate links to attribute affiliate conversions to click data | `apiKey` | Yes | Yes |
| [WhatPulse](https://whatpulse.org/pages/webapi/) | Small application that measures your keyboard/mouse usage | No | Yes | Unknown |

**[⬆ Back to Index](#index)**
### Transportation
API | Description | Auth | HTTPS | CORS |
|---|---|---|---|---|
| [ADS-B Exchange](https://www.adsbexchange.com/data/) | Access real-time and historical data of any and all airborne aircraft | No | Yes | Unknown |
| [AIS Hub](http://www.aishub.net/api) | Real-time data of any marine and inland vessel equipped with AIS tracking system | `apiKey` | No | Unknown |
| [Amadeus for Developers](https://developers.amadeus.com/self-service) | Travel Search - Limited usage | `OAuth` | Yes | Unknown |
| [apilayer aviationstack](https://aviationstack.com/) | Real-time Flight Status & Global Aviation Data API | `OAuth` | Yes | Unknown |
| [Bay Area Rapid Transit](http://api.bart.gov) | Stations and predicted arrivals for BART | `apiKey` | No | Unknown |
| [BC Ferries](https://www.bcferriesapi.ca) | Sailing times and capacities for BC Ferries | No | Yes | Yes |
| [BlaBlaCar](https://dev.blablacar.com) | Search car sharing trips | `apiKey` | Yes | Unknown |
| [Boston MBTA Transit](https://www.mbta.com/developers/v3-api) | Stations and predicted arrivals for MBTA | `apiKey` | Yes | Unknown |
| [Community Transit](https://github.com/transitland/transitland-datastore/blob/master/README.md#api-endpoints) | Transitland API | No | Yes | Unknown |
| [Grab](https://developer.grab.com/docs/) | Track deliveries, ride fares, payments and loyalty points | `OAuth` | Yes | Unknown |
| [GraphHopper](https://graphhopper.com/api/1/docs/) | A-to-B routing with turn-by-turn instructions | `apiKey` | Yes | Unknown |
| [Icelandic APIs](http://docs.apis.is/) | Open APIs that deliver services in or regarding Iceland | No | Yes | Unknown |
| [Izi](http://api-docs.izi.travel/) | Audio guide for travellers | `apiKey` | Yes | Unknown |
| [Metro Lisboa](http://app.metrolisboa.pt/status/getLinhas.php) | Delays in subway lines | No | No | No |
| [Navitia](https://api.navitia.io/) | The open API for building cool stuff with transport data | `apiKey` | Yes | Unknown |
| [Open Charge Map](https://openchargemap.org/site/develop/api) | Global public registry of electric vehicle charging locations | `apiKey` | Yes | Yes |
| [OpenSky Network](https://opensky-network.org/apidoc/index.html) | Free real-time ADS-B aviation data | No | Yes | Unknown |
| [Railway Transport for France](https://www.digital.sncf.com/startup/api) | SNCF public API | `apiKey` | Yes | Unknown |
| [REFUGE Restrooms](https://www.refugerestrooms.org/api/docs/#!/restrooms) | Provides safe restroom access for transgender, intersex and gender nonconforming individuals | No | Yes | Unknown |
| [Schiphol Airport](https://developer.schiphol.nl/) | Schiphol | `apiKey` | Yes | Unknown |
| [Skyscanner](https://rapidapi.com/skyscanner/api/skyscanner-flight-search) | Search for flights & get flight prices from Skyscanner’s database | `apiKey` | Yes | Unknown |
| [Tankerkoenig](https://creativecommons.tankerkoenig.de/swagger/) | German realtime gas/diesel prices | `apiKey` | Yes | Yes |
| [TransitLand](https://transit.land/documentation/datastore/api-endpoints.html) | Transit Aggregation | No | Yes | Unknown |
| [Transport for Atlanta, US](http://www.itsmarta.com/app-developer-resources.aspx) | Marta | No | No | Unknown |
| [Transport for Auckland, New Zealand](https://api.at.govt.nz/) | Auckland Transport | No | Yes | Unknown |
| [Transport for Belgium](https://hello.irail.be/api/) | Belgian transport API | No | Yes | Unknown |
| [Transport for Berlin, Germany](https://github.com/derhuerst/vbb-rest/blob/3/docs/index.md) | Third-party VBB API | No | Yes | Unknown |
| [Transport for Bordeaux, France](https://opendata.bordeaux-metropole.fr/explore/) | Bordeaux Métropole public transport and more (France) | `apiKey` | Yes | Unknown |
| [Transport for Boston, US](https://mbta.com/developers/v3-api) | MBTA API | No | No | Unknown |
| [Transport for Budapest, Hungary](https://bkkfutar.docs.apiary.io) | Budapest public transport API | No | Yes | Unknown |
| [Transport for Chicago, US](http://www.transitchicago.com/developers/) | CTA | No | No | Unknown |
| [Transport for Czech Republic](https://www.chaps.cz/eng/products/idos-internet) | Czech transport API | No | Yes | Unknown |
| [Transport for Denver, US](http://www.rtd-denver.com/gtfs-developer-guide.shtml) | RTD | No | No | Unknown |
| [Transport for Finland](https://digitransit.fi/en/developers/ ) | Finnish transport API | No | Yes | Unknown |
| [Transport for Germany](http://data.deutschebahn.com/dataset/api-fahrplan) | Deutsche Bahn (DB) API | `apiKey` | No | Unknown |
| [Transport for Grenoble, France](https://www.metromobilite.fr/pages/opendata/OpenDataApi.html) | Grenoble public transport | No | No | No |
| [Transport for Hessen, Germany](https://opendata.rmv.de/site/start.html) | RMV API (Public Transport in Hessen) | No | Yes | Unknown |
| [Transport for Honolulu, US](http://hea.thebus.org/api_info.asp) | Honolulu Transportation Information | `apiKey` | No | Unknown |
| [Transport for India](https://data.gov.in/sector/transport) | India Public Transport API | `apiKey` | Yes | Unknown |
| [Transport for Lisbon, Portugal](https://emel.city-platform.com/opendata/) | Data about buses routes, parking and traffic | `apiKey` | Yes | Unknown |
| [Transport for London, England](https://api.tfl.gov.uk) | TfL API | `apiKey` | Yes | Unknown |
| [Transport for Manchester, England](https://developer.tfgm.com/) | TfGM transport network data | `apiKey` | Yes | No |
| [Transport for Norway](https://developer.entur.org/) | Transport APIs and dataset for Norway | No | Yes | Unknown |
| [Transport for Paris, France](http://data.ratp.fr/api/v1/console/datasets/1.0/search/) | RATP Open Data API | No | No | Unknown |
| [Transport for Philadelphia, US](http://www3.septa.org/hackathon/) | SEPTA APIs | No | No | Unknown |
| [Transport for Sao Paulo, Brazil](http://www.sptrans.com.br/desenvolvedores/api-do-olho-vivo-guia-de-referencia/documentacao-api/) | SPTrans | `OAuth` | No | Unknown |
| [Transport for Spain](https://data.renfe.com/api/1/util/snippet/api_info.html?resource_id=a2368cff-1562-4dde-8466-9635ea3a572a) | Public trains of Spain | No | Yes | Unknown |
| [Transport for Sweden](https://www.trafiklab.se/api) | Public Transport consumer | `OAuth` | Yes | Unknown |
| [Transport for Switzerland](https://opentransportdata.swiss/en/) | Official Swiss Public Transport Open Data | `apiKey` | Yes | Unknown |
| [Transport for Switzerland](https://transport.opendata.ch/) | Swiss public transport API | No | Yes | Unknown |
| [Transport for The Netherlands](http://www.ns.nl/reisinformatie/ns-api) | NS, only trains | `apiKey` | No | Unknown |
| [Transport for The Netherlands](https://github.com/skywave/KV78Turbo-OVAPI/wiki) | OVAPI, country-wide public transport | No | Yes | Unknown |
| [Transport for Toronto, Canada](https://myttc.ca/developers) | TTC | No | Yes | Unknown |
| [Transport for United States](http://www.nextbus.com/xmlFeedDocs/NextBusXMLFeed.pdf) | NextBus API | No | No | Unknown |
| [Transport for Vancouver, Canada](https://developer.translink.ca/) | TransLink | `OAuth` | Yes | Unknown |
| [Transport for Washington, US](https://developer.wmata.com/) | Washington Metro transport API | `OAuth` | Yes | Unknown |
| [Uber](https://developer.uber.com/products) | Uber ride requests and price estimation | `OAuth` | Yes | Yes |

**[⬆ Back to Index](#index)**
### URL Shorteners
API | Description | Auth | HTTPS | CORS |
|---|---|---|---|---|
| [1pt](https://github.com/1pt-co/api/blob/main/README.md) | A simple URL shortener | No | Yes | Yes |
| [Bitly](http://dev.bitly.com/get_started.html) | URL shortener and link management | `OAuth` | Yes | Unknown |
| [CleanURI](https://cleanuri.com/docs) | URL shortener service | No | Yes | Yes |
| [ClickMeter](https://support.clickmeter.com/hc/en-us/categories/201474986) | Monitor, compare and optimize your marketing links | `apiKey` | Yes | Unknown |
| [Clico](https://cli.com/swagger-ui/index.html?configUrl=/v3/api-docs/swagger-config) | URL shortener service | `apiKey` | Yes | Unknown |
| [Git.io](https://github.blog/2011-11-10-git-io-github-url-shortener/) | Git.io URL shortener | No | Yes | Unknown |
| [GoTiny](https://github.com/robvanbakel/gotiny-api) | A lightweight URL shortener, focused on ease-of-use for the developer and end-user | No | Yes | Yes |
| [Is.gd](https://is.gd/developers.php) | URL Shortening API | No | Yes | Unknown |
| [Kutt](https://docs.kutt.it/) | Free Modern URL Shortener | `apiKey` | Yes | Yes |
| [Rebrandly](https://developers.rebrandly.com/v1/docs) | Custom URL shortener for sharing branded links | `apiKey` | Yes | Unknown |
| [Short Link](https://github.com/FayasNoushad/Short-Link-API) | Short URLs support so many domains | No | Yes | Unknown |
| [Shrtcode](https://shrtco.de/docs) | URl Shortener with multiple Domains | No | Yes | Yes |
| [Shrtlnk](https://shrtlnk.dev/developer) | Simple and efficient short link creation | `apiKey` | Yes | Yes |
| [TinyUID](https://tinyuid.com/docs) | Shorten long URLs | No | Yes | Yes |
| [Zero Width Shortener](https://docs.zws.im) | Shortens URLs using spaces that have zero width, making them invisible to humans | No | Yes | Unknown |

**[⬆ Back to Index](#index)**
### Vehicle
API | Description | Auth | HTTPS | CORS |
|---|---|---|---|---|
| [Brazilian Vehicles and Prices](https://deividfortuna.github.io/fipe/) | Vehicles information from Fundação Instituto de Pesquisas Econômicas - Fipe | No | Yes | Unknown |
| [Kelley Blue Book](http://developer.kbb.com/#!/data/1-Default) | Vehicle info, pricing, configuration, plus much more | `apiKey` | Yes | No |
| [Mercedes-Benz](https://developer.mercedes-benz.com/apis) | Telematics data, remotely access vehicle functions, car configurator, locate service dealers | `apiKey` | Yes | No |
| [NHTSA](https://vpic.nhtsa.dot.gov/api/) | NHTSA Product Information Catalog and Vehicle Listing | No | Yes | Unknown |
| [Smartcar](https://smartcar.com/docs/) | Lock and unlock vehicles and get data like odometer reading and location. Works on most new cars | `OAuth` | Yes | Yes |
| [Tesla](https://www.teslaapi.io/) | API commands to communicate between your vehicle and your client | `OAuth` | Yes | Unknown |

**[⬆ Back to Index](#index)**
### Video
API | Description | Auth | HTTPS | CORS |
|---|---|---|---|---|
| [An API of Ice And Fire](https://anapioficeandfire.com/) | Game Of Thrones API | No | Yes | Unknown |
| [Breaking Bad](https://breakingbadapi.com/documentation) | Breaking Bad API | No | Yes | Unknown |
| [Breaking Bad Quotes](https://github.com/shevabam/breaking-bad-quotes) | Some Breaking Bad quotes | No | Yes | Unknown |
| [Czech Television](http://www.ceskatelevize.cz/xml/tv-program/) | TV programme of Czech TV | No | No | Unknown |
| [Dailymotion](https://developer.dailymotion.com/) | Dailymotion Developer API | `OAuth` | Yes | Unknown |
| [Dune](https://github.com/ywalia01/dune-api) | A simple API which provides you with book, character, movie and quotes JSON data | No | Yes | Yes |
| [ErosNow](https://pwaproxy.erosnow.com/api/v2/catalog/playlists-all?img_quality=1&location=3&page=121&resp=basic&new=true&start=2&content_limit=10&rows=5&optimized=true&progress=all&watchlist=all&country=US) | API for Bollywood films and many more | No | Yes | Unknown |
| [Final Space](https://finalspaceapi.com/docs/) | Final Space API | No | Yes | Yes |
| [Game of Thrones Quotes](https://gameofthronesquotes.xyz/) | Some Game of Thrones quotes | No | Yes | Unknown |
| [Harry Potter Charactes](https://hp-api.herokuapp.com/) | Harry Potter Characters Data with with imagery | No | Yes | Unknown |
| [IMDbOT](https://github.com/SpEcHiDe/IMDbOT) | Unofficial IMDb Movie / Series Information | No | Yes | Yes |
| [Lucifer Quotes](https://github.com/shadowoff09/lucifer-quotes) | Returns Lucifer quotes | No | Yes | Unknown |
| [MCU Countdown](https://github.com/DiljotSG/MCU-Countdown) | A Countdown to the next MCU Film | No | Yes | Yes |
| [Movie Quote](https://github.com/F4R4N/movie-quote/) | Random Movie and Series Quotes | No | Yes | Yes |
| [Open Movie Database](http://www.omdbapi.com/) | Movie information | `apiKey` | Yes | Unknown |
| [Ron Swanson Quotes](https://github.com/jamesseanwright/ron-swanson-quotes#ron-swanson-quotes-api) | Television | No | Yes | Unknown |
| [STAPI](http://stapi.co) | Information on all things Star Trek | No | No | No |
| [Stranger Things Quotes](https://github.com/shadowoff09/strangerthings-quotes) | Returns Stranger Things quotes | No | Yes | Unknown |
| [SWAPI](https://swapi.dev/) | All the Star Wars data you've ever wanted | No | Yes | Yes |
| [SWAPI](https://www.swapi.tech) | All things Star Wars | No | Yes | Yes |
| [SWAPI GraphQL](https://graphql.org/swapi-graphql) | Star Wars GraphQL API | No | Yes | Unknown |
| [The Lord of the Rings](https://the-one-api.dev/) | The Lord of the Rings API | `apiKey` | Yes | Unknown |
| [The Vampire Diaries](https://vampire-diaries-api.netlify.app/) | TV Show Data | `apiKey` | Yes | Yes |
| [ThronesApi](https://thronesapi.com/) | Game Of Thrones Characters Data with imagery | No | Yes | Unknown |
| [TMDb](https://www.themoviedb.org/documentation/api) | Community-based movie data | `apiKey` | Yes | Unknown |
| [Trakt](https://trakt.tv/b/api-docs) | Movie and TV Data | `apiKey` | Yes | Yes |
| [TVDB](https://api.thetvdb.com/swagger) | Television data | `apiKey` | Yes | Unknown |
| [TVMaze](http://www.tvmaze.com/api) | TV Show Data | No | No | Unknown |
| [Utelly](https://rapidapi.com/utelly/api/utelly) | Movies, Series and TV shows Recommendations | `apiKey` | Yes | Unknown |
| [Vimeo](https://developer.vimeo.com/) | Vimeo Developer API | `OAuth` | Yes | Unknown |
| [Watchmode](https://api.watchmode.com/) | API for finding out the streaming availability of movies & shows | `apiKey` | Yes | Unknown |
| [Yoda Translator](https://funtranslations.com/api/yoda) | Translate any free text to Yoda speech from Star Wars | No | Yes | Unknown |
| [YouTube](https://developers.google.com/youtube/) | Add YouTube functionality to your sites and apps | `OAuth` | Yes | Unknown |

**[⬆ Back to Index](#index)**
### Weather
API | Description | Auth | HTTPS | CORS |
|---|---|---|---|---|
| [7Timer!](http://www.7timer.info/doc.php?lang=en) | Weather, especially for Astroweather | No | No | Unknown |
| [AccuWeather](https://developer.accuweather.com/apis) | Weather and forecast data | `apiKey` | No | Unknown |
| [apilayer weatherstack](https://weatherstack.com/) | Real-Time & Historical World Weather Data API | `apiKey` | Yes | Unknown |
| [APIXU](https://www.apixu.com/doc/request.aspx) | Weather | `apiKey` | Yes | Unknown |
| [AviationWeather](https://www.aviationweather.gov/dataserver) | NOAA aviation weather forecasts and observations | No | Yes | Unknown |
| [ColorfulClouds](https://open.caiyunapp.com/ColorfulClouds_Weather_API) | Weather | `apiKey` | Yes | Yes |
| [Foreca](https://developer.foreca.com) | Weather | `OAuth` | Yes | Unknown |
| [Hong Kong Obervatory](https://www.hko.gov.hk/en/abouthko/opendata_intro.htm) | Provide weather information, earthquake information, and climate data | No | Yes | Unknown |
| [MetaWeather](https://www.metaweather.com/api/) | Weather | No | Yes | No |
| [Meteorologisk Institutt](https://api.met.no/weatherapi/documentation) | Weather and climate data | `User-Agent` | Yes | Unknown |
| [ODWeather](http://api.oceandrivers.com/static/docs.html) | Weather and weather webcams | No | No | Unknown |
| [Open-Meteo](https://open-meteo.com/) | Global weather forecast API for non-commercial use | No | Yes | Yes |
| [openSenseMap](https://api.opensensemap.org/) | Data from Personal Weather Stations called senseBoxes | No | Yes | Yes |
| [OpenUV](https://www.openuv.io) | Real-time UV Index Forecast | `apiKey` | Yes | Unknown |
| [OpenWeatherMap](https://openweathermap.org/api) | Weather | `apiKey` | Yes | Unknown |
| [QWeather](https://dev.qweather.com/) | Location-based weather data | `apiKey` | Yes | Yes |
| [SG Weather Reading](https://data.gov.sg/dataset/realtime-weather-readings) | Realtime weather readings for Singapore area including other weather parameters | No | Yes | Unknown |
| [Storm Glass](https://stormglass.io/) | Global marine weather from multiple sources | `apiKey` | Yes | Yes |
| [Tomorrow](https://docs.tomorrow.io) | Weather API Powered by Proprietary Technology | `apiKey` | Yes | Unknown |
| [Troposphere](https://www.troposphere.io/developer) | Global weather and climate data | `apiKey` | Yes | Yes |
| [US Weather](https://www.weather.gov/documentation/services-web-api) | US National Weather Service | No | Yes | Yes |
| [Visual Crossing](https://www.visualcrossing.com/weather-api) | Global historical and weather forecast data | `apiKey` | Yes | Yes |
| [weather-api](https://github.com/robertoduessmann/weather-api) | A RESTful free API to check the weather | No | Yes | No |
| [WeatherAPI](https://www.weatherapi.com/) | Weather API with other stuff like Astronomy and Geolocation API | `apiKey` | Yes | Yes |
| [Weatherbit](https://www.weatherbit.io/api) | Weather | `apiKey` | Yes | Unknown |
| [wttr](https://github.com/chubin/wttr.in) | :partly_sunny: The right way to check the weather | No | Yes | Unknown |

**[⬆ Back to Index](#index)**

<br>

## License
[MIT](LICENSE)<|MERGE_RESOLUTION|>--- conflicted
+++ resolved
@@ -202,11 +202,8 @@
 | [Chainpoint](https://tierion.com/chainpoint/) | Chainpoint is a global network for anchoring data to the Bitcoin blockchain | No | Yes | Unknown |
 | [Covalent](https://www.covalenthq.com/docs/api/) | Multi-blockchain data aggregator platform | `apiKey` | Yes | Unknown |
 | [Nownodes](https://nownodes.io/) | Blockchain-as-a-service solution that provides high-quality connection via API | `apiKey` | Yes | Unknown |
-<<<<<<< HEAD
+| [The Graph](https://thegraph.com) | Indexing protocol for querying networks like Ethereum with GraphQL | No | Yes | Unknown |
 | [Walltime](https://walltime.info/api.html?v=deltoid-4.10.0) | To retrieve Walltime's market info | No | Yes | Unknown |
-=======
-| [The Graph](https://thegraph.com) | Indexing protocol for querying networks like Ethereum with GraphQL | No | Yes | Unknown |
->>>>>>> 30b54efb
 
 **[⬆ Back to Index](#index)**
 ### Books
