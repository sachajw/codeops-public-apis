--- conflicted
+++ resolved
@@ -905,12 +905,8 @@
 | [CleanURI](https://cleanuri.com/docs) | URL shortener service | `No` | Yes | Yes |
 | [ClickMeter](https://support.clickmeter.com/hc/en-us/categories/201474986) | Monitor, compare and optimize your marketing links | `apiKey` | Yes | Unknown |
 | [Rebrandly](https://developers.rebrandly.com/v1/docs) | Custom URL shortener for sharing branded links | `apiKey` | Yes | Unknown |
-<<<<<<< HEAD
-| [Relink](https://rel.ink) | Free and secure URL shortener | No | Yes | Yes |
 | [TinyUID](https://tinyuid.com/docs) | Shorten long URLs | No | Yes | Yes |
-=======
 | [Zero Width Shortener](https://docs.zws.im) | Shortens URLs using spaces that have zero width, making them invisible to humans | No | Yes | Unknown |
->>>>>>> ba1cc7b2
 
 **[⬆ Back to Index](#index)**
 ### Vehicle
