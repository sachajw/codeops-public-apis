--- conflicted
+++ resolved
@@ -94,7 +94,6 @@
 
 | API | Description | OAuth |Link |
 |---|---|---|---|
-<<<<<<< HEAD
 | vatlayer API | VAT number validation | No | [Go!](https://vatlayer.com) |
 | numverify API | Phone number validation | No | [Go!](https://numverify.com) |
 | mailboxlayer API | Email address validation | No | [Go!](https://mailboxlayer.com) |
@@ -107,9 +106,7 @@
 |---|---|---|---|
 | Currencylayer | Exchange rates and currency conversion | No | [Go!](https://currencylayer.com/documentation) |
 | Fixer.io | JSON API for foreign exchange rates and currency conversion | No | [Go!](http://fixer.io) |
-=======
-| Currencylayer | Exchange rates and currency conversion | No, but apiKey query string | [Go!](https://currencylayer.com/documentation) |
->>>>>>> eb63b36c
+| Currencylayer | Exchange rates and currency conversion | No, but `apiKey` query string | [Go!](https://currencylayer.com/documentation) |
 
 ### Games & Comics
 
