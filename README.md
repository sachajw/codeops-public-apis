# Public APIs [![Build Status](https://api.travis-ci.org/toddmotto/public-apis.svg)](https://travis-ci.org/toddmotto/public-apis)

A collective list of free JSON APIs for use in web development.

For information on contributing to this project, please see the [contributing guide](CONTRIBUTING.md).

Please note a passing build status indicates all listed APIs are available since the last update. A failing build status indicates that 1 or more services may be unavailable at the moment.

## Index

* [Animals](#animals)
* [Anime](#anime)
* [Anti-Malware](#anti-malware)
* [Art & Design](#art--design)
* [Books](#books)
* [Business](#business)
* [Calendar](#calendar)
* [Cloud Storage & File Sharing](#cloud-storage--file-sharing)
* [Currency Exchange](#currency-exchange)
* [Data Access](#data-access)
* [Data Validation](#data-validation)
* [Development](#development)
* [Documents & Productivity](#documents--productivity)
* [Environment](#environment)
* [Finance](#finance)
* [Food & Drink](#food--drink)
* [Fraud Prevention](#fraud-prevention)
* [Games & Comics](#games--comics)
* [Geocoding](#geocoding)
* [Health](#health)
* [Machine Learning](#machine-learning)
* [Math](#math)
* [Music](#music)
* [News](#news)
* [Open Source projects](#open-source-projects)
* [Personality](#personality)
* [Photography](#photography)
* [Science](#science)
* [Security](#security)
* [Shopping](#shopping)
* [Social](#social)
* [Sports & Fitness](#sports--fitness)
* [Transportation](#transportation)
* [University](#university)
* [Vehicle](#vehicle)
* [Video](#video)
* [Weather](#weather)

### Animals

| API | Description | Auth | HTTPS | Link |
|---|---|---|---|---|
| IUCN | IUCN Red List of Threatened Species | `token` | No | [Go!](http://apiv3.iucnredlist.org/api/v3/docs) |
| Petfinder | Adoption | Yes | Yes | [Go!](https://www.petfinder.com/developers/api-docs/) |
| RescueGroups | Adoption | No | Yes | [Go!](https://userguide.rescuegroups.org/display/APIDG/API+Developers+Guide+Home) |

### Anime

| API | Description | Auth | HTTPS | Link |
|---|---|---|---|---|
| AniList | AniList Anime | `OAuth` | No | [Go!](http://anilist-api.readthedocs.io/en/latest/) |
| Kitsu | Kitsu Anime | `OAuth` | No | [Go!](http://docs.kitsu17.apiary.io/) |
| Studio Ghibli | Resources from Studio Ghibli films | No | Yes | [Go!](https://ghibliapi.herokuapp.com) |

### Anti-Malware

| API | Description | Auth | HTTPS | Link |
|---|---|---|---|---|
| Certly | Certly Link/Domain Flagging | `token` | Yes | [Go!](https://guard.certly.io/) |
| Google Safe Browsing | Google Link/Domain Flagging | `token` | Yes | [Go!](https://developers.google.com/safe-browsing/) |
| Metacert | Metacert Link Flagging | `token` | Yes | [Go!](https://metacert.com/) |
| VirusTotal | VirusTotal File/URL Analysis | `token` | Yes | [Go!](https://www.virustotal.com/en/documentation/public-api/) |
| Web Of Trust (WOT) | Website reputation | `apiKey` | Yes | [Go!](https://www.mywot.com/wiki/API) |

### Art & Design

| API | Description | Auth | HTTPS | Link |
|---|---|---|---|---|
| Dribbble | Design | `OAuth` | No | [Go!](http://developer.dribbble.com/v1/) |
| Noun Project | Icons | `OAuth` | No | [Go!](http://api.thenounproject.com/index.html) |
| Icons8 | Icons | `OAuth` | Yes | [Go!](http://docs.icons8.apiary.io/#reference/0/meta) |
| Rijksmuseum| Art | No | Yes | [Go!](https://www.rijksmuseum.nl/en/api) |

### Books

| API | Description | Auth | HTTPS | Link |
|---|---|---|---|---|
| British National Bibliography | Books | No | No | [Go!](http://bnb.data.bl.uk/) |
| Goodreads | Books | No | Yes | [Go!](https://www.goodreads.com/api) |
| Google Books | Books | `OAuth` | Yes | [Go!](https://developers.google.com/books/) |

### Business

| API | Description | Auth | HTTPS | Link |
|---|---|---|---|---|
| mailgun | Email Service | `apiKey` | Yes | [Go!](https://www.mailgun.com/) |
| markerapi | Trademark Search | No | No | [Go!](http://www.markerapi.com/) |

### Calendar

| API | Description | Auth | HTTPS | Link |
|---|---|---|---|---|
| Church Calendar | Catholic liturgical calendar | No | No | [Go!](http://calapi.inadiutorium.cz/) |
| Holidays | Free API for obtaining information about holidays. | `apiKey` | Yes | [Go!](https://holidayapi.com/) |
| LectServe | Protestant liturgical calendar | No | No | [Go!](http://www.lectserve.com) |
| Non-Working Days | Database of ICS files for non working days | No | Yes | [Go!](https://github.com/gadael/icsdb) |

### Cloud Storage & File Sharing

| API | Description | Auth | HTTPS | Link |
|---|---|---|---|---|
| Box | File Sharing and Storage | `OAuth` | Yes | [Go!](https://developer.box.com/) |
| Dropbox | File Sharing and Storage | `OAuth` | Yes | [Go!](https://www.dropbox.com/developers) |
| Google Drive | File Sharing and Storage | `OAuth` | Yes | [Go!](https://developers.google.com/drive/) |
| OneDrive | File Sharing and Storage | `OAuth` | Yes | [Go!](https://dev.onedrive.com/) |

### Currency Exchange

| API | Description | Auth | HTTPS | Link |
|---|---|---|---|---|
| Currencylayer | Exchange rates and currency conversion | `apiKey` | Yes | [Go!](https://currencylayer.com/documentation) |
| Fixer.io | Exchange rates and currency conversion | No | Yes | [Go!](http://fixer.io) |

### Data Access

| API | Description | Auth | HTTPS | Link |
|---|---|---|---|---|
| 18F | US Federal Government /Developer Program | No | No | [Go!](http://18f.github.io/API-All-the-X/) |
| Abbreviation | Get abbreviations and meanings | `X-Mashape-Key` | Yes | [Go!](https://market.mashape.com/daxeel/abbreviations) |
| CARTO | Location Information Prediction | `apiKey` | Yes | [Go!](https://carto.com/) |
| Callook.info | United States ham radio callsigns | No | Yes | [Go!](https://callook.info) |
| Celebinfo | Celebrity information | `X-Mashape-Key` | Yes | [Go!](https://market.mashape.com/daxeel/celebinfo/) |
| Colorado Data Engine | Formatted and geolocated Colorado public data | No | Yes | [Go!](http://codataengine.org/) |
| Colorado Information Marketplace | Colorado State Government Open Data | No | Yes | [Go!](https://data.colorado.gov/) |
| Data USA | US Public Data | No | Yes | [Go!](https://datausa.io/about/api/) |
| Dronestream | Tracks United States drone strikes | No | No | [Go!](http://dronestre.am/) |
| fonoApi | Mobile Device Description | No | Yes | [Go!](https://fonoapi.freshpixl.com/) |
| Open Government, Australia | Australian Government Open Data | No | Yes | [Go!](https://www.data.gov.au/) |
| Open Government, USA | United States Government Open Data | No | Yes | [Go!](https://www.data.gov/) |
| Open Government, Canada | Canadian Government Open Data | No | No | [Go!](http://open.canada.ca/en) |
| Open Government Data, India | Indian Government Open Data | `token` | Yes | [Go!](https://data.gov.in/) |
| Pearson | Dictionary Data | `apiKey` | No | [Go!](http://developer.pearson.com/apis/dictionaries) |
| Prague Opendata | Prague City Open Data | No | No | [Go!](http://opendata.praha.eu/en) |
| Quandl | Stock Market Data | No | Yes | [Go!](https://www.quandl.com/) |
| Represent by Open North | Find Canadian Government Representatives | No | Yes | [Go!](https://represent.opennorth.ca/) |
| Scoop.it | Content Curation Service | `apiKey` | No | [Go!](http://www.scoop.it/dev) |
| Teleport | Quality of Life Data | No | Yes | [Go!](https://developers.teleport.org/) |
| Wikipedia | Mediawiki Encyclopedia | No | Yes | [Go!](https://www.mediawiki.org/wiki/API:Main_page) |
| Wordnik | Dictionary Data | No | No | [Go!](http://developer.wordnik.com) |
| Yelp | Find Local Business | `OAuth` | Yes | [Go!](https://www.yelp.com/developers) |

### Data Validation

| API | Description | Auth | HTTPS | Link |
|---|---|---|---|---|
| languagelayer | Language detection | No | Yes | [Go!](https://languagelayer.com) |
| Lob.com | US Address Verification | `apiKey` | Yes | [Go!](https://lob.com/) |
| mailboxlayer | Email address validation | No | Yes | [Go!](https://mailboxlayer.com) |
| numverify | Phone number validation | No | Yes | [Go!](https://numverify.com) |
| vatlayer | VAT number validation | No | Yes | [Go!](https://vatlayer.com) |

### Development

| API | Description | Auth | HTTPS | Link |
|---|---|---|---|---|
| Adorable Avatars | Generate random cartoon avatars | No | Yes | [Go!](http://avatars.adorable.io) |
| APIs.guru | Wikipedia for Web APIs, OpenAPI/Swagger specs for public APIs | No | Yes | [Go!](https://apis.guru/api-doc/) |
| CDNJS | Library info on CDNJS | No | Yes | [Go!](https://api.cdnjs.com/libraries/jquery) |
| Faceplusplus | A tool to detect face | `OAuth` | Yes | [Go!](https://www.faceplusplus.com/) |
| Genderize.io | Determines a gender from a first name | No | Yes | [Go!](https://genderize.io) |
| Github - User Data | Pull public information for a user's github | No | Yes | [Go!](https://api.github.com/users/hackeryou) |
| Gitter | Chat for GitHub | `OAuth` | Yes | [Go!](https://github.com/gitterHQ/docs) |
| HackerRank | Compile source code and run against a set of provided test cases | `apiKey` | Yes | [Go!](https://www.hackerrank.com/api/docs) |
| Hipster Ipsum | Generates Hipster Ipsum text | No | No | [Go!](http://hipsterjesus.com/) |
| IPify | A simple IP Address API  | No | Yes | [Go!](https://www.ipify.org/) |
| JSON 2 JSONP | Convert JSON to JSONP (on-the-fly) for easy cross-domain data requests using client-side JavaScript | No | Yes | [Go!](https://json2jsonp.com/) |
| JSONPlaceholder | Fake data for testing and prototyping | No | No | [Go!](http://jsonplaceholder.typicode.com/) |
| Let's Validate | Uncovers the technologies used on websites and URL to thumbnail | No | Yes | [Go!](https://github.com/letsvalidate/api) |
| LiveEdu | Live Coding Streaming | `OAuth` | Yes | [Go!](https://www.liveedu.tv/developer/applications/) |
| Lorem Text | Generates Lorem Ipsum text | `X-Mashape-Key` | Yes | [Go!](https://market.mashape.com/montanaflynn/lorem-text-generator) |
| Loripsum | The "lorem ipsum" generator that doesn't suck | No | No | [Go!](http://loripsum.net/) |
| Myjson | A simple JSON store for your web or mobile app | No | No | [Go!](http://myjson.com/api) |
| Plino | Spam filtering system | No | Yes | [Go!](https://plino.herokuapp.com/) |
| Random Word | Generate random word | No | No | [Go!](http://www.setgetgo.com/randomword/) |
| RandomUser | Generates random user data | No | Yes | [Go!](https://randomuser.me) |
| ReqRes | A hosted REST-API ready to respond to your AJAX requests | No | Yes | [Go!](https://reqres.in/ ) |
| RoboHash | Generate random robot/alien avatars | No | Yes | [Go!](https://robohash.org/) |
| StackExchange | Q&A forum for developers | `OAuth` | Yes | [Go!](https://api.stackexchange.com/) |
| Stormpath | User Authentication | `apiKey` | Yes | [Go!](https://stormpath.com/) |
| UI Names | Generate random fake names | No | Yes | [Go!](https://github.com/thm/uinames) |
| Verse | Check what's the latest version of your favorite open-source project | No | Yes | [Go!](https://verse.pawelad.xyz/) |

### Documents & Productivity

| API | Description | Auth | HTTPS |Link |
|---|---|---|---|---|
| File.io | File Sharing | No | Yes | [Go!](https://www.file.io) |
| pdflayer API | HTML/URL to PDF | No | Yes | [Go!](https://pdflayer.com) |
| PrexView | Data from XML or JSON to PDF, HTML or Image  | `apiKey` | Yes | [Go!](https://prexview.com) |
| Todoist | Todo Lists | `OAuth` | Yes | [Go!](https://developer.todoist.com) |
| Wunderlist | Todo Lists | `OAuth` | Yes | [Go!](https://developer.wunderlist.com/documentation) |

### Environment

| API | Description | Auth | HTTPS | Link |
|---|---|---|---|---|
<<<<<<< HEAD
| OpenAQ | Open air quality data | `apiKey` | Yes | [Go!](https://docs.openaq.org/) |
| PM2.5.in | PM2.5 Data of China | `apiKey` | No | [Go!](http://www.pm25.in/api_doc) |
=======
| AirVisual | Air quality and weather data | `apiKey` | Yes | [Go!](https://airvisual.com/api) |
| PM2.5.in | Air quality of China | `apiKey` | No | [Go!](http://www.pm25.in/api_doc) |
>>>>>>> 6a8268a2

### Finance

| API | Description | Auth | HTTPS | Link |
|---|---|---|---|---|
| Barchart OnDemand | Stock, Futures, and Forex Market Data | `apiKey` | Yes | [Go!](https://www.barchartondemand.com/free) |

### Food & Drink

| API | Description | Auth | HTTPS | Link |
|---|---|---|---|---|
| BigOven | Recipe Search | `X-Mashape-Key` | No | [Go!](http://api2.bigoven.com/) |
| BreweryDB | Beer | `apiKey` | No | [Go!](http://www.brewerydb.com/developers) |
| Edamam | Recipe Search | `apiKey` | Yes | [Go!](https://developer.edamam.com/) |
| Food2Fork | Recipe Search | `apiKey` | No | [Go!](http://food2fork.com/about/api) |
| LCBO | Alcohol | `apiKey` | Yes | [Go!](https://lcboapi.com/) |
| PunkAPI | Brewdog Beer Recipes | No | Yes | [Go!](https://punkapi.com/) |
| Recipe Puppy | Food | No | No | [Go!](http://www.recipepuppy.com/about/api/) |
| TacoFancy | Community-driven taco database | No | No | [Go!](https://github.com/evz/tacofancy-api)|
| Yummly | Find food recipes | No | Yes | [Go!](https://developer.yummly.com/) |
| Zomato | Discover restaurants | `apiKey` | Yes | [Go!](https://developers.zomato.com/api) |


### Fraud Prevention

| API | Description | Auth | HTTPS | Link |
|---|---|---|---|---|
| Whitepages Pro | Global identity verification with phone, address, email, and IP | `apiKey` | Yes | [Go!](https://pro.whitepages.com/developer/documentation/identity-check-api/) |
| Whitepages Pro | Phone reputation to detect spammy phones | `apiKey` | Yes | [Go!](https://pro.whitepages.com/developer/documentation/phone-reputation-api/) |
| Whitepages Pro | Get an owner’s name, address, demographics based on the phone number | `apiKey` | Yes | [Go!](https://pro.whitepages.com/developer/documentation/reverse-phone-api/) |
| Whitepages Pro| Phone number validation, line_type, carrier append | `apiKey` | Yes | [Go!](https://pro.whitepages.com/developer/documentation/phone-intelligence-api/) |
| Whitepages Pro| Get normalized physical address, residents, address type, and validity. | `apiKey` | Yes | [Go!](https://pro.whitepages.com/developer/documentation/reverse-address-api/) |

### Games & Comics

| API | Description | Auth | HTTPS | Link |
|---|---|---|---|---|
| Battle.net | Blizzard Entertainment | No | Yes | [Go!](https://dev.battle.net/)  |
| Battlefield 4 | Battlefield 4 Information | No | Yes | [Go!](https://bf4stats.com/api)  |
| Chuck Norris Database | Jokes | No | No | [Go!](http://www.icndb.com/api/) |
| Clash of Clans | Clash of Clans Game Information | No | Yes | [Go!](https://developer.clashofclans.com) |
| Clash Royale | Clash Royale Game Information | No | Yes | [Go!](https://github.com/martincarrera/clash-royale-api)  |
| Comic Vine | Comics | No | Yes | [Go!](https://comicvine.gamespot.com/api/documentation) |
| Deck of Cards | Deck of Cards | No | No | [Go!](http://deckofcardsapi.com/)  |
| Eve Online | Third-Party Developer Documentation | `OAuth` required for some parts | Yes | [Go!](https://eveonline-third-party-documentation.readthedocs.io/en/latest/) |
| Giant Bomb | Video Games | No | Yes | [Go!](https://www.giantbomb.com/api/documentation) |
| Guild Wars 2 | Guild Wars 2 Game Information | `apiKey` | Yes | [Go!](https://wiki.guildwars2.com/wiki/API:Main) |
| Magic The Gathering | Magic The Gathering Game Information | No | No | [Go!](http://magicthegathering.io/) |
| Marvel | Marvel Comics | `apiKey` | No | [Go!](http://developer.marvel.com) |
| Minecraft | Minecraft server info & user info) | No | Yes | [Go!](https://mcapi.ca/) |
| Open Trivia | Trivia Questions | No | Yes | [Go!](https://opentdb.com/api_config.php) |
| Pokéapi | Pokémon Information | No | No | [Go!](http://pokeapi.co) |
| Riot Games | League of Legends Game Information | `apiKey` | Yes | [Go!](https://developer.riotgames.com/) |
| Steam | Steam Client Interaction | `OAuth` | Yes | [Go!](https://developer.valvesoftware.com/wiki/Steam_Web_API) |
| SWAPI | Star Wars Information | No | Yes | [Go!](https://swapi.co) |

### Geocoding

| API | Description | Auth | HTTPS | Link |
|---|---|---|---|---|
| Bing Maps | Create/customize digital maps based on Bing Maps data | `apiKey` | Yes | [Go!](https://www.microsoft.com/maps/choose-your-bing-maps-API.aspx) |
| Geocode.xyz | Provides worldwide forward/reverse geocoding, batch geocoding and geoparsing | No | Yes | [Go!](https://geocode.xyz/) |
| GeoNames | Place names and other geographical data | No | No | [Go!](http://www.geonames.org/export/web-services.html) |
| GéoApi | French geographical data | No | Yes | [Go!](https://api.gouv.fr/api/geoapi.html) |
| Google Maps | Create/customize digital maps based on Google Maps data | `apiKey` | Yes | [Go!](https://developers.google.com/maps/) |
| IP 2 Country | Map an IP to a country | No | Yes | [Go!](https://ip2country.info) |
| IP Address Details| Find geolocation with ip address | No | Yes | [Go!](https://ipinfo.io/) |
| IP Vigilante | Free IP Geolocation API | No | Yes | [Go!](https://www.ipvigilante.com/) |
| Mapbox | Create/customize beautiful digital maps | `apiKey` | Yes | [Go!](https://www.mapbox.com/developers/) |
| Mapzen Search | Open Source & Open Data Global Geocoding Service | No | Yes | [Go!](https://mapzen.com/products/search/) |
| Mexico | Mexico RESTful zip codes API | No | Yes | [Go!](https://github.com/IcaliaLabs/sepomex) |
| One Map 2.0, Singapore| Singapore Land Authority REST API services for Singapore addresses  | Yes | Yes | [Go!](https://docs.onemap.sg/) |
| OpenCage | Forward and reverse geocoding using open data | No | Yes | [Go!](https://geocoder.opencagedata.com) |
| OpenStreetMap | Navigation, geolocation and geographical data | `OAuth` | No | [Go!](http://wiki.openstreetmap.org/wiki/API) |
| PostcodeData.nl | Provide geolocation data based on postcode for Dutch addresses | No | No | [Go!](http://api.postcodedata.nl/v1/postcode/?postcode=1211EP&streetnumber=60&ref=domeinnaam.nl&type=json) |
| Postcodes.io | Postcode lookup & Geolocation for the UK | No | Yes | [Go!](https://postcodes.io) |
| Utah AGRC | Utah Web API for geocoding Utah addresses | `apiKey` | Yes | [Go!](https://api.mapserv.utah.gov) |
| ViaCep | Brazil RESTful zip codes API | No | Yes | [Go!](https://viacep.com.br) |


### Health

| API | Description | Auth | HTTPS | Link |
|---|---|---|---|---|
| Diabetes | Logging and retrieving diabetes information | No | No | [Go!](http://predictbgl.com/api/) |
| Flutrack | Influenza-like symptoms with geotracking | No | No | [Go!](http://www.flutrack.org/) |
| Makeup | Makeup Information | No | No | [Go!](http://makeup-api.herokuapp.com/) |
| Nutritionix | Worlds largest verified nutrition database | `apiKey` | Yes | [Go!](https://developer.nutritionix.com/) |
| openFDA | Public FDA data about drugs, devices, and foods | No | Yes | [Go!](https://open.fda.gov/api/) |
| USDA Nutrients | National Nutrient Database for Standard Reference | No | Yes | [Go!](https://ndb.nal.usda.gov/ndb/doc/index) |

### Machine Learning

| API | Description | Auth | HTTPS | Link |
|---|---|---|---|---|
| API.AI | Natural Language Processing | `apikey` | Yes | [Go!](https://api.ai/) |
| Clarifai | Computer Vision | `OAuth` | Yes | [Go!](https://developer.clarifai.com/) |
| Cleverbot | Web chat bot | `apikey` | Yes | [Go!](https://www.cleverbot.com/api/) |
| Unplugg | Forecasting API for timeseries data | `apikey` | Yes | [Go!](https://unplu.gg/test_api.html) |
| Wit.ai | Natural Language Processing | `OAuth` | Yes | [Go!](https://wit.ai/) |

### Math

| API | Description | Auth | HTTPS | Link |
|---|---|---|---|---|
| Newton | Symbolic and Arithmetic Math Calculator | No | Yes | [Go!](https://newton.now.sh/) |

### Music

| API | Description | Auth | HTTPS | Link |
|---|---|---|---|---|
| Deezer | Music | `OAuth` | No | [Go!](http://developers.deezer.com/login?redirect=/api) |
| Discogs | Music | `OAuth` | Yes | [Go!](https://www.discogs.com/developers/) |
| Genius | Crowdsourced lyrics and music knowledge | `OAuth` | Yes | [Go!](https://docs.genius.com/) |
| Jamendo | Music | `OAuth` | Yes | [Go!](https://developer.jamendo.com/v3.0) |
| iTunes Search | Software products | No | Yes | [Go!](https://affiliate.itunes.apple.com/resources/documentation/itunes-store-web-service-search-api/) |
| LastFm | Music | No | No | [Go!](http://www.last.fm/api) |
| Mixcloud | Music | No | Yes | [Go!](https://www.mixcloud.com/developers/) |
| MusicBrainz | Music | No | Yes | [Go!](https://musicbrainz.org/doc/Development/XML_Web_Service/Version_2) |
| Musikki | Music | No | Yes | [Go!](https://music-api.musikki.com/reference) |
| Musixmatch | Music | `apiKey` | Yes | [Go!](https://developer.musixmatch.com/) |
| Songsterr | Provides guitar, bass and drums tabs and chords  | No | Yes | [Go!](https://www.songsterr.com/a/wa/api/) |
| Soundcloud | Music | No | Yes | [Go!](https://developers.soundcloud.com/) |
| Spotify | Music | `OAuth` required for some parts | Yes | [Go!](https://developer.spotify.com/web-api/) |
| Vagalume | Crowdsourced lyrics and music knowledge | `apiKey` | Yes | [Go!](https://api.vagalume.com.br/docs/) |

### News

| API | Description | Auth | HTTPS | Link |
|---|---|---|---|---|
| New York Times | Provides news | `apikey` | Yes | [Go!](https://developer.nytimes.com/) |
| News API | headlines currently published on a range of news sources and blogs | `apikey` | Yes | [Go!](https://newsapi.org/) |
| The Guardian | Access all the content the Guardian creates, categorised by tags and section | `apikey` | Yes | [Go!](http://open-platform.theguardian.com/) |

### Open Source projects

| API | Description | Auth | HTTPS | Link |
|---|---|---|---|---|
| Countly  | Countly web analytics | No | No | [Go!](http://resources.count.ly/docs) |
| Drupal.org | Drupal.org | No | Yes | [Go!](https://www.drupal.org/drupalorg/docs/api) |
| Libraries.io | Open source software libraries | `apiKey` | Yes | [Go!](https://libraries.io/api) |

### Personality

| API | Description | Auth | HTTPS | Link |
|---|---|---|---|---|
| chucknorris.io | JSON API for hand curated Chuck Norris jokes | No | Yes | [Go!](https://api.chucknorris.io) |
| Forismatic | Inspirational Quotes | No | No | [Go!](http://forismatic.com/en/api/) |
| Medium | Community of readers and writers offering unique perspectives on ideas. | `OAuth` | Yes | [Go!](https://github.com/Medium/medium-api-docs) |
| Quotes on Design | Inspirational Quotes | No | Yes | [Go!](https://quotesondesign.com/api-v4-0/) |
| Traitify | Assess, collect, and analyze Personality | No | Yes | [Go!](https://app.traitify.com/developer) |
| tronalddump.io | Api & web archive for the things Donald Trump has said | No | Yes | [Go!](https://www.tronalddump.io) |

### Photography

| API | Description | Auth | HTTPS | Link |
|---|---|---|---|---|
| 500px |  Photography Community | `OAuth` | Yes | [Go!](https://github.com/500px/api-documentation) |
| Flickr | Flickr Services | `OAuth` | Yes | [Go!](https://www.flickr.com/services/api/) |
| Gfycat | Jiffier GIFs | `OAuth` | Yes | [Go!](https://developers.gfycat.com/api/) |
| Giphy | Get all your gifs | No | Yes | [Go!](https://github.com/Giphy/GiphyAPI) |
| Imgur | Images | `OAuth` | Yes | [Go!](https://api.imgur.com/#overview) |
| ScreenShotLayer | URL 2 Image | No | Yes | [Go!](https://screenshotlayer.com) |
| Unsplash | Photography | `OAuth` | Yes | [Go!](https://unsplash.com/developers) |

### Science

| API | Description | Auth | HTTPS | Link |
|---|---|---|---|---|
| Fedger.io | Query machine intelligence data | No | Yes | [Go!](https://dev.fedger.io/docs/) |
| inspirehep.net | High Energy Physics info. system | No | Yes | [Go!](https://inspirehep.net/info/hep/api?ln=en) |
| Launch Library | Upcoming Space Launches | No | Yes | [Go!](https://launchlibrary.net/1.2/docs/api.html) |
| Minor Planet Center | Asterank.com Information | No | No | [Go!](http://www.asterank.com/mpc) |
| NASA | NASA data, including imagery | No | Yes | [Go!](https://api.nasa.gov) |
| Open Notify | ISS astronauts, current location, etc | No | No | [Go!](http://open-notify.org/Open-Notify-API/) |
| Sunrise and Sunset | Sunset and sunrise times for a given latitude and longitude. | No | Yes | [Go!](https://sunrise-sunset.org/api) |
| USGS Earthquake Hazards Program | Earthquakes data real-time | No | Yes | [Go!](https://earthquake.usgs.gov/fdsnws/event/1/) |
| World Bank | World Data | No | No | [Go!](https://datahelpdesk.worldbank.org/knowledgebase/topics/125589) |

### Security

| API | Description | Auth | HTTPS | Link |
|---|---|---|---|---|
| AXFR Database | AXFR public database | No | No | [Go!](http://api.axfrcheck.com) |
| UK Police | UK Police data | No | Yes | [Go!](https://data.police.uk/docs/) |

### Shopping

| API | Description | Auth | HTTPS | Link |
|---|---|---|---|---|
| eBay | Sell and Buy on eBay | `OAuth` | Yes | [Go!](https://go.developer.ebay.com/) |

### Social

| API | Description | Auth | HTTPS | Link |
|---|---|---|---|---|
| Discord | Make bots for Discord, integrate Discord onto an external platform | `OAuth` | Yes | [Go!](https://discordapp.com/developers/docs/intro) |
| DonReach Social Count | Get the social share count of a URL from every major social network | No | Yes | [Go!](https://donreach.com/social-share-count) |
| Facebook | Facebook Login, Share on FB, Social Plugins, Analytics and more | `OAuth` | Yes | [Go!](https://developers.facebook.com/) |
| Foursquare | Interact with Foursquare users and places (geolocation-based checkins, photos, tips, events, etc) | `OAuth` | Yes | [Go!](https://developer.foursquare.com/) |
| Fuck Off as a Service | Asks someone to fuck off | No | Yes | [Go!](https://www.foaas.com) |
| Full Contact | Get Social Media profiles and contact Information | `OAuth` | Yes | [Go!](https://www.fullcontact.com/developer/docs/) |
| HackerNews | Social news for CS and entrepreneurship | No | Yes | [Go!](https://github.com/HackerNews/API) |
| Instagram | Instagram Login, Share on Instagram, Social Plugins and more | `OAuth` | Yes | [Go!](https://www.instagram.com/developer/) |
| LinkedIn | The foundation of all digital integrations with LinkedIn | `OAuth` | Yes | [Go!](https://developer.linkedin.com/docs/rest-api) |
| Telegram MTProto | Read and write Telegram data | `OAuth` | Yes | [Go!](https://core.telegram.org/api#getting-started) |
| Telegram bot | Simplified HTTP version of the MTProto API for bots | `OAuth` | Yes | [Go!](https://core.telegram.org/bots/api) |
| Pinterest | The world's catalog of ideas | `OAuth` | Yes | [Go!](https://developers.pinterest.com/) |
| PWRTelegram bot | Boosted version of the Telegram bot API | `OAuth` | Yes | [Go!](https://pwrtelegram.xyz) |
| Reddit | Homepage of the internet | `OAuth` | Yes | [Go!](https://www.reddit.com/dev/api) |
| Slack | Team Instant Messaging | `OAuth` | Yes | [Go!](https://api.slack.com/) |
| Tumblr | Read and write Tumblr Data | `OAuth` | Yes | [Go!](https://www.tumblr.com/docs/en/api/v2) |
| Twitch | Game Streaming API | `OAuth` | Yes | [Go!](https://github.com/justintv/Twitch-API) |
| Twitter | Read and write Twitter data | `OAuth` | Yes | [Go!](https://dev.twitter.com/rest/public) |
| vk | Read and write vk dat | `OAuth` | Yes | [Go!](https://vk.com/dev/sites) |

### Sports & Fitness

| API | Description | Auth | HTTPS | Link |
|---|---|---|---|---|
| City Bikes | City Bikes around the world | No | No | [Go!](http://api.citybik.es/v2/) |
| Ergast F1 | F1 data from the beginning of the world championships in 1950 | No | No | [Go!](http://ergast.com/mrd/) |
| Fitbit | Fitbit Information | `OAuth` | Yes | [Go!](https://dev.fitbit.com/) |
| Football-Data.org | Football Data | No | No | [Go!](http://api.football-data.org/index) |
| JCDecaux Bike | JCDecaux's self-service bicycles | `apiKey` | Yes | [Go!](https://developer.jcdecaux.com/) |
| Cricket Live Scores | live-score | `X-Mashape-Key` | Yes | [Go!](https://market.mashape.com/dev132/cricket-live-scores) |
| NFL Arrests | NFL Arrest Data | No | No | [Go!](http://nflarrest.com/api/) |
| Pro Motocross | The RESTful AMA Pro Motocross lap times for every racer on the start gate | No | No | [Go!](http://promotocrossapi.com) |
| Strava | Connect with athletes, activities and more | `OAuth` | Yes | [Go!](https://strava.github.io/api/) |
| UFC Data | Ultimate Fighting Championship information for events and fighters | No | No | [Go!](http://ufc-data-api.ufc.com/) |
| Wger | Workout manager data as exercises, muscles or equipments | `apiKey` | Yes | [Go!](https://wger.de/en/software/api) |

### Transportation

| API | Description | Auth | HTTPS | Link |
|---|---|---|---|---|
| Amadeus Travel Innovation Sandbox | Travel Search - Limited usage | `apiKey` | Yes | [Go!](https://sandbox.amadeus.com/) |
| Community Transit | Transitland API | No | Yes | [Go!](https://github.com/transitland/transitland-datastore/blob/master/README.md#api-endpoints) |
| Goibibo | API for travel search  | `apiKey` | Yes | [Go!](https://developer.goibibo.com/docs) |
| Indian Railways | Indian Railways Information | `token` | No | [Go!](http://api.erail.in/) |
| Navitia | The open API for building cool stuff with transport data | `apiKey` | Yes | [Go!](https://api.navitia.io/) |
| The Nomad List | A list of the best places to live/work remotely | No | Yes | [Go!](https://nomadlist.com/faq) |
| Schiphol Airport | Schiphol | `apiKey` | Yes | [Go!](https://developer.schiphol.nl/) |
| TransitLand | Transit Aggregation | No | Yes | [Go!](https://transit.land/documentation/datastore/api-endpoints.html) |
| Transport for Atlanta, US | Marta | No | No | [Go!](http://www.itsmarta.com/app-developer-resources.aspx) |
| Transport for Auckland, New Zealand | Auckland Transport API  | No | Yes | [Go!](https://api.at.govt.nz/) |
| Transport for Belgium | Belgian transport API | No | Yes | [Go!](https://hello.irail.be/api/) |
| Transport for Berlin, Germany | third-party VBB API | No | Yes | [Go!](https://github.com/derhuerst/vbb-rest/blob/master/docs/index.md) |
| Transport for Boston, US | MBTA API | No | No | [Go!](http://realtime.mbta.com/Portal/Home/Documents) |
| Transport for Budapest, Hungary | Budapest public transport API | No | Yes | [Go!](https://apiary.io/) |
| Transport for Chicago, US | CTA | No | No | [Go!](http://www.transitchicago.com/developers/) |
| Transport for Czech Republic | Czech transport API | No | Yes | [Go!](https://www.chaps.cz/eng/products/idos-internet) |
| Transport for Finland | Finnish transport API | No | Yes | [Go!](https://digitransit.fi/en/developers/ ) |
| Transport for Germany | Deutsche Bahn (DB) API | `apiKey` | No | [Go!](http://data.deutschebahn.com/dataset/api-fahrplan) |
| Transport for India | India Public Transport API | `apiKey` | Yes | [Go!](https://data.gov.in/sector/transport) |
| Transport for London, England | TfL API | No | Yes | [Go!](https://api.tfl.gov.uk) |
| Transport for Madrid, Spain | Madrid BUS transport API | `apiKey` | No | [Go!](http://opendata.emtmadrid.es/Servicios-web/BUS) |
| Transport for Minneapolis, US | NexTrip API | `OAuth` | No | [Go!](http://svc.metrotransit.org/) |
| Transport for New York City, US | MTA | `apiKey` | No | [Go!](http://datamine.mta.info/) |
| Transport for Norway | Norwegian transport API | No | No | [Go!](http://reisapi.ruter.no/help) |
| Transport for Ottawa, Canada | OC Transpo next bus arrival API | No | No | [Go!](http://www.octranspo.com/index.php/developers) |
| Transport for Paris, France | RATP Open Data API | No | No | [Go!](http://data.ratp.fr/api/v1/console/datasets/1.0/search/) |
| Transport for Philadelphia, US | SEPTA APIs | No | No | [Go!](http://www3.septa.org/hackathon/) |
| Transport for Rio de Janeiro, Brazil | Prefeitura do Rio (City Hall) | No | No | [Go!](http://data.rio/group/transporte-e-mobilidade) |
| Transport for São Paulo, Brazil | SPTrans | `OAuth` | No | [Go!](http://www.sptrans.com.br/desenvolvedores/APIOlhoVivo/Documentacao.aspx) |
| Transport for Sweden | Public Transport consumer | `OAuth` | Yes | [Go!](https://www.trafiklab.se/api) |
| Transport for Switzerland | Swiss public transport API | No | Yes | [Go!](https://transport.opendata.ch/) |
| Transport for Switzerland | Official Swiss Public Transport Open Data | `apiKey` | Yes | [Go!](https://opentransportdata.swiss/en/) |
| Transport for The Netherlands | NS | No | No | [Go!](http://www.ns.nl/reisinformatie/ns-api) |
| Transport for Tokyo, Japan | Tokyo Metro | `apiKey` | Yes | [Go!](https://developer.tokyometroapp.jp/info)  |
| Transport for Toronto, Canada | TTC | No | Yes | [Go!](https://myttc.ca/developers) |
| Transport for Vancouver, Canada | TransLink | `OAuth` | Yes | [Go!](https://developer.translink.ca/) |
| Transport for Victoria, AU | PTV API | `apiKey` | Yes | [Go!](https://www.ptv.vic.gov.au/about-ptv/ptv-data-and-reports/digital-products/ptv-timetable-api/) |
| Transport for Washington, US | Washington Metro transport API | `OAuth` | Yes | [Go!](https://developer.wmata.com/) |
| Uber | Request Uber rides, reach riders, transport things, and reward drivers | `OAuth` | Yes | [Go!](https://developer.uber.com/) |
| WhereIsMyTransport | Platform for public transport data in emerging cities  | `OAuth` | Yes | [Go!](https://developer.whereismytransport.com/) |

### University

| API | Description | Auth | HTTPS | Link |
|---|---|---|---|---|
| Universities List | University names, countries and domains| No | Yes | [Go!](https://github.com/Hipo/university-domains-list) |

### Vehicle

| API | Description | Auth | HTTPS | Link |
|---|---|---|---|---|
| Vehicles | Lot of vehicles informations | `apiKey` | No | [Go!](http://developer.edmunds.com/api-documentation/overview/) |
| Brazilian Vehicles and Prices | Vehicles information from Fundação Instituto de Pesquisas Econômicas - Fipe | No | Yes | [Go!](https://deividfortuna.github.io/fipe/) |
| NHTSA Vehicles | NHTSA Product Information Catalog and Vehicle Listing | No | Yes | [Go!](https://vpic.nhtsa.dot.gov/api/) |

### Video

| API | Description | Auth | HTTPS | Link |
|---|---|---|---|---|
| An API of Ice And Fire | Game Of Thrones API | No | Yes | [Go!](https://anapioficeandfire.com/) |
| Dailymotion | Dailymotion Developer API | `OAuth` | Yes | [Go!](https://developer.dailymotion.com/) |
| MovieDB | Movie Data | `apiKey` | Yes | [Go!](https://www.themoviedb.org/documentation/api) |
| Netflix Roulette | Netflix database | No | No | [Go!](http://netflixroulette.net/api/) |
| OMDB | Open movie database | No | Yes | [Go!](https://omdbapi.com/) |
| Ron Swanson Quotes | Television | No | Yes | [Go!](https://github.com/jamesseanwright/ron-swanson-quotes#ron-swanson-quotes-api) |
| TVMaze | TV Show Data | No | No | [Go!](http://www.tvmaze.com/api) |
| Vimeo | Vimeo Developer API | `OAuth` | Yes | [Go!](https://developer.vimeo.com/) |
| YouTube | Add YouTube functionality to your sites and apps. | `OAuth` | Yes | [Go!](https://developers.google.com/youtube/) |

### Weather

| API | Description | Auth | HTTPS | Link |
|---|---|---|---|---|
| Dark Sky | Weather | `apiKey` | Yes | [Go!](https://darksky.net/dev/) |
| MetaWeather | Weather | No | Yes | [Go!](https://www.metaweather.com/api/) |
| OpenWeatherMap | Weather | `apiKey` | No | [Go!](http://openweathermap.org/api) |
| Weatherbit | Weather | `apiKey` | Yes | [Go!](https://www.weatherbit.io/api) |
| Wunderground | Weather | No | Yes | [Go!](https://www.wunderground.com/weather/api/) |
| Yahoo! Weather | Weather | No | Yes | [Go!](https://developer.yahoo.com/weather/) |<|MERGE_RESOLUTION|>--- conflicted
+++ resolved
@@ -204,13 +204,10 @@
 
 | API | Description | Auth | HTTPS | Link |
 |---|---|---|---|---|
-<<<<<<< HEAD
-| OpenAQ | Open air quality data | `apiKey` | Yes | [Go!](https://docs.openaq.org/) |
-| PM2.5.in | PM2.5 Data of China | `apiKey` | No | [Go!](http://www.pm25.in/api_doc) |
-=======
 | AirVisual | Air quality and weather data | `apiKey` | Yes | [Go!](https://airvisual.com/api) |
 | PM2.5.in | Air quality of China | `apiKey` | No | [Go!](http://www.pm25.in/api_doc) |
->>>>>>> 6a8268a2
+| OpenAQ | Open air quality data | `apiKey` | Yes | [Go!](https://docs.openaq.org/) |
+
 
 ### Finance
 
