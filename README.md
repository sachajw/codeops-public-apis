# Public APIs

A collective list of JSON APIs for use in web development.

> While I appreciate the masses of pull requests and community involvement, some PRs have been specifically to market company APIs that offer paid for solutions. This API list is not a marketing tool, but a tool to help the community build applications and use free public APIs quickly and easily. Pull requests that explicitly are marketing attempts won't be accepted, thanks for understanding! :)

### Animals

| API | Description | OAuth |Link |
|---|---|---|---|
| Petfinder | Adoption | No | [Go!](https://www.petfinder.com/developers/api-docs/) |
| RescueGroups | Adoption | No | [Go!](https://userguide.rescuegroups.org/display/APIDG/API+Developers+Guide+Home) |
| IUCN | IUCN Red List of Threatened Species | No, but a token is required | [Go!] (http://apiv3.iucnredlist.org/api/v3/docs) |

### Anime

| API | Description | OAuth |Link |
|---|---|---|---|
| Hummingbird | Hummingbird Anime API | No | [Go!](https://hummingbird.me/) |
| AniList | AniList Anime API | Yes | [Go!](http://anilist-api.readthedocs.org/en/latest/#) |

### Business

| API | Description | OAuth |Link |
|---|---|---|---|
| markerapi | Trademark Search API | No | [Go!](http://www.markerapi.com/) |


### Calendar

| API | Description | OAuth |Link |
|---|---|---|---|
| Church Calendar API | Catholic liturgical calendar | No | [Go!](http://calapi.inadiutorium.cz/) |
| Non-working days API | Database of ICS files for non working days | No | [Go!](https://github.com/gadael/icsdb) |
| Date and Time | Global Date and Time | No | [Go!](http://www.timeanddate.com/services/api/) |
| Holidays | Free API for obtaining information about holidays. | No | [Go!](http://holidayapi.com/) |

### Development

| API | Description | OAuth |Link |
|---|---|---|---|
| RandomUser | Generates random user data | No | [Go!](https://randomuser.me) |
| UI Faces | Find and generate sample avatars for user interfaces | No | [Go!](http://uifaces.com/api) |
| UI Names | Generate random fake names | No | [Go!](https://github.com/thm/uinames) |
| Adorable Avatars | Generate random cartoon avatars | No | [Go!](http://avatars.adorable.io) |
| Github - User Data | Pull public information for a user's github | No | [Go!](https://api.github.com/users/hackeryou) |
| Gitter | Chat for GitHub | Yes | [Go!](https://developer.gitter.im/docs/) |
| JSONPlaceholder | Fake data for testing and prototyping | No | [Go!](http://jsonplaceholder.typicode.com/) |
| RoboHash | Generate random robot/alien avatars | No | [Go!](https://robohash.org/) |
| Plino | Spam filtering system | No | [Go!](https://plino.herokuapp.com/) |
| API Only | Several APIs free. | No | [Go!](http://apionly.com/) |
| Lorem Text | Generates Lorem Ipsum text | Yes | [Go!] (https://market.mashape.com/montanaflynn/lorem-text-generator)
| Hipster Ipsum | Generates Hipster Ipsum text | No | [Go!] (http://hipsterjesus.com/)
| Loripsum | The "lorem ipsum" generator that doesn't suck | No | [Go!] (http://loripsum.net/)
| ReqRes | A hosted REST-API ready to respond to your AJAX requests | No | [Go!] (http://reqres.in/)
| StackExchange | The All-in-one API for StackExchange sites | Yes | [Go!] (https://api.stackexchange.com/)
| Random Word | Generate random word | No | [Go!](http://randomword.setgetgo.com/) |

### Drinks and Food

| API | Description | OAuth |Link |
|---|---|---|---|
| Recipe Puppy | Food | No | [Go!](http://www.recipepuppy.com/about/api/)
| BreweryDB | Beer | No, but apiKey query string |[Go!](http://www.brewerydb.com/developers) |
| LCBO API | Alcohol | No, but apiKey query string |[Go!](https://lcboapi.com/) |
| Yummly | Find food recipes | No | [Go!](https://developer.yummly.com/) |

### Data Access

| API | Description | OAuth |Link |
|---|---|---|---|
| Abbreviation API | Get abbreviations and meanings | No |[Go!](https://market.mashape.com/daxeel/abbreviations) |
| Callook.info API | United States ham radio callsigns | No |[Go!](https://callook.info) |
| Celebinfo API | Celebrity information API | No |[Go!](https://market.mashape.com/daxeel/celebinfo/) |
| Dronestream API | Tracks United States drone strikes | No |[Go!](http://dronestre.am/) |
| Open Government | United State Government Open Data | No |[Go!](https://www.data.gov/) |
| Data USA | US Public Data | No |[Go!](http://datausa.io/about/api/) |
| Yelp | Find Local Business | Yes |[Go!](https://www.yelp.com/developers) |
| Quandl API | Stock Market Data | No |[Go!](https://www.quandl.com/) |
| Wikipedia | Mediawiki API | No |[Go!](https://www.mediawiki.org/wiki/API:Main_page) |

### Exchange

| API | Description | OAuth |Link |
|---|---|---|---|
| Currencylayer | Exchange rates and currency conversion | No | [Go!](https://currencylayer.com/documentation) |
| Fixer.io | JSON API for foreign exchange rates and currency conversion | No | [Go!](http://fixer.io) |

### Games & Comics

| API | Description | OAuth |Link |
|---|---|---|---|
| Marvel | Marvel Comics API | No | [Go!](http://developer.marvel.com) |
| SWAPI | Star Wars API | No |[Go!](https://swapi.co) |
| Pokéapi | The RESTful Pokémon API | No |[Go!](http://pokeapi.co) |
| Giant Bomb | Video Games | No |[Go!](http://www.giantbomb.com/api/documentation) |
| Comic Vine | Comics | No | [Go!](http://comicvine.gamespot.com/api/documentation) |
| Battle.net | Blizzard API | No | [Go!] (https://dev.battle.net/)  |
| Steam | Steam Client API | Yes | [Go!] (https://developer.valvesoftware.com/wiki/Steam_Web_API) |
| Deck of Cards | Deck of Cards API | No | [Go!] (http://deckofcardsapi.com/)  |
| Magic the gathering | Magic the gathering API | No | [Go!] (http://magicthegathering.io/)  |

### Geocoding

| API | Description | OAuth |Link |
|---|---|---|---|
| OpenCage | Forward and reverse geocoding using open data | No | [Go!](https://geocoder.opencagedata.com) |
| IP Address Details| Find geolocation with ip address | No | [Go!](https://ipinfo.io/) |
| IP 2 Country | Map an IP to a country | No | [Go!](https://ip2country.info) |

### Health

| API | Description | OAuth |Link |
|---|---|---|---|
| USDA Nutrients | National Nutrient Database for Standard Reference | No | [Go!](https://ndb.nal.usda.gov/ndb/doc/index) |

### Health

| API | Description | OAuth |Link |
|---|---|---|---|
| Nutritionix | Worlds largest verified nutrition database | No, but `apiKey` query string | [Go!](https://developer.nutritionix.com/) |

### Media

| API | Description | OAuth |Link |
|---|---|---|---|
| Noun Project | Icons | Yes | [Go!](http://api.thenounproject.com/index.html) |
| Unsplash | Photography | Yes | [Go!](https://unsplash.com/developers) |
| Giphy | Get all your gifs | No | [Go!](https://github.com/Giphy/GiphyAPI) |
| TVMaze | TV Show Data | No | [Go!](http://www.tvmaze.com/api) |
| OMDB | Open movie database | No | [Go!](http://omdbapi.com) |
| MovieDB | Movie Data | No | [Go!](https://www.themoviedb.org/documentation/api) |
| Netflix Roulette | Netflix database | No | [Go!](http://netflixroulette.net/api/) |
| Good Reads | Books | No | [Go!](https://www.goodreads.com/api) |
| Dribbble | Design | Yes | [Go!](http://developer.dribbble.com/v1/) |
| Ron Swanson Quotes | Television | No | [Go!](https://github.com/jamesseanwright/ron-swanson-quotes#ron-swanson-quotes-api) |
| Rijksmuseum| Art | No | [Go!](https://www.rijksmuseum.nl/en/api) |
| iTunes Search | Software products API | No | [Go!](https://affiliate.itunes.apple.com/resources/documentation/itunes-store-web-service-search-api/) |
| Twitch | Game Streaming API | Yes | [Go!](https://github.com/justintv/Twitch-API) |
| Wordnik | Dictionary Data API | No | [Go!](http://developer.wordnik.com) |
| Imgur | Images | Yes | [Go!](https://api.imgur.com/#overview) |
| File.io | Files | No | [Go!](https://file.io) |
| Chuck Norris Database | Jokes | No | [Go!](http://www.icndb.com/api) |
| Medium | community of readers and writers offering unique perspectives on ideas. | Yes | [Go!](https://github.com/Medium/medium-api-docs)
| Flickr | Flickr Services | Yes | [Go!](https://www.flickr.com/services/api/)
| Reddit | Homepage of the internet | Parts | [Go!](https://www.reddit.com/dev/api)
| 500px |  Photography Community | Yes | [Go!](https://github.com/500px/api-documentation)
| HackerNews | Social news for CS and entrepreneurship | No | [Go!](https://github.com/HackerNews/API)
| Genius | Crowdsourced lyrics and music knowledge | Yes | [Go!](https://docs.genius.com/)

### Music
| API | Description | OAuth |Link |
|---|---|---|---|
| Discogs | Music | No | [Go!](https://www.discogs.com/developers/) |
| EchoNest | Music | No | [Go!](http://developer.echonest.com/docs/v4) |
| Jamendo | Music | Yes | [Go!](https://developer.jamendo.com/v3.0) |
| LastFm | Music | No | [Go!](http://www.last.fm/api) |
| Mixcloud | Music | No | [Go!](https://www.mixcloud.com/developers/) |
| MusicBrainz | Music | No | [Go!](https://musicbrainz.org/doc/Development/XML_Web_Service/Version_2) |
| Soundcloud | Music | No | [Go!](https://developers.soundcloud.com/) |
| Spotify | Music | No | [Go!](https://developer.spotify.com/web-api/migration-guide/) |
| Musixmatch | Music | No, but `apikey` query string | [Go!](https://developer.musixmatch.com/) |
| Musikki | Music | No | [Go!](https://music-api.musikki.com/reference) |
| Songsterr | Provides guitar, bass and drums tabs and chords  | No | [Go!](https://www.songsterr.com/a/wa/api/) |

### Open Source projects
| API | Description | OAuth |Link |
|---|---|---|---|
| Drupal.org | Drupal.org API | No | [Go!](https://www.drupal.org/drupalorg/api) |
| Countly  | Countly web analytics API | No | [Go!](http://resources.count.ly/) |
| Libraries.io | Open source software libraries | No | [Go!](https://libraries.io/api) |

### Planets
| API | Description | OAuth |Link |
|---|---|---|---|
| Minor Planet Center | Asterank.com API | No | [Go!](http://www.asterank.com/mpc) |

### Railway

| API | Description | OAuth |Link |
|---|---|---|---|
| Indian Railways | Indian Railways API | No, but a token is required |[Go!](http://api.erail.in/) |

### Security

| API | Description | OAuth |Link |
|---|---|---|---|
| UK Police | UK Police data | No | [Go!](https://data.police.uk/docs/) |
| AXFR Database | AXFR public database API | No | [Go'](http://api.axfrcheck.com) |

### Science

| API | Description | OAuth |Link |
|---|---|---|---|
| TED Talks | TED API | No | [Go!](http://developer.ted.com/API_Docs) |
| NASA | NASA data, including imagery | No | [Go!](https://api.nasa.gov) |
| Wunderground | Weather | No | [Go!](http://www.wunderground.com/weather/api/) |
| OpenWeatherMap | Weather | No | [Go!](http://openweathermap.org/api) |
| Yahoo! Weather | Weather | No | [Go!](https://developer.yahoo.com/weather/) |
| Dark Sky Forecast API | Weather | No, but  `apiKey` query string | [Go!](https://developer.forecast.io/) |
| World Bank | World Data | No | [Go!](http://data.worldbank.org/developers) |
| Open Notify | ISS astronauts, current location API | No | [Go!](http://open-notify.org/Open-Notify-API/) |
| Fedger.io | Query machine intelligence data | No | [Go!](https://dev.fedger.io/docs/) |
| inspirehep.net | High Energy Physics info. system | No | [Go!](https://inspirehep.net/info/hep/api?ln=en) |
| USGS Earthquake Hazards Program | Earthquakes data real-time | No | [Go!](http://earthquake.usgs.gov/fdsnws/event/1/) |

### Social

| API | Description | OAuth |Link |
|---|---|---|---|
| Full Contact | Get Social Media profiles and contact Information | Yes | [Go!](https://www.fullcontact.com/developer/docs/) |
| Instagram API | Instagram Login, Share on Instagram, Social Plugins and more | Yes | [Go!](https://www.instagram.com/developer/) |
| LinkedIn REST-API | The foundation of all digital integrations with LinkedIn | Yes | [Go!](https://developer.linkedin.com/docs/rest-api) |
| Facebook API | Facebook Login, Share on FB, Social Plugins, Analytics and more | Yes | [Go!](https://developers.facebook.com/) |
<<<<<<< HEAD
| Twitter API | Read and write Twitter data | Yes | [Go!](https://dev.twitter.com/rest/public) |
| Telegram API | Read and write Telegram data | Yes | [Go!](https://core.telegram.org/api#getting-started) |
| Fuck Off as a Service | Asks someone to fuck off | No | [Go!](https://www.foaas.com) |
=======
| Twitter API | Read and write Twitter dat | Yes | [Go!](https://dev.twitter.com/rest/public) |
| vk API | Read and write vk dat | Yes | [Go!](https://vk.com/dev/sites) |
>>>>>>> bc778862

### Sports/Fitness

| API | Description | OAuth |Link |
|---|---|---|---|
| Football-Data.org | Football Data | No | [Go!](http://api.football-data.org) |
| FitBit | FitBit API | No | [Go!](https://dev.fitbit.com) |
| Stattleship | MLB, NBA, NHL, NFL | No, but a token is required | [Go!](https://www.stattleship.com/#) |
| JCDecaux Bike API | JCDecaux's self-service bicycles | No, but `apiKey` query string | [Go!](https://developer.jcdecaux.com/) |
| City Bikes API | City Bikes around the world | No | [Go!](http://api.citybik.es/v2/) |
| Ergast F1 API | F1 data from the beginning of the world championships in 1950 | No | [Go!](http://ergast.com/mrd/)

### Transportation
| API | Description | OAuth |Link |
|---|---|---|---|
| Transport for London | TfL API | No | [Go!](https://api.tfl.gov.uk) |
| Transport for Belgium | Belgian transport API | No | [Go!](https://hello.irail.be/api/) |
| Transport for Germany | Deutsche Bahn (DB) API | No | [Go!](http://data.deutschebahn.com/apis/fahrplan/) |
| Transport for Switzerland | Swiss public transport API | No | [Go!](https://transport.opendata.ch/) |
| Transport for Budapest | Budapest public transport API | No | [Go!](http://docs.bkkfutar.apiary.io/) |
| Transport for Norway | Norwegian transport API | No | [Go!](http://reisapi.ruter.no/help) |
| Transport for Toronto | TTC | No| [Go!](https://myttc.ca/developers) |
| Transport for Vancouver, Canada | TransLink | Yes | [Go!](https://developer.translink.ca/) |
| Transport for Chicago, US | CTA | No | [Go!](http://www.transitchicago.com/developers/) |
| Transport for Washington, US | Washington Metro transport API | Yes | [Go!](https://developer.wmata.com/) |
| Transport for Minneapolis, US | NexTrip API | Yes | [Go!](http://svc.metrotransit.org/) |
| Transport for Paris, France | RATP Open Data API | No | [Go!](http://data.ratp.fr/api/v1/console/datasets/1.0/search/) |
| Transport for São Paulo, Brazil | SPTrans | Yes | [Go!](http://www.sptrans.com.br/desenvolvedores/APIOlhoVivo/Documentacao.aspx) |
| Transport for The Netherlands | NS | No | [Go!](http://www.ns.nl/reisinformatie/ns-api) |
| Transport for Sweden | Public Transport consumer | Yes | [Go!](https://www.trafiklab.se/api) |
| Schiphol Airport API | Schiphol | Yes | [Go!](https://flight-info.3scale.net/)
| Transport for Boston, MA, USA | MBTA API | No | [Go!](http://realtime.mbta.com/Portal/Home/Documents)
| TransitLand | Transit Aggregation | No | [Go!](https://transit.land/documentation/datastore/api-endpoints.html)

### University
| API | Description | OAuth |Link |
|---|---|---|---|
| University API | University names, countries and domains| No| [Go!](https://github.com/Hipo/university-domains-list) |

### Vehicle
| API | Description | OAuth |Link |
|---|---|---|---|
| Vehicle API | Lot of vehicles informations | No, but `apiKey` query string | [Go!](http://developer.edmunds.com/api-documentation/overview/) |

### Video
| API | Description | OAuth |Link |
|---|---|---|---|
| Vimeo | Vimeo Developer API | Yes | [Go!](https://developer.vimeo.com/)
| YouTube | Add YouTube functionality to your sites and apps. | Yes / No | [Go!](https://developers.google.com/youtube/)

### Weather
| API | Description | OAuth |Link |
|---|---|---|---|
| OpenWeatherMap | Weather and Forecast API | No | [Go!](http://openweathermap.org/api) |
| Dark Sky Forecast API | Weather and Forecast API | No, but `apiKey` query string | [Go!](https://developer.forecast.io/) |<|MERGE_RESOLUTION|>--- conflicted
+++ resolved
@@ -212,14 +212,10 @@
 | Instagram API | Instagram Login, Share on Instagram, Social Plugins and more | Yes | [Go!](https://www.instagram.com/developer/) |
 | LinkedIn REST-API | The foundation of all digital integrations with LinkedIn | Yes | [Go!](https://developer.linkedin.com/docs/rest-api) |
 | Facebook API | Facebook Login, Share on FB, Social Plugins, Analytics and more | Yes | [Go!](https://developers.facebook.com/) |
-<<<<<<< HEAD
 | Twitter API | Read and write Twitter data | Yes | [Go!](https://dev.twitter.com/rest/public) |
 | Telegram API | Read and write Telegram data | Yes | [Go!](https://core.telegram.org/api#getting-started) |
 | Fuck Off as a Service | Asks someone to fuck off | No | [Go!](https://www.foaas.com) |
-=======
-| Twitter API | Read and write Twitter dat | Yes | [Go!](https://dev.twitter.com/rest/public) |
 | vk API | Read and write vk dat | Yes | [Go!](https://vk.com/dev/sites) |
->>>>>>> bc778862
 
 ### Sports/Fitness
 
