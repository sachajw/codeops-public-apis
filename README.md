# Public APIs [![Run tests](https://github.com/public-apis/public-apis/workflows/Run%20tests/badge.svg)](https://github.com/public-apis/public-apis/actions?query=workflow%3A%22Run+tests%22) [![Validate links](https://github.com/public-apis/public-apis/workflows/Validate%20links/badge.svg?branch=master)](https://github.com/public-apis/public-apis/actions?query=workflow%3A%22Validate+links%22)

A collective list of free APIs for use in software and web development.

A public API for this project can be found [here](https://github.com/davemachado/public-api)!

For information on contributing to this project, please see the [contributing guide](.github/CONTRIBUTING.md).

Please note a passing build status indicates all listed APIs are available since the last update. A failing build status indicates that 1 or more services may be unavailable at the moment.

## Index

* [Animals](#animals)
* [Anime](#anime)
* [Anti-Malware](#anti-malware)
* [Art & Design](#art--design)
* [Books](#books)
* [Business](#business)
* [Calendar](#calendar)
* [Cloud Storage & File Sharing](#cloud-storage--file-sharing)
* [Continuous Integration](#continuous-integration)
* [Cryptocurrency](#cryptocurrency)
* [Currency Exchange](#currency-exchange)
* [Data Validation](#data-validation)
* [Development](#development)
* [Dictionaries](#dictionaries)
* [Documents & Productivity](#documents--productivity)
* [Environment](#environment)
* [Events](#events)
* [Finance](#finance)
* [Food & Drink](#food--drink)
* [Games & Comics](#games--comics)
* [Geocoding](#geocoding)
* [Government](#government)
* [Health](#health)
* [Jobs](#jobs)
* [Machine Learning](#machine-learning)
* [Music](#music)
* [News](#news)
* [Open Data](#open-data)
* [Open Source Projects](#open-source-projects)
* [Patent](#patent)
* [Personality](#personality)
* [Phone](#phone)
* [Photography](#photography)
* [Science & Math](#science--math)
* [Security](#security)
* [Shopping](#shopping)
* [Social](#social)
* [Sports & Fitness](#sports--fitness)
* [Test Data](#test-data)
* [Text Analysis](#text-analysis)
* [Tracking](#tracking)
* [Transportation](#transportation)
* [URL Shorteners](#url-shorteners)
* [Vehicle](#vehicle)
* [Video](#video)
* [Weather](#weather)

### Animals
API | Description | Auth | HTTPS | CORS |
|---|---|---|---|---|
| [Cat Facts](https://alexwohlbruck.github.io/cat-facts/) | Daily cat facts | No | Yes | No |
| [Cats](https://docs.thecatapi.com/) | Pictures of cats from Tumblr | `apiKey` | Yes | Unknown |
| [Dog Facts](https://dukengn.github.io/Dog-facts-API/) | Random dog facts | No | Yes | Unknown |
| [Dogs](https://dog.ceo/dog-api/) | Based on the Stanford Dogs Dataset | No | Yes | Yes |
| [HTTPCat](https://http.cat/) | Cat for every HTTP Status | No | Yes | Unknown |
| [IUCN](http://apiv3.iucnredlist.org/api/v3/docs) | IUCN Red List of Threatened Species | `apiKey` | No | Unknown |
| [Movebank](https://github.com/movebank/movebank-api-doc) | Movement and Migration data of animals | No | Yes | Unknown |
| [RandomCat](https://aws.random.cat/meow) | Random pictures of cats | No | Yes | Yes |
| [RandomDog](https://random.dog/woof.json) | Random pictures of dogs | No | Yes | Yes |
| [RandomFox](https://randomfox.ca/floof/) | Random pictures of foxes | No | Yes | No |
| [RescueGroups](https://userguide.rescuegroups.org/display/APIDG/API+Developers+Guide+Home) | Adoption | No | Yes | Unknown |
| [Shibe.Online](http://shibe.online/) | Random pictures of Shibu Inu, cats or birds | No | Yes | Yes |

**[⬆ Back to Index](#index)**
### Anime
API | Description | Auth | HTTPS | CORS |
|---|---|---|---|---|
| [AniList](https://github.com/AniList/ApiV2-GraphQL-Docs) | Anime discovery & tracking | `OAuth` | Yes | Unknown |
| [AnimeChan](https://github.com/RocktimSaikia/anime-chan) | Anime quotes (over 10k+) | No | Yes | No |
| [AnimeNewsNetwork](https://www.animenewsnetwork.com/encyclopedia/api.php) | Anime industry news | No | Yes | Yes |
| [Jikan](https://jikan.moe) | Unofficial MyAnimeList API | No | Yes | Yes |
| [Kitsu](https://kitsu.docs.apiary.io/) | Anime discovery platform | `OAuth` | Yes | Yes |
| [MyAnimeList](https://myanimelist.net/clubs.php?cid=13727) | Anime and Manga Database and Community | `OAuth` | Yes | Unknown |
| [Studio Ghibli](https://ghibliapi.herokuapp.com) | Resources from Studio Ghibli films | No | Yes | Yes |
| [What Anime](https://soruly.github.io/trace.moe/) | Scan anime image to get specific detail | No | Yes | Yes |

**[⬆ Back to Index](#index)**
### Anti-Malware
API | Description | Auth | HTTPS | CORS |
|---|---|---|---|---|
| [AbuseIPDB](https://docs.abuseipdb.com/) | IP/domain/URL reputation | `apiKey` | Yes | Unknown |
| [AlienVault Open Threat Exchange (OTX)](https://otx.alienvault.com/api) | IP/domain/URL reputation | `apiKey` | Yes | Unknown |
| [Google Safe Browsing](https://developers.google.com/safe-browsing/) | Google Link/Domain Flagging | `apiKey` | Yes | Unknown |
| [Metacert](https://metacert.com/) | Metacert Link Flagging | `apiKey` | Yes | Unknown |
| [URLScan.io](https://urlscan.io/about-api/) | Scan and Analyse URLs | `apiKey` | Yes | Unknown |
| [VirusTotal](https://www.virustotal.com/en/documentation/public-api/) | VirusTotal File/URL Analysis | `apiKey` | Yes | Unknown |
| [Web Of Trust (WOT)](https://support.mywot.com/hc/en-us/articles/360024398673-3-Using-the-API) | Website reputation | `apiKey` | Yes | Unknown |

**[⬆ Back to Index](#index)**
### Art & Design
API | Description | Auth | HTTPS | CORS |
|---|---|---|---|---|
| [Behance](https://www.behance.net/dev) | Design | `apiKey` | Yes | Unknown |
| [Cooper Hewitt](https://collection.cooperhewitt.org/api) | Smithsonian Design Museum | `apiKey` | Yes | Unknown |
| [Dribbble](http://developer.dribbble.com/v2/) | Design | `OAuth` | No | Unknown |
| [Europeana](https://pro.europeana.eu/resources/apis/search) | European Museum and Galleries content | `apiKey` | Yes | Unknown |
| [Harvard Art Museums](https://github.com/harvardartmuseums/api-docs) | Art | `apiKey` | No | Unknown |
| [Iconfinder](https://developer.iconfinder.com) | Icons | `apiKey` | Yes | Unknown |
| [Icons8](http://docs.icons8.apiary.io/#reference/0/meta) | Icons | `OAuth` | Yes | Unknown |
| [Metropolitan Museum of Art](https://metmuseum.github.io/) | Met Museum of Art | No | Yes | Unknown |
| [Noun Project](http://api.thenounproject.com/index.html) | Icons | `OAuth` | No | Unknown |
| [Rijksmuseum](https://www.rijksmuseum.nl/en/api) | Art | `apiKey` | Yes | Unknown |

**[⬆ Back to Index](#index)**
### Books
API | Description | Auth | HTTPS | CORS |
|---|---|---|---|---|
| [Bhagavad Gita](https://bhagavadgita.io/api) | Bhagavad Gita text | `OAuth` | Yes | Yes |
| [Bible](https://bibleapi.co/) | RESTful Bible API with 7 versions, 4 languages and multiple features | `apiKey` | Yes | Unknown |
| [British National Bibliography](http://bnb.data.bl.uk/) | Books | No | No | Unknown |
| [Google Books](https://developers.google.com/books/) | Books | `OAuth` | Yes | Unknown |
| [LibGen](https://garbage.world/posts/libgen/) | Library Genesis search engine | No | No | Unknown |
| [New York Times Books](https://developer.nytimes.com/docs/books-product/1/overview) | Book reviews and The New York Times Best Sellers lists | `apiKey` | Yes | Unknown |
| [Open Library](https://openlibrary.org/developers/api) | Books, book covers and related data | No | Yes | No |
| [Penguin Publishing](http://www.penguinrandomhouse.biz/webservices/rest/) | Books, book covers and related data | No | Yes | Yes |
| [Rig Veda](https://aninditabasu.github.io/indica/html/rv.html) | Gods and poets, their categories, and the verse meters, with the mandal and sukta number | No | Yes | Unknown |
| [Vedic Society](https://aninditabasu.github.io/indica/html/vs.html) | Descriptions of all nouns (names, places, animals, things) from vedic literature | No | Yes | Unknown |

**[⬆ Back to Index](#index)**
### Business
API | Description | Auth | HTTPS | CORS |
|---|---|---|---|---|
| [Charity Search](http://charityapi.orghunter.com/) | Non-profit charity data | `apiKey` | No | Unknown |
| [Clearbit Logo](https://clearbit.com/docs#logo-api) | Search for company logos and embed them in your projects | `apiKey` | Yes | Unknown |
| [Domainsdb.info](https://domainsdb.info/) | Registered Domain Names Search | No | Yes | No |
| [Freelancer](https://developers.freelancer.com) | Hire freelancers to get work done | `OAuth` | Yes | Unknown |
| [Gmail](https://developers.google.com/gmail/api/) | Flexible, RESTful access to the user's inbox | `OAuth` | Yes | Unknown |
| [Google Analytics](https://developers.google.com/analytics/) | Collect, configure and analyze your data to reach the right audience | `OAuth` | Yes | Unknown |
| [MailboxValidator](https://www.mailboxvalidator.com/api-email-free) | Validate email address to improve deliverability | `apiKey` | Yes | Unknown |
| [mailgun](https://www.mailgun.com/) | Email Service | `apiKey` | Yes | Unknown |
| [markerapi](http://www.markerapi.com/) | Trademark Search | No | No | Unknown |
| [Trello](https://developers.trello.com/) | Boards, lists and cards to help you organize and prioritize your projects | `OAuth` | Yes | Unknown |

**[⬆ Back to Index](#index)**
### Calendar
API | Description | Auth | HTTPS | CORS |
|---|---|---|---|---|
| [Abstract Public Holidays](https://www.abstractapi.com/holidays-api) | Data on national, regional, and religious holidays via API | `apiKey` | Yes | Yes |
| [Calendar Index](https://www.calendarindex.com/) | Worldwide Holidays and Working Days | `apiKey` | Yes | Yes |
| [Church Calendar](http://calapi.inadiutorium.cz/) | Catholic liturgical calendar | No | No | Unknown |
| [Czech Namedays Calendar](https://svatky.adresa.info) | Lookup for a name and returns nameday date | No | No | Unknown |
| [Google Calendar](https://developers.google.com/google-apps/calendar/) | Display, create and modify Google calendar events | `OAuth` | Yes | Unknown |
| [Hebrew Calendar](https://www.hebcal.com/home/developer-apis) | Convert between Gregorian and Hebrew, fetch Shabbat and Holiday times, etc | No | No | Unknown |
| [Holidays](https://holidayapi.com/) | Historical data regarding holidays | `apiKey` | Yes | Unknown |
| [LectServe](http://www.lectserve.com) | Protestant liturgical calendar | No | No | Unknown |
| [Nager.Date](https://date.nager.at) | Public holidays for more than 90 countries | No | Yes | No |
| [Namedays Calendar](https://api.abalin.net/) | Provides namedays for multiple countries | No | Yes | Yes |
| [Non-Working Days](https://github.com/gadael/icsdb) | Database of ICS files for non working days | No | Yes | Unknown |
| [Non-Working Days](https://isdayoff.ru) | Simple REST API for checking working, non-working or short days for Russia, CIS, USA and other | No | Yes | Yes |
| [Russian Calendar](https://github.com/egno/work-calendar) | Check if a date is a Russian holiday or not | No | Yes | No |
| [UK Bank Holidays](https://www.gov.uk/bank-holidays.json) | Bank holidays in England and Wales, Scotland and Northern Ireland | No | Yes | Unknown |
| [UnixTime Converter](https://unixtime.co.za) | A REST API to convert UnixTime to DateTime and DateTime to UnixTime | No | Yes | Unknown |

**[⬆ Back to Index](#index)**
### Cloud Storage & File Sharing
API | Description | Auth | HTTPS | CORS |
|---|---|---|---|---|
| [Box](https://developer.box.com/) | File Sharing and Storage | `OAuth` | Yes | Unknown |
| [Dropbox](https://www.dropbox.com/developers) | File Sharing and Storage | `OAuth` | Yes | Unknown |
| [Google Drive](https://developers.google.com/drive/) | File Sharing and Storage | `OAuth` | Yes | Unknown |
| [OneDrive](https://dev.onedrive.com/) | File Sharing and Storage | `OAuth` | Yes | Unknown |
| [Pantry](https://getpantry.cloud/) | Free JSON storage for small projects | No | Yes | Yes |
| [Pastebin](https://pastebin.com/api/) | Plain Text Storage | `apiKey` | Yes | Unknown |

**[⬆ Back to Index](#index)**
### Continuous Integration
API | Description | Auth | HTTPS | CORS |
|---|---|---|---|---|
| [CircleCI](https://circleci.com/docs/api/v1-reference/) | Automate the software development process using continuous integration and continuous delivery | `apiKey` | Yes | Unknown |
| [Codeship](https://apidocs.codeship.com/) | Codeship is a Continuous Integration Platform in the cloud | `apiKey` | Yes | Unknown |
| [Travis CI](https://docs.travis-ci.com/api/) | Sync your GitHub projects with Travis CI to test your code in minutes | `apiKey` | Yes | Unknown |

**[⬆ Back to Index](#index)**
### Cryptocurrency
API | Description | Auth | HTTPS | CORS |
|---|---|---|---|---|
| [Binance](https://github.com/binance/binance-spot-api-docs) | Exchange for Trading Cryptocurrencies based in China | `apiKey` | Yes | Unknown |
| [BitcoinAverage](https://apiv2.bitcoinaverage.com/) | Digital Asset Price Data for the blockchain industry | `apiKey` | Yes | Unknown |
| [BitcoinCharts](https://bitcoincharts.com/about/exchanges/) | Financial and Technical Data related to the Bitcoin Network | No | Yes | Unknown |
| [Bitfinex](https://docs.bitfinex.com/docs) | Cryptocurrency Trading Platform | `apiKey` | Yes | Unknown |
| [Bitmex](https://www.bitmex.com/app/apiOverview) | Real-Time Cryptocurrency derivatives trading platform based in Hong Kong | `apiKey` | Yes | Unknown |
| [Bittrex](https://bittrex.com/Home/Api) | Next Generation Crypto Trading Platform | `apiKey` | Yes | Unknown |
| [Block](https://www.block.io/docs/basic) | Bitcoin Payment, Wallet & Transaction Data | `apiKey` | Yes | Unknown |
| [Blockchain](https://www.blockchain.info/api) | Bitcoin Payment, Wallet & Transaction Data | No | Yes | Unknown |
| [BlockFacts](https://blockfacts.io/) | Real-time crypto data from multiple exchanges via a single unified API, and much more | `apiKey` | Yes | Unknown |
| [CoinAPI](https://docs.coinapi.io/) | All Currency Exchanges integrate under a single api | `apiKey` | Yes | No |
| [Coinbase](https://developers.coinbase.com) | Bitcoin, Bitcoin Cash, Litecoin and Ethereum Prices | `apiKey` | Yes | Unknown |
| [Coinbase Pro](https://docs.pro.coinbase.com/#api) | Cryptocurrency Trading Platform | `apiKey` | Yes | Unknown |
| [CoinDesk](http://www.coindesk.com/api/) | Bitcoin Price Index | No | No | Unknown |
| [CoinGecko](http://www.coingecko.com/api) | Cryptocurrency Price, Market, and Developer/Social Data | No | Yes | Yes |
| [Coinigy](https://coinigy.docs.apiary.io) | Interacting with Coinigy Accounts and Exchange Directly | `apiKey` | Yes | Unknown |
| [coinlayer](https://coinlayer.com) | Real-time Crypto Currency Exchange Rates | `apiKey` | Yes | Unknown |
| [Coinlib](https://coinlib.io/apidocs) | Crypto Currency Prices | `apiKey` | Yes | Unknown |
| [Coinlore](https://www.coinlore.com/cryptocurrency-data-api) | Cryptocurrencies prices, volume and more | No | Yes | Unknown |
| [CoinMarketCap](https://coinmarketcap.com/api/) | Cryptocurrencies Prices | `apiKey` | Yes | Unknown |
| [Coinpaprika](https://api.coinpaprika.com) | Cryptocurrencies prices, volume and more | No | Yes | Yes |
| [CoinRanking](https://developers.coinranking.com/api/documentation/) | Live Cryptocurrency data | No | Yes | Unknown |
| [CryptoCompare](https://www.cryptocompare.com/api#) | Cryptocurrencies Comparison | No | Yes | Unknown |
| [Cryptonator](https://www.cryptonator.com/api/) | Cryptocurrencies Exchange Rates | No | Yes | Unknown |
| [Gemini](https://docs.gemini.com/rest-api/) | Cryptocurrencies Exchange | No | Yes | Unknown |
| [ICObench](https://icobench.com/developers) | Various information on listing, ratings, stats, and more | `apiKey` | Yes | Unknown |
| [MercadoBitcoin](https://www.mercadobitcoin.net/api-doc/) | Brazilian Cryptocurrency Information | No | Yes | Unknown |
| [Nexchange](https://nexchange2.docs.apiary.io/) | Automated cryptocurrency exchange service | No | No | Yes |
| [Poloniex](https://poloniex.com/support/api/) | US based digital asset exchange | `apiKey` | Yes | Unknown |
| [WorldCoinIndex](https://www.worldcoinindex.com/apiservice) | Cryptocurrencies Prices | `apiKey` | Yes | Unknown |

**[⬆ Back to Index](#index)**
### Currency Exchange
API | Description | Auth | HTTPS | CORS |
|---|---|---|---|---|
| [1Forge](https://1forge.com/forex-data-api/api-documentation) | Forex currency market data | `apiKey` | Yes | Unknown |
| [Currencylayer](https://currencylayer.com/documentation) | Exchange rates and currency conversion | `apiKey` | Yes | Unknown |
| [CurrencyScoop](https://currencyscoop.com/api-documentation) | Real-time and historical currency rates JSON API | `apiKey` | Yes | Yes |
| [Czech National Bank](https://www.cnb.cz/cs/financni_trhy/devizovy_trh/kurzy_devizoveho_trhu/denni_kurz.xml) | A collection of exchange rates | No | Yes | Unknown |
| [ExchangeRate-API](https://www.exchangerate-api.com) | Free currency conversion | No | Yes | Yes |
| [Exchangeratesapi.io](https://exchangeratesapi.io) | Exchange rates with currency conversion | No | Yes | Yes |
| [Fixer.io](http://fixer.io) | Exchange rates and currency conversion | `apiKey` | Yes | Unknown |
| [Frankfurter](https://www.frankfurter.app/docs) | Exchange rates, currency conversion and time series | No | Yes | Yes |
| [ratesapi](https://ratesapi.io) | Free exchange rates and historical rates | No | Yes | Unknown |
| [VATComply.com](https://www.vatcomply.com/documentation) | Exchange rates, geolocation and VAT number validation | No | Yes | Yes |

**[⬆ Back to Index](#index)**
### Data Validation
API | Description | Auth | HTTPS | CORS |
|---|---|---|---|---|
| [Abstract Email Validation](https://www.abstractapi.com/email-verification-validation-api) | Validate email addresses for deliverability and spam | `apiKey` | Yes | Yes |
| [Cloudmersive Validate](https://cloudmersive.com/validate-api) | Validate email addresses, phone numbers, VAT numbers and domain names | `apiKey` | Yes | Yes |
| [Lob.com](https://lob.com/) | US Address Verification | `apiKey` | Yes | Unknown |
| [mailboxlayer](https://mailboxlayer.com) | Email address validation | No | Yes | Unknown |
| [PurgoMalum](http://www.purgomalum.com) | Content validator against profanity & obscenity | No | No | Unknown |
| [US Autocomplete](https://smartystreets.com/docs/cloud/us-autocomplete-api) | Enter address data quickly with real-time address suggestions | `apiKey` | Yes | Yes |
| [US Extract](https://smartystreets.com/products/apis/us-extract-api) | Extract postal addresses from any text including emails | `apiKey` | Yes | Yes |
| [US Street Address](https://smartystreets.com/docs/cloud/us-street-api) | Validate and append data for any US postal address | `apiKey` | Yes | Yes |
| [vatlayer](https://vatlayer.com) | VAT number validation | No | Yes | Unknown |
| [Veriphone](https://veriphone.io) | Phone number validation & carrier lookup | `apiKey` | Yes | Yes |

**[⬆ Back to Index](#index)**
### Development
API | Description | Auth | HTTPS | CORS |
|---|---|---|---|---|
| [24 Pull Requests](https://24pullrequests.com/api) | Project to promote open source collaboration during December | No | Yes | Yes |
| [Abstract Screenshot](https://www.abstractapi.com/website-screenshot-api) | Take programmatic screenshots of web pages from any website | `apiKey` | Yes | Yes |
| [Agify.io](https://agify.io) | Estimates the age from a first name | No | Yes | Yes |
| [ApiFlash](https://apiflash.com/) | Chrome based screenshot API for developers | `apiKey` | Yes | Unknown |
| [APIs.guru](https://apis.guru/api-doc/) | Wikipedia for Web APIs, OpenAPI/Swagger specs for public APIs | No | Yes | Unknown |
| [BetterMeta](http://bettermeta.io) | Return a site's meta tags in JSON format | `X-Mashape-Key` | Yes | Unknown |
| [Bitbucket](https://developer.atlassian.com/bitbucket/api/2/reference/) | Bitbucket API | `OAuth` | Yes | Unknown |
| [Blitapp](https://blitapp.com/api/) | Schedule screenshots of web pages and sync them to your cloud | `apiKey` | Yes | Unknown |
| [Bored](https://www.boredapi.com/) | Find random activities to fight boredom | No | Yes | Unknown |
| [Browshot](https://browshot.com/api/documentation) | Easily make screenshots of web pages in any screen size, as any device | `apiKey` | Yes | Yes |
| [CDNJS](https://api.cdnjs.com/libraries/jquery) | Library info on CDNJS | No | Yes | Unknown |
| [Changelogs.md](https://changelogs.md) | Structured changelog metadata from open source projects | No | Yes | Unknown |
| [CountAPI](https://countapi.xyz) | Free and simple counting service. You can use it to track page hits and specific events | No | Yes | Yes |
| [DigitalOcean Status](https://status.digitalocean.com/api) | Status of all DigitalOcean services | No | Yes | Unknown |
| [DomainDb Info](https://api.domainsdb.info/) | Domain name search to find all domains containing particular words/phrases/etc | No | Yes | Unknown |
| [Form2Channel](https://form2channel.com/) | Send static html form submissions to Google Sheets, Email, Slack or Telegram | No | Yes | Yes |
| [Genderize.io](https://genderize.io) | Estimates a gender from a first name | No | Yes | Yes |
| [GETPing](https://www.getping.info) | Trigger an email notification with a simple GET request | `apiKey` | Yes | Unknown |
| [GitHub](https://docs.github.com/en/free-pro-team@latest/rest) | Make use of GitHub repositories, code and user info programmatically | `OAuth` | Yes | Yes |
| [Gitlab](https://docs.gitlab.com/ee/api/) | Automate GitLab interaction programmatically | `OAuth` | Yes | Unknown |
| [Gitter](https://developer.gitter.im/docs/welcome) | Chat for Developers | `OAuth` | Yes | Unknown |
| [Host.io](https://host.io) | Domains Data API for Developers | `apiKey` | Yes | Yes |
| [HTTP2.Pro](https://http2.pro/doc/api) | Test endpoints for client and server HTTP/2 protocol support | No | Yes | Unknown |
| [IBM Text to Speech](https://cloud.ibm.com/docs/text-to-speech/getting-started.html) | Convert text to speech | `apiKey` | Yes | Yes |
| [IFTTT](https://platform.ifttt.com/docs/connect_api) | IFTTT Connect API | No | Yes | Unknown |
| [Image-Charts](https://documentation.image-charts.com/) | Generate charts, QR codes and graph images | No | Yes | Yes |
| [import.io](http://api.docs.import.io/) | Retrieve structured data from a website or RSS feed | `apiKey` | Yes | Unknown |
| [IPify](https://www.ipify.org/) | A simple IP Address API | No | Yes | Unknown |
| [IPinfo](https://ipinfo.io/developers) | Another simple IP Address API | No | Yes | Unknown |
| [jsDelivr](https://github.com/jsdelivr/data.jsdelivr.com) | Package info and download stats on jsDelivr CDN | No | Yes | Yes |
| [JSON 2 JSONP](https://json2jsonp.com/) | Convert JSON to JSONP (on-the-fly) for easy cross-domain data requests using client-side JavaScript | No | Yes | Unknown |
| [JSONbin.io](https://jsonbin.io) | Free JSON storage service. Ideal for small scale Web apps, Websites and Mobile apps | `apiKey` | Yes | Yes |
| [Judge0](https://api.judge0.com/) | Compile and run source code | No | Yes | Unknown |
| [License-API](https://github.com/cmccandless/license-api/blob/master/README.md) | Unofficial REST API for choosealicense.com | No | Yes | No |
| [MAC address vendor lookup](https://macaddress.io/api) | Retrieve vendor details and other information regarding a given MAC address or an OUI | `apiKey` | Yes | Yes |
| [Nationalize.io](https://nationalize.io) | Estimate the nationality of a first name | No | Yes | Yes |
| [OOPSpam](https://oopspam.com/) | Multiple spam filtering service | No | Yes | Yes |
| [PageCDN](https://pagecdn.com/docs/public-api) | Public API for javascript, css and font libraries on PageCDN | `apiKey` | Yes | Yes |
| [Postman](https://docs.api.getpostman.com/) | Tool for testing APIs | `apiKey` | Yes | Unknown |
| [ProxyCrawl](https://proxycrawl.com) | Scraping and crawling anticaptcha service | `apiKey` | Yes | Unknown |
| [Public APIs](https://github.com/davemachado/public-api) | A collective list of free JSON APIs for use in web development | No | Yes | Unknown |
| [Pusher Beams](https://pusher.com/beams) | Push notifications for Android & iOS | `apiKey` | Yes | Unknown |
| [QR Code](https://fungenerators.com/api/qrcode/) | Create new QR Code or decode existing one | `apiKey` | Yes | Yes |
| [QR code](http://qrtag.net/api/) | Create an easy to read QR code and URL shortener | No | Yes | Yes |
| [QR code](http://goqr.me/api/) | Generate and decode / read QR code graphics | No | Yes | Unknown |
| [QuickChart](https://quickchart.io/) | Generate chart and graph images | No | Yes | Yes |
| [ReqRes](https://reqres.in/ ) | A hosted REST-API ready to respond to your AJAX requests | No | Yes | Unknown |
| [Scraper.AI](https://docs.scraper.ai/#/) | Extract and monitor data from any website | `apiKey` | Yes | Unknown |
| [ScraperApi](https://www.scraperapi.com) | Easily build scalable web scrapers | `apiKey` | Yes | Unknown |
| [scrapestack](https://scrapestack.com/) | Real-time, Scalable Proxy & Web Scraping REST API | `apiKey` | Yes | Unknown |
| [ScreenshotAPI.net](https://screenshotapi.net/) | Create pixel-perfect website screenshots | `apiKey` | Yes | Yes |
| [serpstack](https://serpstack.com/) | Real-Time & Accurate Google Search Results API | `apiKey` | Yes | Yes |
| [SHOUTCLOUD](http://shoutcloud.io/) | ALL-CAPS AS A SERVICE | No | No | Unknown |
| [StackExchange](https://api.stackexchange.com/) | Q&A forum for developers | `OAuth` | Yes | Unknown |
| [userstack](https://userstack.com/) | Secure User-Agent String Lookup JSON API | `OAuth` | Yes | Unknown |

**[⬆ Back to Index](#index)**
### Dictionaries
API | Description | Auth | HTTPS | CORS |
|---|---|---|---|---|
| [Lingua Robot](https://www.linguarobot.io) | Word definitions, pronunciations, synonyms, antonyms and others | `apiKey` | Yes | Yes |
| [Merriam-Webster](https://dictionaryapi.com/) | Dictionary and Thesaurus Data | `apiKey` | Yes | Unknown |
| [OwlBot](https://owlbot.info/) | Definitions with example sentence and photo if available | `apiKey` | Yes | Yes |
| [Oxford](https://developer.oxforddictionaries.com/) | Dictionary Data | `apiKey` | Yes | No |
| [Wordnik](http://developer.wordnik.com) | Dictionary Data | `apiKey` | No | Unknown |
| [Words](https://www.wordsapi.com/) | Definitions and synonyms for more than 150,000 words | `apiKey` | Yes | Unknown |

**[⬆ Back to Index](#index)**
### Documents & Productivity
API | Description | Auth | HTTPS | CORS |
|---|---|---|---|---|
| [Cloudmersive Document and Data Conversion](https://cloudmersive.com/convert-api) | HTML/URL to PDF/PNG, Office documents to PDF, image conversion | `apiKey` | Yes | Yes |
| [Code::Stats](https://codestats.net/api-docs) | Automatic time tracking for programmers | `apiKey` | Yes | No |
| [File.io](https://www.file.io) | File Sharing | No | Yes | Unknown |
| [Mercury](https://mercury.postlight.com/web-parser/) | Web parser | `apiKey` | Yes | Unknown |
| [pdflayer](https://pdflayer.com) | HTML/URL to PDF | `apiKey` | Yes | Unknown |
| [Pocket](https://getpocket.com/developer/) | Bookmarking service | `OAuth` | Yes | Unknown |
| [PrexView](https://prexview.com) | Data from XML or JSON to PDF, HTML or Image | `apiKey` | Yes | Unknown |
| [Restpack](https://restpack.io/) | Provides screenshot, HTML to PDF and content extraction APIs | `apiKey` | Yes | Unknown |
| [Todoist](https://developer.todoist.com) | Todo Lists | `OAuth` | Yes | Unknown |
| [Vector Express](http://vector.express) | Free vector file converting API | No | No | Yes |
| [WakaTime](https://wakatime.com/developers) | Automated time tracking leaderboards for programmers | No | Yes | Unknown |
| [Zube](https://zube.io/docs/api) | Full stack project management | `OAuth` | Yes | Unknown |

**[⬆ Back to Index](#index)**
### Environment
API | Description | Auth | HTTPS | CORS |
|---|---|---|---|---|
| [AirVisual](https://airvisual.com/api) | Air quality and weather data | `apiKey` | Yes | Unknown |
| [GrünstromIndex](https://www.corrently.de/hintergrund/gruenstromindex/index.html) | Green Power Index for Germany (Grünstromindex/GSI) | No | No | Yes |
| [OpenAQ](https://docs.openaq.org/) | Open air quality data | `apiKey` | Yes | Unknown |
| [PM2.5 Open Data Portal](https://pm25.lass-net.org/#apis) | Open low-cost PM2.5 sensor data | No | Yes | Unknown |
| [PM25.in](http://www.pm25.in/api_doc) | Air quality of China | `apiKey` | No | Unknown |
| [PVWatts](https://developer.nrel.gov/docs/solar/pvwatts/v6/) | Energy production photovoltaic (PV) energy systems | `apiKey` | Yes | Unknown |
| [UK Carbon Intensity](https://carbon-intensity.github.io/api-definitions/#carbon-intensity-api-v1-0-0) | The Official Carbon Intensity API for Great Britain developed by National Grid | No | Yes | Unknown |

**[⬆ Back to Index](#index)**
### Events
API | Description | Auth | HTTPS | CORS |
|---|---|---|---|---|
| [Eventbrite](https://www.eventbrite.com/developer/v3/) | Find events | `OAuth` | Yes | Unknown |
| [Picatic](http://developer.picatic.com/?utm_medium=web&utm_source=github&utm_campaign=public-apis%20repo&utm_content=toddmotto) | Sell tickets anywhere | `apiKey` | Yes | Unknown |
| [Ticketmaster](http://developer.ticketmaster.com/products-and-docs/apis/getting-started/) | Search events, attractions, or venues | `apiKey` | Yes | Unknown |

**[⬆ Back to Index](#index)**
### Finance
API | Description | Auth | HTTPS | CORS |
|---|---|---|---|---|
| [Abstract VAT Validation](https://www.abstractapi.com/vat-validation-rates-api) | Validate VAT numbers and calculate VAT rates | `apiKey` | Yes | Yes |
| [Alpha Vantage](https://www.alphavantage.co/) | Realtime and historical stock data | `apiKey` | Yes | Unknown |
| [IEX Cloud](https://iexcloud.io/docs/api/) | Realtime & Historical Stock and Market Data | `apiKey` | Yes | Yes |
| [IG](https://labs.ig.com/gettingstarted) | Spreadbetting and CFD Market Data | `apiKey` | Yes | Unknown |
| [Intrinio](https://intrinio.com/) | A wide selection of financial data feeds | `apiKey` | Yes | Unknown |
| [marketstack](https://marketstack.com/) | Real-Time, Intraday & Historical Market Data API | `apiKey` | Yes | Unknown |
| [Plaid](https://plaid.com/) | Connect with users’ bank accounts and access transaction data | `apiKey` | Yes | Unknown |
| [Razorpay IFSC](https://ifsc.razorpay.com/) | Indian Financial Systems Code (Bank Branch Codes) | No | Yes | Unknown |
| [Tradier](https://developer.tradier.com) | US equity/option market data (delayed, intraday, historical) | `OAuth` | Yes | Yes |
| [YNAB](https://api.youneedabudget.com/) | Budgeting & Planning | `OAuth` | Yes | Yes |

**[⬆ Back to Index](#index)**
### Food & Drink
API | Description | Auth | HTTPS | CORS |
|---|---|---|---|---|
| [Edamam nutrition](https://developer.edamam.com/edamam-docs-nutrition-api) | Nutrition Analysis | `apiKey` | Yes | Unknown |
| [Edamam recipes](https://developer.edamam.com/edamam-docs-recipe-api) | Recipe Search | `apiKey` | Yes | Unknown |
| [Foodish](https://github.com/surhud004/Foodish#readme) | Random pictures of food dishes | No | Yes | Yes |
| [LCBO](https://lcboapi.com/) | Alcohol | `apiKey` | Yes | Unknown |
| [Open Brewery DB](https://www.openbrewerydb.org) | Breweries, Cideries and Craft Beer Bottle Shops | No | Yes | Yes |
| [Open Food Facts](https://world.openfoodfacts.org/data) | Food Products Database | No | Yes | Unknown |
| [PunkAPI](https://punkapi.com/) | Brewdog Beer Recipes | No | Yes | Unknown |
| [Recipe Puppy](http://www.recipepuppy.com/about/api/) | Food | No | No | Unknown |
| [TacoFancy](https://github.com/evz/tacofancy-api) | Community-driven taco database | No | No | Unknown |
| [The Report of the Week](https://github.com/andyklimczak/TheReportOfTheWeek-API) | Food & Drink Reviews | No | Yes | Unknown |
| [TheCocktailDB](https://www.thecocktaildb.com/api.php) | Cocktail Recipes | `apiKey` | Yes | Yes |
| [TheMealDB](https://www.themealdb.com/api.php) | Meal Recipes | `apiKey` | Yes | Yes |
| [What's on the menu?](http://nypl.github.io/menus-api/) | NYPL human-transcribed historical menu collection | `apiKey` | No | Unknown |
| [WhiskyHunter](https://whiskyhunter.net/api/) | Past online whisky auctions statistical data | No | Yes | Unknown |
| [Zestful](https://zestfuldata.com/) | Parse recipe ingredients | `apiKey` | Yes | Yes |

**[⬆ Back to Index](#index)**
### Games & Comics
API | Description | Auth | HTTPS | CORS |
|---|---|---|---|---|
| [Age of Empires II](https://age-of-empires-2-api.herokuapp.com) | Get information about Age of Empires II resources | No | Yes | No |
| [AmiiboAPI](https://amiiboapi.com/) | Nintendo Amiibo Information | No | Yes | Yes |
| [Brawl Stars](https://developer.brawlstars.com) | Brawl Stars Game Information | `apiKey` | Yes | Unknown |
| [CheapShark](https://www.cheapshark.com/api) | Steam/PC Game Prices and Deals | No | Yes | Yes |
| [Chuck Norris Database](http://www.icndb.com/api/) | Jokes | No | No | Unknown |
| [Clash of Clans](https://developer.clashofclans.com) | Clash of Clans Game Information | `apiKey` | Yes | Unknown |
| [Clash Royale](https://developer.clashroyale.com) | Clash Royale Game Information | `apiKey` | Yes | Unknown |
| [Comic Vine](https://comicvine.gamespot.com/api/documentation) | Comics | No | Yes | Unknown |
| [Deck of Cards](http://deckofcardsapi.com/) | Deck of Cards | No | No | Unknown |
| [Destiny The Game](https://github.com/Bungie-net/api) | Bungie Platform API | `apiKey` | Yes | Unknown |
| [Dota 2](https://docs.opendota.com/) | Provides information about Player stats , Match stats, Rankings for Dota 2 | No | Yes | Unknown |
| [Dungeons and Dragons](http://www.dnd5eapi.co/) | Reference for 5th edition spells, classes, monsters, and more | No | No | No |
| [Eve Online](https://esi.evetech.net/ui) | Third-Party Developer Documentation | `OAuth` | Yes | Unknown |
| [FIFA Ultimate Team](https://www.easports.com/fifa/ultimate-team/api/fut/item) | FIFA Ultimate Team items API | No | Yes | Unknown |
| [Final Fantasy XIV](https://xivapi.com/) | Final Fantasy XIV Game data API | No | Yes | Yes |
| [Fortnite](https://fortnitetracker.com/site-api) | Fortnite Stats | `apiKey` | Yes | Unknown |
| [Giant Bomb](https://www.giantbomb.com/api/documentation) | Video Games | No | Yes | Unknown |
| [Guild Wars 2](https://wiki.guildwars2.com/wiki/API:Main) | Guild Wars 2 Game Information | `apiKey` | Yes | Unknown |
| [Halo](https://developer.haloapi.com/) | Halo 5 and Halo Wars 2 Information | `apiKey` | Yes | Unknown |
| [Hearthstone](http://hearthstoneapi.com/) | Hearthstone Cards Information | `X-Mashape-Key` | Yes | Unknown |
| [Hypixel](https://api.hypixel.net/) | Hypixel player stats | `apiKey` | Yes | Unknown |
| [Hytale](https://hytale-api.com/) | Hytale blog posts and jobs | No | Yes | Unknown |
| [IGDB.com](https://api.igdb.com/) | Video Game Database | `apiKey` | Yes | Unknown |
| [JokeAPI](https://sv443.net/jokeapi/v2/) | Programming, Miscellaneous and Dark Jokes | No | Yes | Yes |
| [Jokes](https://github.com/15Dkatz/official_joke_api) | Programming and general jokes | No | Yes | Unknown |
| [Jokes One](https://jokes.one/api/joke/) | Joke of the day and large category of jokes accessible via REST API | `apiKey` | Yes | Yes |
| [Jservice](http://jservice.io) | Jeopardy Question Database | No | No | Unknown |
| [Magic The Gathering](http://magicthegathering.io/) | Magic The Gathering Game Information | No | No | Unknown |
| [Marvel](http://developer.marvel.com) | Marvel Comics | `apiKey` | No | Unknown |
| [mod.io](https://docs.mod.io) | Cross Platform Mod API | `apiKey` | Yes | Unknown |
| [Open Trivia](https://opentdb.com/api_config.php) | Trivia Questions | No | Yes | Unknown |
| [PandaScore](https://developers.pandascore.co/) | E-sports games and results | `apiKey` | Yes | Unknown |
| [PlayerUnknown's Battlegrounds](https://pubgtracker.com/site-api) | PUBG Stats | `apiKey` | Yes | Unknown |
| [Pokéapi](https://pokeapi.co) | Pokémon Information | No | Yes | Unknown |
| [Pokémon TCG](https://pokemontcg.io) | Pokémon TCG Information | No | Yes | Unknown |
| [Random Facts](https://fungenerators.com/api/facts/) | Random Facts from hundreds of categories | `apiKey` | Yes | Yes |
| [Rick and Morty](https://rickandmortyapi.com) | All the Rick and Morty information, including images | No | Yes | Yes |
| [Riot Games](https://developer.riotgames.com/) | League of Legends Game Information | `apiKey` | Yes | Unknown |
| [Scryfall](https://scryfall.com/docs/api) | Magic: The Gathering database | No | Yes | Yes |
| [Steam](https://developer.valvesoftware.com/wiki/Steam_Web_API) | Steam Client Interaction | `OAuth` | Yes | Unknown |
| [SuperHeroes](https://superheroapi.com) | All SuperHeroes and Villains data from all universes under a single API | `apiKey` | Yes | Unknown |
| [Tronald Dump](https://www.tronalddump.io/) | The dumbest things Donald Trump has ever said | No | Yes | Unknown |
| [Wargaming.net](https://developers.wargaming.net/) | Wargaming.net info and stats | `apiKey` | Yes | No |
| [xkcd](https://xkcd.com/json.html) | Retrieve xkcd comics as JSON | No | Yes | No |

**[⬆ Back to Index](#index)**
### Geocoding
API | Description | Auth | HTTPS | CORS |
|---|---|---|---|---|
| [Abstract IP Geolocation](https://www.abstractapi.com/ip-geolocation-api) | Geolocate website visitors from their IPs | `apiKey` | Yes | Yes |
| [adresse.data.gouv.fr](https://adresse.data.gouv.fr) | Address database of France, geocoding and reverse | No | Yes | Unknown |
| [Airtel IP](https://sys.airtel.lv/ip2country/1.1.1.1/?full=true) | IP Geolocation API. Collecting data from multiple sources | No | Yes | Unknown |
| [Battuta](http://battuta.medunes.net) | A (country/region/city) in-cascade location API | `apiKey` | No | Unknown |
| [Bing Maps](https://www.microsoft.com/maps/) | Create/customize digital maps based on Bing Maps data | `apiKey` | Yes | Unknown |
| [bng2latlong](https://www.getthedata.com/bng2latlong) | Convert British OSGB36 easting and northing (British National Grid) to WGS84 latitude and longitude | No | Yes | Yes |
| [CitySDK](http://www.citysdk.eu/citysdk-toolkit/) | Open APIs for select European cities | No | Yes | Unknown |
| [Country](http://country.is/) | Get your visitors' country from their IP | No | Yes | Yes |
| [Daum Maps](http://apis.map.daum.net/) | Daum Maps provide multiple APIs for Korean maps | `apiKey` | No | Unknown |
| [FreeGeoIP](https://freegeoip.app/) | Free geo ip information, no registration required. 15k/hour rate limit | No | Yes | Yes |
| [GeoApi](https://api.gouv.fr/api/geoapi.html) | French geographical data | No | Yes | Unknown |
| [Geoapify](https://www.geoapify.com/api/geocoding-api/) | Forward and reverse geocoding, address autocomplete | `apiKey` | Yes | Yes |
| [Geocod.io](https://www.geocod.io/) | Address geocoding / reverse geocoding in bulk | `apiKey` | Yes | Unknown |
| [Geocode.xyz](https://geocode.xyz/api) | Provides worldwide forward/reverse geocoding, batch geocoding and geoparsing | No | Yes | Unknown |
| [Geocodify.com](https://geocodify.com/) | Worldwide geocoding, geoparsing and autocomplete for addresses | `apiKey` | Yes | Yes |
| [GeoDataSource](https://www.geodatasource.com/web-service) | Geocoding of city name by using latitude and longitude coordinates | `apiKey` | Yes | Unknown |
| [GeoJS](https://geojs.io/) | IP geolocation with ChatOps integration | No | Yes | Yes |
| [GeoNames](http://www.geonames.org/export/web-services.html) | Place names and other geographical data | No | No | Unknown |
| [geoPlugin](https://www.geoplugin.com) | IP geolocation and currency conversion | No | Yes | Yes |
| [Google Earth Engine](https://developers.google.com/earth-engine/) | A cloud-based platform for planetary-scale environmental data analysis | `apiKey` | Yes | Unknown |
| [Google Maps](https://developers.google.com/maps/) | Create/customize digital maps based on Google Maps data | `apiKey` | Yes | Unknown |
| [Graph Countries](https://github.com/lennertVanSever/graphcountries) | Country-related data like currencies, languages, flags, regions+subregions and bordering countries | No | Yes | Unknown |
| [HelloSalut](https://www.fourtonfish.com/hellosalut/hello/) | Get hello translation following user language | No | Yes | Unknown |
| [HERE Maps](https://developer.here.com) | Create/customize digital maps based on HERE Maps data | `apiKey` | Yes | Unknown |
| [Hong Kong GeoData Store](https://geodata.gov.hk/gs/) | API for accessing geo-data of Hong Kong | No | Yes | Unknown |
| [IP 2 Country](https://ip2country.info) | Map an IP to a country | No | Yes | Unknown |
| [IP Address Details](https://ipinfo.io/) | Find geolocation with ip address | No | Yes | Unknown |
| [IP Location](https://ipapi.co/api/#introduction) | Find IP address location information | No | Yes | Unknown |
| [IP Location](https://ip-api.com/docs) | Find location with ip address | No | No | Unknown |
| [IP Sidekick](https://ipsidekick.com) | Geolocation API that returns extra information about an IP address | `apiKey` | Yes | Unknown |
| [IP Vigilante](https://www.ipvigilante.com/) | Free IP Geolocation API | No | Yes | Unknown |
| [IP2Location](https://www.ip2location.com/web-service/ip2location) | IP geolocation web service to get more than 55 parameters | `apiKey` | Yes | Unknown |
| [IP2Proxy](https://www.ip2location.com/web-service/ip2proxy) | Detect proxy and VPN using IP address | `apiKey` | Yes | Unknown |
| [ipapi](https://ipapi.com/) | Real-time Geolocation & Reverse IP Lookup REST API | `apiKey` | Yes | Unknown |
| [IPGEO](https://api.techniknews.net/ipgeo/) | Unlimited free IP Address API with useful information | No | Yes | Unknown |
| [IPGeolocationAPI.com](https://ipgeolocationapi.com/) | Locate your visitors by IP with country details | No | Yes | Yes |
| [IPInfoDB](https://ipinfodb.com/api) | Free Geolocation tools and APIs for country, region, city and time zone lookup by IP address | `apiKey` | Yes | Unknown |
| [ipstack](https://ipstack.com/) | Locate and identify website visitors by IP address | `apiKey` | Yes | Unknown |
| [LocationIQ](https://locationiq.org/docs/) | Provides forward/reverse geocoding and batch geocoding | `apiKey` | Yes | Yes |
| [Mapbox](https://www.mapbox.com/developers/) | Create/customize beautiful digital maps | `apiKey` | Yes | Unknown |
| [Mexico](https://github.com/IcaliaLabs/sepomex) | Mexico RESTful zip codes API | No | Yes | Unknown |
| [One Map, Singapore](https://docs.onemap.sg/) | Singapore Land Authority REST API services for Singapore addresses | `apiKey` | Yes | Unknown |
| [OnWater](https://onwater.io/) | Determine if a lat/lon is on water or land | No | Yes | Unknown |
| [OpenCage](https://opencagedata.com) | Forward and reverse geocoding using open data | `apiKey` | Yes | Yes |
| [OpenStreetMap](http://wiki.openstreetmap.org/wiki/API) | Navigation, geolocation and geographical data | `OAuth` | No | Unknown |
| [positionstack](https://positionstack.com/) | Forward & Reverse Batch Geocoding REST API | `apiKey` | Yes | Unknown |
| [PostcodeData.nl](http://api.postcodedata.nl/v1/postcode/?postcode=1211EP&streetnumber=60&ref=domeinnaam.nl&type=json) | Provide geolocation data based on postcode for Dutch addresses | No | No | Unknown |
| [Postcodes.io](https://postcodes.io) | Postcode lookup & Geolocation for the UK | No | Yes | Yes |
| [REST Countries](https://restcountries.eu) | Get information about countries via a RESTful API | No | Yes | Unknown |
| [Uebermaps](https://uebermaps.com/api/v2) | Discover and share maps with friends | `apiKey` | Yes | Unknown |
| [US ZipCode](https://smartystreets.com/docs/cloud/us-zipcode-api) | Validate and append data for any US ZipCode | `apiKey` | Yes | Yes |
| [Utah AGRC](https://api.mapserv.utah.gov) | Utah Web API for geocoding Utah addresses | `apiKey` | Yes | Unknown |
| [ViaCep](https://viacep.com.br) | Brazil RESTful zip codes API | No | Yes | Unknown |
| [ZipCodeAPI](https://www.zipcodeapi.com) | US zip code distance, radius and location API | `apiKey` | Yes | Unknown |
| [Zippopotam.us](http://www.zippopotam.us) | Get information about place such as country, city, state, etc | No | No | Unknown |
| [Ziptastic](https://ziptasticapi.com/) | Get the country, state, and city of any US zip-code | No | Yes | Unknown |

**[⬆ Back to Index](#index)**
### Government
API | Description | Auth | HTTPS | CORS |
|---|---|---|---|---|
| [BCLaws](http://www.bclaws.ca/civix/template/complete/api/index.html) | Access to the laws of British Columbia | No | No | Unknown |
| [BusinessUSA](https://business.usa.gov/developer) | Authoritative information on U.S. programs, events, services and more | `apiKey` | Yes | Unknown |
| [Census.gov](https://www.census.gov/data/developers/data-sets.html) | The US Census Bureau provides various APIs and data sets on demographics and businesses | No | Yes | Unknown |
| [City, Lyon Opendata](https://data.beta.grandlyon.com/fr/accueil) | Lyon(FR) City Open Data | `apiKey` | Yes | Unknown |
| [City, Nantes Opendata](https://data.nantesmetropole.fr/pages/home/) | Nantes(FR) City Open Data | `apiKey` | Yes | Unknown |
| [City, New York Opendata](https://opendata.cityofnewyork.us/) | New York (US) City Open Data | No | Yes | Unknown |
| [City, Prague Opendata](http://opendata.praha.eu/en) | Prague(CZ) City Open Data | No | No | Unknown |
| [Code.gov](https://code.gov) | The primary platform for Open Source and code sharing for the U.S. Federal Government | `apiKey` | Yes | Unknown |
| [Colorado Information Marketplace](https://data.colorado.gov/) | Colorado State Government Open Data | No | Yes | Unknown |
| [Data USA](https://datausa.io/about/api/) | US Public Data | No | Yes | Unknown |
| [Data.gov](https://api.data.gov/) | US Government Data | `apiKey` | Yes | Unknown |
| [Data.parliament.uk](https://explore.data.parliament.uk/?learnmore=Members) | Contains live datasets including information about petitions, bills, MP votes, attendance and more | No | No | Unknown |
| [District of Columbia Open Data](http://opendata.dc.gov/pages/using-apis) | Contains D.C. government public datasets, including crime, GIS, financial data, and so on | No | Yes | Unknown |
| [EPA](https://developer.epa.gov/category/apis/) | Web services and data sets from the US Environmental Protection Agency | No | Yes | Unknown |
| [FBI Wanted](https://www.fbi.gov/wanted/api) | Access information on the FBI Wanted program | No | Yes | Unknown |
| [FEC](https://api.open.fec.gov/developers/) | Information on campaign donations in federal elections | `apiKey` | Yes | Unknown |
| [Federal Register](https://www.federalregister.gov/reader-aids/developer-resources) | The Daily Journal of the United States Government | No | Yes | Unknown |
| [Food Standards Agency](http://ratings.food.gov.uk/open-data/en-GB) | UK food hygiene rating data API | No | No | Unknown |
| [Open Government, Australia](https://www.data.gov.au/) | Australian Government Open Data | No | Yes | Unknown |
| [Open Government, Belgium](https://data.gov.be/) | Belgium Government Open Data | No | Yes | Unknown |
| [Open Government, Canada](http://open.canada.ca/en) | Canadian Government Open Data | No | No | Unknown |
| [Open Government, France](https://www.data.gouv.fr/) | French Government Open Data | `apiKey` | Yes | Unknown |
| [Open Government, India](https://data.gov.in/) | Indian Government Open Data | `apiKey` | Yes | Unknown |
| [Open Government, Italy](https://www.dati.gov.it/) | Italy Government Open Data | No | Yes | Unknown |
| [Open Government, New Zealand](https://www.data.govt.nz/) | New Zealand Government Open Data | No | Yes | Unknown |
| [Open Government, Romania](http://data.gov.ro/) | Romania Government Open Data | No | No | Unknown |
| [Open Government, Taiwan](https://data.gov.tw/) | Taiwan Government Open Data | No | Yes | Unknown |
| [Open Government, Thailand](https://data.go.th/) | Thailand Government Open Data | `apiKey` | Yes | Unknown |
| [Open Government, UK](https://data.gov.uk/) | UK Government Open Data | No | Yes | Unknown |
| [Open Government, USA](https://www.data.gov/) | United States Government Open Data | No | Yes | Unknown |
| [Represent by Open North](https://represent.opennorth.ca/) | Find Canadian Government Representatives | No | Yes | Unknown |
<<<<<<< HEAD
| [UK government API catalogue](https://alphagov.github.io/api-catalogue) | APIs from UK government organisations | No | Yes | Unknown |
=======
| [US Census Bureau](https://www.census.gov/data/developers/data-sets.html) | U.S. Census data sets and Geolocation | No | Yes | Unknown |
>>>>>>> 16b840e1
| [USAspending.gov](https://api.usaspending.gov/) | US federal spending data | No | Yes | Unknown |

**[⬆ Back to Index](#index)**
### Health
API | Description | Auth | HTTPS | CORS |
|---|---|---|---|---|
| [Covid-19](https://covid19api.com/) | Covid 19 spread, infection and recovery | No | Yes | Yes |
| [Covid-19](https://github.com/M-Media-Group/Covid-19-API) | Covid 19 cases, deaths and recovery per country | No | Yes | Yes |
| [Covid-19 Government Response](https://covidtracker.bsg.ox.ac.uk) | Government measures tracker to fight against the Covid-19 pandemic | No | Yes | Yes |
| [Diabetes](http://predictbgl.com/api/) | Logging and retrieving diabetes information | No | No | Unknown |
| [Healthcare.gov](https://www.healthcare.gov/developers/) | Educational content about the US Health Insurance Marketplace | No | Yes | Unknown |
| [Lexigram](https://docs.lexigram.io/v1/welcome) | NLP that extracts mentions of clinical concepts from text, gives access to clinical ontology | `apiKey` | Yes | Unknown |
| [Makeup](http://makeup-api.herokuapp.com/) | Makeup Information | No | No | Unknown |
| [Medicare](https://data.medicare.gov/developers) | Access to the data from the CMS - medicare.gov | No | Yes | Unknown |
| [NPPES](https://npiregistry.cms.hhs.gov/registry/help-api) | National Plan & Provider Enumeration System, info on healthcare providers registered in US | No | Yes | Unknown |
| [Nutritionix](https://developer.nutritionix.com/) | Worlds largest verified nutrition database | `apiKey` | Yes | Unknown |
| [openFDA](https://open.fda.gov) | Public FDA data about drugs, devices and foods | No | Yes | Unknown |
| [Orion Health](https://developer.orionhealth.io/) | Medical platform which allows the development of applications for different healthcare scenarios | `OAuth` | Yes | Unknown |
| [Quarantine](https://quarantine.country/coronavirus/api/) | Coronavirus API with free COVID-19 live updates | No | Yes | Yes |
| [USDA Nutrients](https://fdc.nal.usda.gov/) | National Nutrient Database for Standard Reference | `apiKey` | Yes | Unknown |

**[⬆ Back to Index](#index)**
### Jobs
API | Description | Auth | HTTPS | CORS |
|---|---|---|---|---|
| [Adzuna](https://developer.adzuna.com/overview) | Job board aggregator | `apiKey` | Yes | Unknown |
| [Careerjet](https://www.careerjet.com/partners/api/) | Job search engine | `apiKey` | No | Unknown |
| [Github Jobs](https://jobs.github.com/api) | Jobs for software developers | No | Yes | Yes |
| [GraphQL Jobs](https://graphql.jobs/docs/api/) | Jobs with GraphQL | No | Yes | Yes |
| [Indeed](https://www.indeed.com/publisher) | Job board aggregator | `apiKey` | Yes | Unknown |
| [Jobs2Careers](http://api.jobs2careers.com/api/spec.pdf) | Job aggregator | `apiKey` | Yes | Unknown |
| [Jooble](https://us.jooble.org/api/about) | Job search engine | `apiKey` | Yes | Unknown |
| [Juju](http://www.juju.com/publisher/spec/) | Job search engine | `apiKey` | No | Unknown |
| [Open Skills](https://github.com/workforce-data-initiative/skills-api/wiki/API-Overview) | Job titles, skills and related jobs data | No | No | Unknown |
| [Reed](https://www.reed.co.uk/developers) | Job board aggregator | `apiKey` | Yes | Unknown |
| [The Muse](https://www.themuse.com/developers/api/v2) | Job board and company profiles | `apiKey` | Yes | Unknown |
| [Upwork](https://developers.upwork.com/) | Freelance job board and management system | `OAuth` | Yes | Unknown |
| [USAJOBS](https://developer.usajobs.gov/) | US government job board | `apiKey` | Yes | Unknown |
| [ZipRecruiter](https://www.ziprecruiter.com/publishers) | Job search app and website | `apiKey` | Yes | Unknown |

**[⬆ Back to Index](#index)**
### Machine Learning
API | Description | Auth | HTTPS | CORS |
|---|---|---|---|---|
| [Clarifai](https://docs.clarifai.com) | Computer Vision | `OAuth` | Yes | Unknown |
| [Cloudmersive](https://www.cloudmersive.com/image-recognition-and-processing-api) | Image captioning, face recognition, NSFW classification | `apiKey` | Yes | Yes |
| [Deepcode](https://www.deepcode.ai) | AI for code review | No | Yes | Unknown |
| [Dialogflow](https://dialogflow.com) | Natural Language Processing | `apiKey` | Yes | Unknown |
| [EXUDE-API](http://uttesh.com/exude-api/) | Used for the primary ways for filtering the stopping, stemming words from the text data | No | Yes | Yes |
| [Keen IO](https://keen.io/) | Data Analytics | `apiKey` | Yes | Unknown |
| [Time Door](https://timedoor.io) | A time series analysis API | `apiKey` | Yes | Yes |
| [Unplugg](https://unplu.gg/test_api.html) | Forecasting API for timeseries data | `apiKey` | Yes | Unknown |
| [Wit.ai](https://wit.ai/) | Natural Language Processing | `OAuth` | Yes | Unknown |

**[⬆ Back to Index](#index)**
### Music
API | Description | Auth | HTTPS | CORS |
|---|---|---|---|---|
| [AI Mastering](https://aimastering.com/api_docs/) | Automated Music Mastering | `apiKey` | Yes | Yes |
| [Bandsintown](https://app.swaggerhub.com/apis/Bandsintown/PublicAPI/3.0.0) | Music Events | No | Yes | Unknown |
| [Deezer](https://developers.deezer.com/api) | Music | `OAuth` | Yes | Unknown |
| [Discogs](https://www.discogs.com/developers/) | Music | `OAuth` | Yes | Unknown |
| [Freesound](https://freesound.org/docs/api/) | Music Samples | `apiKey` | Yes | Unknown |
| [Genius](https://docs.genius.com/) | Crowdsourced lyrics and music knowledge | `OAuth` | Yes | Unknown |
| [Genrenator](https://binaryjazz.us/genrenator-api/) | Music genre generator | No | Yes | Unknown |
| [iTunes Search](https://affiliate.itunes.apple.com/resources/documentation/itunes-store-web-service-search-api/) | Software products | No | Yes | Unknown |
| [Jamendo](https://developer.jamendo.com/v3.0/docs) | Music | `OAuth` | Yes | Unknown |
| [KKBOX](https://developer.kkbox.com) | Get music libraries, playlists, charts, and perform out of KKBOX's platform | `OAuth` | Yes | Unknown |
| [LastFm](https://www.last.fm/api) | Music | `apiKey` | Yes | Unknown |
| [Lyrics.ovh](http://docs.lyricsovh.apiary.io/) | Simple API to retrieve the lyrics of a song | No | Yes | Unknown |
| [Mixcloud](https://www.mixcloud.com/developers/) | Music | `OAuth` | Yes | Yes |
| [MusicBrainz](https://musicbrainz.org/doc/Development/XML_Web_Service/Version_2) | Music | No | Yes | Unknown |
| [Musixmatch](https://developer.musixmatch.com/) | Music | `apiKey` | Yes | Unknown |
| [Openwhyd](https://openwhyd.github.io/openwhyd/API) | Download curated playlists of streaming tracks (YouTube, SoundCloud, etc...) | `No` | Yes | No |
| [Songkick](https://www.songkick.com/developer/) | Music Events | `OAuth` | Yes | Unknown |
| [Songsterr](https://www.songsterr.com/a/wa/api/) | Provides guitar, bass and drums tabs and chords | No | Yes | Unknown |
| [SoundCloud](https://developers.soundcloud.com/) | Allow users to upload and share sounds | `OAuth` | Yes | Unknown |
| [Spotify](https://beta.developer.spotify.com/documentation/web-api/) | View Spotify music catalog, manage users' libraries, get recommendations and more | `OAuth` | Yes | Unknown |
| [TasteDive](https://tastedive.com/read/api) | Similar artist API (also works for movies and TV shows) | `apiKey` | Yes | Unknown |
| [TheAudioDB](https://www.theaudiodb.com/api_guide.php) | Music | `apiKey` | Yes | Unknown |
| [Vagalume](https://api.vagalume.com.br/docs/) | Crowdsourced lyrics and music knowledge | `apiKey` | Yes | Unknown |

**[⬆ Back to Index](#index)**
### News
API | Description | Auth | HTTPS | CORS |
|---|---|---|---|---|
| [Associated Press](https://developer.ap.org/) | Search for news and metadata from Associated Press | `apiKey` | Yes | Unknown |
| [Chronicling America](http://chroniclingamerica.loc.gov/about/api/) | Provides access to millions of pages of historic US newspapers from the Library of Congress | No | No | Unknown |
| [Currents](https://currentsapi.services/) | Latest news published in various news sources, blogs and forums | `apiKey` | Yes | Yes |
| [Feedbin](https://github.com/feedbin/feedbin-api) | RSS reader | `OAuth` | Yes | Unknown |
| [mediastack](https://mediastack.com/) | Free, Simple REST API for Live News & Blog Articles | `apiKey` | Yes | Unknown |
| [New York Times](https://developer.nytimes.com/) | Provides news | `apiKey` | Yes | Unknown |
| [News](https://newsapi.org/) | Headlines currently published on a range of news sources and blogs | `apiKey` | Yes | Unknown |
| [NPR One](http://dev.npr.org/api/) | Personalized news listening experience from NPR | `OAuth` | Yes | Unknown |
| [Spaceflight News](https://spaceflightnewsapi.net) | Spaceflight related news 🚀 | No | Yes | Yes |
| [The Guardian](http://open-platform.theguardian.com/) | Access all the content the Guardian creates, categorised by tags and section | `apiKey` | Yes | Unknown |
| [The Old Reader](https://github.com/theoldreader/api) | RSS reader | `apiKey` | Yes | Unknown |

**[⬆ Back to Index](#index)**
### Open Data
API | Description | Auth | HTTPS | CORS |
|---|---|---|---|---|
| [18F](http://18f.github.io/API-All-the-X/) | Unofficial US Federal Government API Development | No | No | Unknown |
| [Archive.org](https://archive.readme.io/docs) | The Internet Archive | No | Yes | Unknown |
| [Callook.info](https://callook.info) | United States ham radio callsigns | No | Yes | Unknown |
| [CARTO](https://carto.com/) | Location Information Prediction | `apiKey` | Yes | Unknown |
| [CivicFeed](https://developers.civicfeed.com/) | News articles and public datasets | `apiKey` | Yes | Unknown |
| [Enigma Public](http://docs.enigma.com/public/public_v20_api_about) | Broadest collection of public data | `apiKey` | Yes | Yes |
| [French Address Search](https://geo.api.gouv.fr/adresse) | Address search via the French Government | No | Yes | Unknown |
| [LinkPreview](https://www.linkpreview.net) | Get JSON formatted summary with title, description and preview image for any requested URL | `apiKey` | Yes | Yes |
| [Marijuana Strains](http://strains.evanbusse.com/) | Marijuana strains, races, flavors and effects | `apiKey` | No | Unknown |
| [Microlink.io](https://microlink.io) | Extract structured data from any website | No | Yes | Yes |
| [OpenCorporates](http://api.opencorporates.com/documentation/API-Reference) | Data on corporate entities and directors in many countries | `apiKey` | Yes | Unknown |
| [Quandl](https://www.quandl.com/) | Stock Market Data | No | Yes | Unknown |
| [Recreation Information Database](https://ridb.recreation.gov/) | Recreational areas, federal lands, historic sites, museums, and other attractions/resources(US) | `apiKey` | Yes | Unknown |
| [Scoop.it](http://www.scoop.it/dev) | Content Curation Service | `apiKey` | No | Unknown |
| [Teleport](https://developers.teleport.org/) | Quality of Life Data | No | Yes | Unknown |
| [Universities List](https://github.com/Hipo/university-domains-list) | University names, countries and domains | No | Yes | Unknown |
| [University of Oslo](https://data.uio.no/) | Courses, lecture videos, detailed information for courses etc. for the University of Oslo (Norway) | No | Yes | Unknown |
| [UPC database](https://upcdatabase.org/api) | More than 1.5 million barcode numbers from all around the world | `apiKey` | Yes | Unknown |
| [Wikidata](https://www.wikidata.org/w/api.php?action=help) | Collaboratively edited knowledge base operated by the Wikimedia Foundation | `OAuth` | Yes | Unknown |
| [Wikipedia](https://www.mediawiki.org/wiki/API:Main_page) | Mediawiki Encyclopedia | No | Yes | Unknown |
| [Yelp](https://www.yelp.com/developers/documentation/v3) | Find Local Business | `OAuth` | Yes | Unknown |

**[⬆ Back to Index](#index)**
### Open Source Projects
API | Description | Auth | HTTPS | CORS |
|---|---|---|---|---|
| [Countly](https://api.count.ly/reference) | Countly web analytics | No | No | Unknown |
| [Creative Commons Catalog](https://api.creativecommons.engineering/) | Search among openly licensed and public domain works | `OAuth` | Yes | Yes |
| [Drupal.org](https://www.drupal.org/drupalorg/docs/api) | Drupal.org | No | Yes | Unknown |
| [Evil Insult Generator](https://evilinsult.com/api) | Evil Insults | No | Yes | Yes |

**[⬆ Back to Index](#index)**
### Patent
API | Description | Auth | HTTPS | CORS |
|---|---|---|---|---|
| [EPO](https://developers.epo.org/) | European patent search system api | `OAuth` | Yes | Unknown |
| [TIPO](https://tiponet.tipo.gov.tw/Gazette/OpenData/OD/OD05.aspx?QryDS=API00) | Taiwan patent search system api | `apiKey` | Yes | Unknown |
| [USPTO](https://www.uspto.gov/learning-and-resources/open-data-and-mobility) | USA patent api services | No | Yes | Unknown |

**[⬆ Back to Index](#index)**
### Personality
API | Description | Auth | HTTPS | CORS |
|---|---|---|---|---|
| [Advice Slip](http://api.adviceslip.com/) | Generate random advice slips | No | Yes | Unknown |
| [chucknorris.io](https://api.chucknorris.io) | JSON API for hand curated Chuck Norris jokes | No | Yes | Unknown |
| [Dictum](https://github.com/fisenkodv/dictum) | API to get access to the collection of the most inspiring expressions of mankind | No | Yes | Unknown |
| [FavQs.com](https://favqs.com/api) | FavQs allows you to collect, discover and share your favorite quotes | `apiKey` | Yes | Unknown |
| [FOAAS](http://www.foaas.com/) | Fuck Off As A Service | No | No | Unknown |
| [Forismatic](http://forismatic.com/en/api/) | Inspirational Quotes | No | No | Unknown |
| [icanhazdadjoke](https://icanhazdadjoke.com/api) | The largest selection of dad jokes on the internet | No | Yes | Unknown |
| [kanye.rest](https://kanye.rest) | REST API for random Kanye West quotes | No | Yes | Yes |
| [Medium](https://github.com/Medium/medium-api-docs) | Community of readers and writers offering unique perspectives on ideas | `OAuth` | Yes | Unknown |
| [NaMoMemes](https://github.com/theIYD/NaMoMemes) | Memes on Narendra Modi | No | Yes | Unknown |
| [Programming Quotes](https://github.com/skolakoda/programming-quotes-api) | Programming Quotes API for open source projects | No | Yes | Unknown |
| [Quotable Quotes](https://github.com/lukePeavey/quotable) | Quotable is a free, open source quotations API | No | Yes | Unknown |
| [Quote Garden](https://pprathameshmore.github.io/QuoteGarden/) | REST API for more than 5000 famous quotes | No | Yes | Unknown |
| [Quotes on Design](https://quotesondesign.com/api/) | Inspirational Quotes | No | Yes | Unknown |
| [taylor.rest](https://taylor.rest) | REST API for random Taylor Swift quotes | No | Yes | No |
| [Traitify](https://app.traitify.com/developer) | Assess, collect and analyze Personality | No | Yes | Unknown |

**[⬆ Back to Index](#index)**
### Phone
API | Description | Auth | HTTPS | CORS |
|---|---|---|---|---|
| [Abstract Phone Validation](https://www.abstractapi.com/phone-validation-api) | Validate phone numbers globally | `apiKey` | Yes | Yes |
| [Cloudmersive Validate](https://cloudmersive.com/phone-number-validation-API) | Validate international phone numbers | `apiKey` | Yes | Yes |
| [NumValidate](https://numvalidate.com) | Open Source phone number validation | No | Yes | Unknown |
| [numverify](https://numverify.com) | Phone number validation | No | Yes | Unknown |

**[⬆ Back to Index](#index)**
### Photography
API | Description | Auth | HTTPS | CORS |
|---|---|---|---|---|
| [Flickr](https://www.flickr.com/services/api/) | Flickr Services | `OAuth` | Yes | Unknown |
| [Getty Images](http://developers.gettyimages.com/en/) | Build applications using the world's most powerful imagery | `OAuth` | Yes | Unknown |
| [Gfycat](https://developers.gfycat.com/api/) | Jiffier GIFs | `OAuth` | Yes | Unknown |
| [Giphy](https://developers.giphy.com/docs/) | Get all your gifs | `apiKey` | Yes | Unknown |
| [Gyazo](https://gyazo.com/api/docs) | Upload images | `apiKey` | Yes | Unknown |
| [Imgur](https://apidocs.imgur.com/) | Images | `OAuth` | Yes | Unknown |
| [Lorem Picsum](https://picsum.photos/) | Images from Unsplash | No | Yes | Unknown |
| [ObjectCut](https://objectcut.com/) | Image Background removal | `apiKey` | Yes | Yes |
| [Pexels](https://www.pexels.com/api/) | Free Stock Photos and Videos | `apiKey` | Yes | Yes |
| [Pixabay](https://pixabay.com/sk/service/about/api/) | Photography | `apiKey` | Yes | Unknown |
| [PlaceKitten](https://placekitten.com/) | Resizable kitten placeholder images | No | Yes | Unknown |
| [ReSmush.it](https://resmush.it/api) | Photo optimization | No | No | Unknown |
| [ScreenShotLayer](https://screenshotlayer.com) | URL 2 Image | No | Yes | Unknown |
| [Unsplash](https://unsplash.com/developers) | Photography | `OAuth` | Yes | Unknown |
| [Wallhaven](https://wallhaven.cc/help/api) | Wallpapers | `apiKey` | Yes | Unknown |

**[⬆ Back to Index](#index)**
### Science & Math
API | Description | Auth | HTTPS | CORS |
|---|---|---|---|---|
| [arcsecond.io](https://api.arcsecond.io/) | Multiple astronomy data sources | No | Yes | Unknown |
| [CORE](https://core.ac.uk/services#api) | Access the world's Open Access research papers | `apiKey` | Yes | Unknown |
| [GBIF](https://www.gbif.org/developer/summary) | Global Biodiversity Information Facility | No | Yes | Yes |
| [iDigBio](https://github.com/idigbio/idigbio-search-api/wiki) | Access millions of museum specimens from organizations around the world | No | Yes | Unknown |
| [inspirehep.net](https://inspirehep.net/info/hep/api?ln=en) | High Energy Physics info. system | No | Yes | Unknown |
| [ITIS](https://www.itis.gov/ws_description.html) | Integrated Taxonomic Information System | No | Yes | Unknown |
| [Launch Library 2](https://thespacedevs.com/llapi) | Spaceflight launches and events database | No | Yes | Yes |
| [Minor Planet Center](http://www.asterank.com/mpc) | Asterank.com Information | No | No | Unknown |
| [NASA](https://api.nasa.gov) | NASA data, including imagery | No | Yes | Unknown |
| [NASA APOD (unofficial API)](https://apodapi.herokuapp.com/) | API for getting APOD (Astronomy Image of the Day) images along with metadata | No | Yes | Yes |
| [Newton](https://newton.now.sh/) | Symbolic and Arithmetic Math Calculator | No | Yes | Unknown |
| [Numbers](https://math.tools/api/numbers/) | Number of the day, random number, number facts and anything else you want to do with numbers | `apiKey` | Yes | Yes |
| [Numbers](http://numbersapi.com) | Facts about numbers | No | No | Unknown |
| [Open Notify](http://open-notify.org/Open-Notify-API/) | ISS astronauts, current location, etc | No | No | Unknown |
| [Open Science Framework](https://developer.osf.io) | Repository and archive for study designs, research materials, data, manuscripts, etc | No | Yes | Unknown |
| [SHARE](https://share.osf.io/api/v2/) | A free, open, dataset about research and scholarly activities | No | Yes | Unknown |
| [SpaceX](https://github.com/r-spacex/SpaceX-API) | Company, vehicle, launchpad and launch data | No | Yes | Unknown |
| [Sunrise and Sunset](https://sunrise-sunset.org/api) | Sunset and sunrise times for a given latitude and longitude | No | Yes | Unknown |
| [Trefle](https://trefle.io/) | Botanical data for plant species | `apiKey` | Yes | Unknown |
| [USGS Earthquake Hazards Program](https://earthquake.usgs.gov/fdsnws/event/1/) | Earthquakes data real-time | No | Yes | Unknown |
| [USGS Water Services](https://waterservices.usgs.gov/) | Water quality and level info for rivers and lakes | No | Yes | Unknown |
| [World Bank](https://datahelpdesk.worldbank.org/knowledgebase/topics/125589) | World Data | No | No | Unknown |

**[⬆ Back to Index](#index)**
### Security
API | Description | Auth | HTTPS | CORS |
|---|---|---|---|---|
| [Censys.io](https://censys.io/api) | Search engine for Internet connected host and devices | `apiKey` | Yes | No |
| [CRXcavator](https://crxcavator.io/apidocs) | Chrome extension risk scoring | `apiKey` | Yes | Unknown |
| [FilterLists](https://filterlists.com) | Lists of filters for adblockers and firewalls | No | Yes | Unknown |
| [FraudLabs Pro](https://www.fraudlabspro.com/developer/api/screen-order) | Screen order information using AI to detect frauds | `apiKey` | Yes | Unknown |
| [GitGuardian](https://api.gitguardian.com/doc) | Scan files for secrets (API Keys, database credentials, ...) | `apiKey` | Yes | No |
| [HaveIBeenPwned](https://haveibeenpwned.com/API/v3) | Passwords which have previously been exposed in data breaches | `apiKey` | Yes | Unknown |
| [Intelligence X](https://github.com/IntelligenceX/SDK/blob/master/Intelligence%20X%20API.pdf) | Perform OSINT via Intelligence X | `apiKey` | Yes | Unknown |
| [LoginRadius](https://www.loginradius.com/docs/) | Managed User Authentication Service | `apiKey` | Yes | Yes |
| [National Vulnerability Database](https://nvd.nist.gov/vuln/Data-Feeds/JSON-feed-changelog) | U.S. National Vulnerability Database | No | Yes | Unknown |
| [Pulsedive](https://pulsedive.com/api/) | Scan, search and collect threat intelligence data in real-time | `apiKey` | Yes | Unknown |
| [SecurityTrails](https://securitytrails.com/corp/apidocs) | Domain and IP related information such as current and historical WHOIS and DNS records | `apiKey` | Yes | Unknown |
| [Shodan](https://developer.shodan.io/) | Search engine for Internet connected devices | `apiKey` | Yes | Unknown |
| [UK Police](https://data.police.uk/docs/) | UK Police data | No | Yes | Unknown |
| [Virushee](https://api.virushee.com/) | Virushee file/data scanning | No | Yes | Yes |

**[⬆ Back to Index](#index)**
### Shopping
API | Description | Auth | HTTPS | CORS |
|---|---|---|---|---|
| [Best Buy](https://bestbuyapis.github.io/api-documentation/#overview) | Products, Buying Options, Categories, Recommendations, Stores and Commerce | `apiKey` | Yes | Unknown |
| [Bratabase](https://developers.bratabase.com/) | Database of different types of Bra Sizes | `OAuth` | Yes | Unknown |
| [eBay](https://go.developer.ebay.com/) | Sell and Buy on eBay | `OAuth` | Yes | Unknown |
| [Wal-Mart](https://developer.walmartlabs.com/docs) | Item price and availability | `apiKey` | Yes | Unknown |
| [Wegmans](https://dev.wegmans.io) | Wegmans Food Markets | `apiKey` | Yes | Unknown |

**[⬆ Back to Index](#index)**
### Social
API | Description | Auth | HTTPS | CORS |
|---|---|---|---|---|
| [Buffer](https://buffer.com/developers/api) | Access to pending and sent updates in Buffer | `OAuth` | Yes | Unknown |
| [Carro Score](https://docs.score.getcarro.com/) | Social Media Influence Rating | `apiKey` | Yes | Yes |
| [Cisco Spark](https://developer.ciscospark.com) | Team Collaboration Software | `OAuth` | Yes | Unknown |
| [Discord](https://discord.com/developers/docs/intro) | Make bots for Discord, integrate Discord onto an external platform | `OAuth` | Yes | Unknown |
| [Disqus](https://disqus.com/api/docs/auth/) | Communicate with Disqus data | `OAuth` | Yes | Unknown |
| [Facebook](https://developers.facebook.com/) | Facebook Login, Share on FB, Social Plugins, Analytics and more | `OAuth` | Yes | Unknown |
| [Foursquare](https://developer.foursquare.com/) | Interact with Foursquare users and places (geolocation-based checkins, photos, tips, events, etc) | `OAuth` | Yes | Unknown |
| [Fuck Off as a Service](https://www.foaas.com) | Asks someone to fuck off | No | Yes | Unknown |
| [Full Contact](https://www.fullcontact.com/developer/docs/) | Get Social Media profiles and contact Information | `OAuth` | Yes | Unknown |
| [HackerNews](https://github.com/HackerNews/API) | Social news for CS and entrepreneurship | No | Yes | Unknown |
| [Instagram](https://www.instagram.com/developer/) | Instagram Login, Share on Instagram, Social Plugins and more | `OAuth` | Yes | Unknown |
| [LinkedIn](https://developer.linkedin.com/docs/rest-api) | The foundation of all digital integrations with LinkedIn | `OAuth` | Yes | Unknown |
| [Meetup.com](https://www.meetup.com/meetup_api/) | Data about Meetups from Meetup.com | `apiKey` | Yes | Unknown |
| [MySocialApp](https://mysocialapp.io) | Seamless Social Networking features, API, SDK to any app | `apiKey` | Yes | Unknown |
| [Open Collective](https://docs.opencollective.com/help/developers/api) | Get Open Collective data | No | Yes | Unknown |
| [Pinterest](https://developers.pinterest.com/) | The world's catalog of ideas | `OAuth` | Yes | Unknown |
| [Reddit](https://www.reddit.com/dev/api) | Homepage of the internet | `OAuth` | Yes | Unknown |
| [Saidit](https://www.saidit.net/dev/api) | Open Source Reddit Clone | `OAuth` | Yes | Unknown |
| [Slack](https://api.slack.com/) | Team Instant Messaging | `OAuth` | Yes | Unknown |
| [Telegram Bot](https://core.telegram.org/bots/api) | Simplified HTTP version of the MTProto API for bots | `apiKey` | Yes | Unknown |
| [Telegram MTProto](https://core.telegram.org/api#getting-started) | Read and write Telegram data | `OAuth` | Yes | Unknown |
| [Trash Nothing](https://trashnothing.com/developer) | A freecycling community with thousands of free items posted every day | `OAuth` | Yes | Yes |
| [Tumblr](https://www.tumblr.com/docs/en/api/v2) | Read and write Tumblr Data | `OAuth` | Yes | Unknown |
| [Twitch](https://dev.twitch.tv/docs) | Game Streaming API | `OAuth` | Yes | Unknown |
| [Twitter](https://developer.twitter.com/en/docs) | Read and write Twitter data | `OAuth` | Yes | No |
| [vk](https://vk.com/dev/sites) | Read and write vk data | `OAuth` | Yes | Unknown |

**[⬆ Back to Index](#index)**
### Sports & Fitness
API | Description | Auth | HTTPS | CORS |
|---|---|---|---|---|
| [balldontlie](https://balldontlie.io) | Balldontlie provides access to stats data from the NBA | No | Yes | Yes |
| [BikeWise](https://www.bikewise.org/documentation/api_v2) | Bikewise is a place to learn about and report bike crashes, hazards and thefts | No | Yes | Unknown |
| [Canadian Football League (CFL)](http://api.cfl.ca/) | Official JSON API providing real-time league, team and player statistics about the CFL | `apiKey` | Yes | No |
| [City Bikes](http://api.citybik.es/v2/) | City Bikes around the world | No | No | Unknown |
| [Ergast F1](http://ergast.com/mrd/) | F1 data from the beginning of the world championships in 1950 | No | Yes | Unknown |
| [Fitbit](https://dev.fitbit.com/) | Fitbit Information | `OAuth` | Yes | Unknown |
| [Football (Soccer) Videos](https://www.scorebat.com/video-api/) | Embed codes for goals and highlights from Premier League, Bundesliga, Serie A and many more | No | Yes | Yes |
| [Football Prediction](https://boggio-analytics.com/fp-api/) | Predictions for upcoming football matches, odds, results and stats | `X-Mashape-Key` | Yes | Unknown |
| [Football-Data.org](http://api.football-data.org/index) | Football Data | No | No | Unknown |
| [JCDecaux Bike](https://developer.jcdecaux.com/) | JCDecaux's self-service bicycles | `apiKey` | Yes | Unknown |
| [NBA Stats](https://any-api.com/nba_com/nba_com/docs/API_Description) | Current and historical NBA Statistics | No | Yes | Unknown |
| [NHL Records and Stats](https://gitlab.com/dword4/nhlapi) | NHL historical data and statistics | No | Yes | Unknown |
| [Sport List & Data](https://developers.decathlon.com/products/sports) | List of and resources related to sports | No | Yes | Yes |
| [Strava](https://strava.github.io/api/) | Connect with athletes, activities and more | `OAuth` | Yes | Unknown |
| [SuredBits](https://suredbits.com/api/) | Query sports data, including teams, players, games, scores and statistics | No | No | No |
| [TheSportsDB](https://www.thesportsdb.com/api.php) | Crowd-Sourced Sports Data and Artwork | `apiKey` | Yes | Yes |
| [Wger](https://wger.de/en/software/api) | Workout manager data as exercises, muscles or equipment | `apiKey` | Yes | Unknown |

**[⬆ Back to Index](#index)**
### Test Data
API | Description | Auth | HTTPS | CORS |
|---|---|---|---|---|
| [Bacon Ipsum](https://baconipsum.com/json-api/) | A Meatier Lorem Ipsum Generator | No | Yes | Unknown |
| [Dicebear Avatars](https://avatars.dicebear.com/) | Generate random pixel-art avatars | No | Yes | No |
| [FakeJSON](https://fakejson.com) | Service to generate test and fake data | `apiKey` | Yes | Yes |
| [FakerAPI](https://fakerapi.it/en) | APIs collection to get fake data | No | Yes | Yes |
| [JSONPlaceholder](http://jsonplaceholder.typicode.com/) | Fake data for testing and prototyping | No | No | Unknown |
| [Loripsum](http://loripsum.net/) | The "lorem ipsum" generator that doesn't suck | No | No | Unknown |
| [PIPL](https://pipl.ir/) | Free and public API that generates random and fake people's data in JSON | No | Yes | No |
| [Randommer](https://randommer.io/randommer-api) | Random data generator | `apiKey` | Yes | Yes |
| [RandomUser](https://randomuser.me) | Generates random user data | No | Yes | Unknown |
| [RoboHash](https://robohash.org/) | Generate random robot/alien avatars | No | Yes | Unknown |
| [This Person Does not Exist](https://thispersondoesnotexist.com) | Generates real-life faces of people who do not exist | No | Yes | Unknown |
| [UUID Generator](https://www.uuidtools.com/docs) | Generate UUIDs | No | Yes | No |
| [Yes No](https://yesno.wtf/api) | Generate yes or no randomly | No | Yes | Unknown |

**[⬆ Back to Index](#index)**
### Text Analysis
API | Description | Auth | HTTPS | CORS |
|---|---|---|---|---|
| [Aylien Text Analysis](https://docs.aylien.com/textapi/#getting-started) | A collection of information retrieval and natural language APIs | `apiKey` | Yes | Unknown |
| [Cloudmersive Natural Language Processing](https://www.cloudmersive.com/nlp-api) | Natural language processing and text analysis | `apiKey` | Yes | Yes |
| [Detect Language](https://detectlanguage.com/) | Detects text language | `apiKey` | Yes | Unknown |
| [Google Cloud Natural](https://cloud.google.com/natural-language/docs/) | Natural language understanding technology, including sentiment, entity and syntax analysis | `apiKey` | Yes | Unknown |
| [languagelayer](https://languagelayer.com/) | Language Detection JSON API supporting 173 languages | `OAuth` | Yes | Unknown |
| [Semantria](https://semantria.readme.io/docs) | Text Analytics with sentiment analysis, categorization & named entity extraction | `OAuth` | Yes | Unknown |
| [Tisane](https://tisane.ai/) | Text Analytics with focus on detection of abusive content and law enforcement applications | `OAuth` | Yes | Yes |
| [Watson Natural Language Understanding](https://cloud.ibm.com/apidocs/natural-language-understanding/natural-language-understanding) | Natural language processing for advanced text analysis | `OAuth` | Yes | Unknown |

**[⬆ Back to Index](#index)**
### Tracking
API | Description | Auth | HTTPS | CORS |
|---|---|---|---|---|
| [Pixela](https://pixe.la) | API for recording and tracking habits or effort, routines | `X-Mashape-Key` | Yes | Yes |
| [Postmon](http://postmon.com.br) | An API to query Brazilian ZIP codes and orders easily, quickly and free | No | No | Unknown |
| [Sweden](https://developer.postnord.com/docs2) | Provides information about parcels in transport | `apiKey` | No | Unknown |
| [UPS](https://www.ups.com/upsdeveloperkit) | Shipment and Address information | `apiKey` | Yes | Unknown |
| [WhatPulse](https://whatpulse.org/pages/webapi/) | Small application that measures your keyboard/mouse usage | No | Yes | Unknown |

**[⬆ Back to Index](#index)**
### Transportation
API | Description | Auth | HTTPS | CORS |
|---|---|---|---|---|
| [ADS-B Exchange](https://www.adsbexchange.com/data/) | Access real-time and historical data of any and all airborne aircraft | No | Yes | Unknown |
| [AIS Hub](http://www.aishub.net/api) | Real-time data of any marine and inland vessel equipped with AIS tracking system | `apiKey` | No | Unknown |
| [Amadeus for Developers](https://developers.amadeus.com/self-service) | Travel Search - Limited usage | `OAuth` | Yes | Unknown |
| [aviationstack](https://aviationstack.com/) | Real-time Flight Status & Global Aviation Data API | `OAuth` | Yes | Unknown |
| [Bay Area Rapid Transit](http://api.bart.gov) | Stations and predicted arrivals for BART | `apiKey` | No | Unknown |
| [BlaBlaCar](https://dev.blablacar.com) | Search car sharing trips | `apiKey` | Yes | Unknown |
| [Community Transit](https://github.com/transitland/transitland-datastore/blob/master/README.md#api-endpoints) | Transitland API | No | Yes | Unknown |
| [GraphHopper](https://graphhopper.com/api/1/docs/) | A-to-B routing with turn-by-turn instructions | `apiKey` | Yes | Unknown |
| [Icelandic APIs](http://docs.apis.is/) | Open APIs that deliver services in or regarding Iceland | No | Yes | Unknown |
| [Izi](http://api-docs.izi.travel/) | Audio guide for travellers | `apiKey` | Yes | Unknown |
| [Metro Lisboa](http://app.metrolisboa.pt/status/getLinhas.php) | Delays in subway lines | No | No | No |
| [Navitia](https://api.navitia.io/) | The open API for building cool stuff with transport data | `apiKey` | Yes | Unknown |
| [Open Charge Map](https://openchargemap.org/site/develop/api) | Global public registry of electric vehicle charging locations | No | Yes | Unknown |
| [REFUGE Restrooms](https://www.refugerestrooms.org/api/docs/#!/restrooms) | Provides safe restroom access for transgender, intersex and gender nonconforming individuals | No | Yes | Unknown |
| [Schiphol Airport](https://developer.schiphol.nl/) | Schiphol | `apiKey` | Yes | Unknown |
| [TransitLand](https://transit.land/documentation/datastore/api-endpoints.html) | Transit Aggregation | No | Yes | Unknown |
| [Transport for Atlanta, US](http://www.itsmarta.com/app-developer-resources.aspx) | Marta | No | No | Unknown |
| [Transport for Auckland, New Zealand](https://api.at.govt.nz/) | Auckland Transport | No | Yes | Unknown |
| [Transport for Belgium](https://hello.irail.be/api/) | Belgian transport API | No | Yes | Unknown |
| [Transport for Berlin, Germany](https://github.com/derhuerst/vbb-rest/blob/3/docs/index.md) | Third-party VBB API | No | Yes | Unknown |
| [Transport for Bordeaux, France](https://opendata.bordeaux-metropole.fr/explore/) | Bordeaux Métropole public transport and more (France) | `apiKey` | Yes | Unknown |
| [Transport for Boston, US](https://mbta.com/developers/v3-api) | MBTA API | No | No | Unknown |
| [Transport for Budapest, Hungary](https://bkkfutar.docs.apiary.io) | Budapest public transport API | No | Yes | Unknown |
| [Transport for Chicago, US](http://www.transitchicago.com/developers/) | CTA | No | No | Unknown |
| [Transport for Czech Republic](https://www.chaps.cz/eng/products/idos-internet) | Czech transport API | No | Yes | Unknown |
| [Transport for Denver, US](http://www.rtd-denver.com/gtfs-developer-guide.shtml) | RTD | No | No | Unknown |
| [Transport for Finland](https://digitransit.fi/en/developers/ ) | Finnish transport API | No | Yes | Unknown |
| [Transport for Germany](http://data.deutschebahn.com/dataset/api-fahrplan) | Deutsche Bahn (DB) API | `apiKey` | No | Unknown |
| [Transport for Grenoble, France](https://www.metromobilite.fr/pages/opendata/OpenDataApi.html) | Grenoble public transport | No | No | No |
| [Transport for Honolulu, US](http://hea.thebus.org/api_info.asp) | Honolulu Transportation Information | `apiKey` | No | Unknown |
| [Transport for India](https://data.gov.in/sector/transport) | India Public Transport API | `apiKey` | Yes | Unknown |
| [Transport for Lisbon, Portugal](https://emel.city-platform.com/opendata/) | Data about buses routes, parking and traffic | `apiKey` | Yes | Unknown |
| [Transport for London, England](https://api.tfl.gov.uk) | TfL API | `apiKey` | Yes | Unknown |
| [Transport for Manchester, England](https://developer.tfgm.com/) | TfGM transport network data | `apiKey` | Yes | No |
| [Transport for Paris, France](http://data.ratp.fr/api/v1/console/datasets/1.0/search/) | RATP Open Data API | No | No | Unknown |
| [Transport for Philadelphia, US](http://www3.septa.org/hackathon/) | SEPTA APIs | No | No | Unknown |
| [Transport for Sao Paulo, Brazil](http://www.sptrans.com.br/desenvolvedores/api-do-olho-vivo-guia-de-referencia/documentacao-api/) | SPTrans | `OAuth` | No | Unknown |
| [Transport for Sweden](https://www.trafiklab.se/api) | Public Transport consumer | `OAuth` | Yes | Unknown |
| [Transport for Switzerland](https://opentransportdata.swiss/en/) | Official Swiss Public Transport Open Data | `apiKey` | Yes | Unknown |
| [Transport for Switzerland](https://transport.opendata.ch/) | Swiss public transport API | No | Yes | Unknown |
| [Transport for The Netherlands](http://www.ns.nl/reisinformatie/ns-api) | NS, only trains | `apiKey` | No | Unknown |
| [Transport for The Netherlands](https://github.com/skywave/KV78Turbo-OVAPI/wiki) | OVAPI, country-wide public transport | No | Yes | Unknown |
| [Transport for Toronto, Canada](https://myttc.ca/developers) | TTC | No | Yes | Unknown |
| [Transport for United States](http://www.nextbus.com/xmlFeedDocs/NextBusXMLFeed.pdf) | NextBus API | No | No | Unknown |
| [Transport for Vancouver, Canada](https://developer.translink.ca/) | TransLink | `OAuth` | Yes | Unknown |
| [Transport for Washington, US](https://developer.wmata.com/) | Washington Metro transport API | `OAuth` | Yes | Unknown |
| [Uber](https://developer.uber.com/products) | Uber ride requests and price estimation | `OAuth` | Yes | Yes |
| [WhereIsMyTransport](https://developer.whereismytransport.com/) | Platform for public transport data in emerging cities | `OAuth` | Yes | Unknown |

**[⬆ Back to Index](#index)**
### URL Shorteners
API | Description | Auth | HTTPS | CORS |
|---|---|---|---|---|
| [Bitly](http://dev.bitly.com/get_started.html) | URL shortener and link management | `OAuth` | Yes | Unknown |
| [CleanURI](https://cleanuri.com/docs) | URL shortener service | `No` | Yes | Yes |
| [ClickMeter](https://support.clickmeter.com/hc/en-us/categories/201474986) | Monitor, compare and optimize your marketing links | `apiKey` | Yes | Unknown |
| [Rebrandly](https://developers.rebrandly.com/v1/docs) | Custom URL shortener for sharing branded links | `apiKey` | Yes | Unknown |
| [T.LY](https://t.ly/docs) | URL shortener API | No | Yes | No |
| [TinyUID](https://tinyuid.com/docs) | Shorten long URLs | No | Yes | Yes |
| [Zero Width Shortener](https://docs.zws.im) | Shortens URLs using spaces that have zero width, making them invisible to humans | No | Yes | Unknown |

**[⬆ Back to Index](#index)**
### Vehicle
API | Description | Auth | HTTPS | CORS |
|---|---|---|---|---|
| [Brazilian Vehicles and Prices](https://deividfortuna.github.io/fipe/) | Vehicles information from Fundação Instituto de Pesquisas Econômicas - Fipe | No | Yes | Unknown |
| [Kelley Blue Book](http://developer.kbb.com/#!/data/1-Default) | Vehicle info, pricing, configuration, plus much more | `apiKey` | Yes | No |
| [Mercedes-Benz](https://developer.mercedes-benz.com/apis) | Telematics data, remotely access vehicle functions, car configurator, locate service dealers | `apiKey` | Yes | No |
| [NHTSA](https://vpic.nhtsa.dot.gov/api/) | NHTSA Product Information Catalog and Vehicle Listing | No | Yes | Unknown |
| [Smartcar](https://smartcar.com/docs/) | Lock and unlock vehicles and get data like odometer reading and location. Works on most new cars | `OAuth` | Yes | Yes |

**[⬆ Back to Index](#index)**
### Video
API | Description | Auth | HTTPS | CORS |
|---|---|---|---|---|
| [An API of Ice And Fire](https://anapioficeandfire.com/) | Game Of Thrones API | No | Yes | Unknown |
| [Breaking Bad](https://breakingbadapi.com/documentation) | Breaking Bad API | No | Yes | Unknown |
| [Breaking Bad Quotes](https://github.com/shevabam/breaking-bad-quotes) | Some Breaking Bad quotes | No | Yes | Unknown |
| [Czech Television](http://www.ceskatelevize.cz/xml/tv-program/) | TV programme of Czech TV | No | No | Unknown |
| [Dailymotion](https://developer.dailymotion.com/) | Dailymotion Developer API | `OAuth` | Yes | Unknown |
| [Final Space](https://finalspaceapi.com/docs/) | Final Space API | No | Yes | Yes |
| [Game of Thrones Quotes](https://gameofthronesquotes.xyz/) | Some Game of Thrones quotes | No | Yes | Unknown |
| [Harry Potter](https://www.potterapi.com/) | Harry Potter API | `apiKey` | Yes | Yes |
| [MCU Countdown](https://github.com/DiljotSG/MCU-Countdown) | A Countdown to the next MCU Film | No | Yes | Yes |
| [Open Movie Database](http://www.omdbapi.com/) | Movie information | `apiKey` | Yes | Unknown |
| [Ron Swanson Quotes](https://github.com/jamesseanwright/ron-swanson-quotes#ron-swanson-quotes-api) | Television | No | Yes | Unknown |
| [STAPI](http://stapi.co) | Information on all things Star Trek | No | No | No |
| [SWAPI](https://www.swapi.tech) | All things Star Wars | No | Yes | Yes |
| [The Lord of the Rings](https://the-one-api.dev/) | The Lord of the Rings API | `apiKey` | Yes | Unknown |
| [The Vampire Diaries](https://vampire-diaries-api.netlify.app/) | TV Show Data | `apiKey` | Yes | Yes |
| [TMDb](https://www.themoviedb.org/documentation/api) | Community-based movie data | `apiKey` | Yes | Unknown |
| [Trakt](https://trakt.tv/b/api-docs) | Movie and TV Data | `apiKey` | Yes | Yes |
| [TVDB](https://api.thetvdb.com/swagger) | Television data | `apiKey` | Yes | Unknown |
| [TVMaze](http://www.tvmaze.com/api) | TV Show Data | No | No | Unknown |
| [Vimeo](https://developer.vimeo.com/) | Vimeo Developer API | `OAuth` | Yes | Unknown |
| [YouTube](https://developers.google.com/youtube/) | Add YouTube functionality to your sites and apps | `OAuth` | Yes | Unknown |

**[⬆ Back to Index](#index)**
### Weather
API | Description | Auth | HTTPS | CORS |
|---|---|---|---|---|
| [7Timer!](http://www.7timer.info/doc.php?lang=en) | Weather, especially for Astroweather | No | No | Unknown |
| [APIXU](https://www.apixu.com/doc/request.aspx) | Weather | `apiKey` | Yes | Unknown |
| [Foreca](https://developer.foreca.com) | Weather | `OAuth` | Yes | Unknown |
| [MetaWeather](https://www.metaweather.com/api/) | Weather | No | Yes | No |
| [Meteorologisk Institutt](https://api.met.no/weatherapi/documentation) | Weather and climate data | No | Yes | Unknown |
| [NOAA Climate Data](https://www.ncdc.noaa.gov/cdo-web/) | Weather and climate data | `apiKey` | Yes | Unknown |
| [ODWeather](http://api.oceandrivers.com/static/docs.html) | Weather and weather webcams | No | No | Unknown |
| [openSenseMap](https://api.opensensemap.org/) | Data from Personal Weather Stations called senseBoxes | No | Yes | Yes |
| [OpenUV](https://www.openuv.io) | Real-time UV Index Forecast | `apiKey` | Yes | Unknown |
| [OpenWeatherMap](https://openweathermap.org/api) | Weather | `apiKey` | Yes | Unknown |
| [Storm Glass](https://stormglass.io/) | Global marine weather from multiple sources | `apiKey` | Yes | Yes |
| [TheRainery](https://therainery.com/documentation/) | Forecast models from meteorological institutes | `apiKey` | Yes | No |
| [Weatherbit](https://www.weatherbit.io/api) | Weather | `apiKey` | Yes | Unknown |
| [weatherstack](https://weatherstack.com/) | Real-Time & Historical World Weather Data API | `apiKey` | Yes | Unknown |

**[⬆ Back to Index](#index)**<|MERGE_RESOLUTION|>--- conflicted
+++ resolved
@@ -534,11 +534,8 @@
 | [Open Government, UK](https://data.gov.uk/) | UK Government Open Data | No | Yes | Unknown |
 | [Open Government, USA](https://www.data.gov/) | United States Government Open Data | No | Yes | Unknown |
 | [Represent by Open North](https://represent.opennorth.ca/) | Find Canadian Government Representatives | No | Yes | Unknown |
-<<<<<<< HEAD
 | [UK government API catalogue](https://alphagov.github.io/api-catalogue) | APIs from UK government organisations | No | Yes | Unknown |
-=======
 | [US Census Bureau](https://www.census.gov/data/developers/data-sets.html) | U.S. Census data sets and Geolocation | No | Yes | Unknown |
->>>>>>> 16b840e1
 | [USAspending.gov](https://api.usaspending.gov/) | US federal spending data | No | Yes | Unknown |
 
 **[⬆ Back to Index](#index)**
