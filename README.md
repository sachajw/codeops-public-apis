--- conflicted
+++ resolved
@@ -132,11 +132,8 @@
 | [Open Library](https://openlibrary.org/developers/api) | Books, book covers and related data | No | Yes | No |
 | [Penguin Publishing](http://www.penguinrandomhouse.biz/webservices/rest/) | Books, book covers and related data | No | Yes | Yes |
 | [Rig Veda](https://aninditabasu.github.io/indica/html/rv.html) | Gods and poets, their categories, and the verse meters, with the mandal and sukta number | No | Yes | Unknown |
-<<<<<<< HEAD
+| [Shrimad Bhagavad Gita](https://vedicscriptures.github.io/) | Open Source Shrimad Bhagavad Gita API including 21+ authors translation in Sanskrit/English/Hindi | No | Yes | Yes |
 | [Thirukkural](https://api-thirukkural.web.app/) | 1330 Thirukkural poems and explanation in Tamil and English | No | Yes | Yes |
-=======
-| [Shrimad Bhagavad Gita](https://vedicscriptures.github.io/) | Open Source Shrimad Bhagavad Gita API including 21+ authors translation in Sanskrit/English/Hindi | No | Yes | Yes |
->>>>>>> e8420ee9
 | [Vedic Society](https://aninditabasu.github.io/indica/html/vs.html) | Descriptions of all nouns (names, places, animals, things) from vedic literature | No | Yes | Unknown |
 
 **[⬆ Back to Index](#index)**
