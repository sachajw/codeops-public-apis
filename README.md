# Public APIs

A collective list of JSON APIs for use in web development.

> While I appreciate the masses of pull requests and community involvement, some PRs have been specifically to market company APIs that offer paid for solutions. This API list is not a marketing tool, but a tool to help the community build applications and use free public APIs quickly and easily. Pull requests that explicitly are marketing attempts won't be accepted, thanks for understanding! :)

### Animals
| API | Description | OAuth |Link |
|---|---|---|---|
| Petfinder | Adoption | No | [Go!](https://www.petfinder.com/developers/api-docs/) |
| RescueGroups | Adoption | No | [Go!](https://userguide.rescuegroups.org/display/APIDG/API+Developers+Guide+Home) |
| IUCN | IUCN Red List of Threatened Species | No, but a token is required | [Go!] (http://apiv3.iucnredlist.org/api/v3/docs) |

### Anime

| API | Description | OAuth |Link |
|---|---|---|---|
| Hummingbird | Hummingbird Anime API | No | [Go!](https://hummingbird.me/) |
| AniList | AniList Anime API | Yes | [Go!](http://anilist-api.readthedocs.org/en/latest/#) |

### Business
| API | Description | OAuth |Link |
|---|---|---|---|
| markerapi | Trademark Search API | No | [Go!](http://www.markerapi.com/) |


### Calendar

| API | Description | OAuth |Link |
|---|---|---|---|
| Church Calendar API | Catholic liturgical calendar | No | [Go!](http://calapi.inadiutorium.cz/) |
| Non-working days API | Database of ICS files for non working days | No | [Go!](https://github.com/gadael/icsdb) |
| Date and Time | Global Date and Time | No | [Go!](http://www.timeanddate.com/services/api/) |
| Holidays | Free API for obtaining information about holidays. | No | [Go!](http://holidayapi.com/) |

### Development

| API | Description | OAuth |Link |
|---|---|---|---|
| RandomUser | Generates random user data | No | [Go!](https://randomuser.me) |
| UI Faces | Find and generate sample avatars for user interfaces | No | [Go!](http://uifaces.com/api) |
| UI Names | Generate random fake names | No | [Go!](https://github.com/thm/uinames) |
| Adorable Avatars | Generate random cartoon avatars | No | [Go!](http://avatars.adorable.io) |
| Github - User Data | Pull public information for a user's github | No | [Go!](https://api.github.com/users/hackeryou) |
| Gitter | Chat for GitHub | Yes | [Go!](https://developer.gitter.im/docs/) |
| JSONPlaceholder | Fake data for testing and prototyping | No | [Go!](http://jsonplaceholder.typicode.com/) |
| RoboHash | Generate random robot/alien avatars | No | [Go!](https://robohash.org/) |
| Plino | Spam filtering system | No | [Go!](https://plino.herokuapp.com/) |
| API Only | Several APIs free. | No | [Go!](http://apionly.com/) |
| Lorem Text | Generates Lorem Ipsum text | Yes | [Go!] (https://market.mashape.com/montanaflynn/lorem-text-generator)
| Hipster Ipsum | Generates Hipster Ipsum text | No | [Go!] (http://hipsterjesus.com/)
| Loripsum | The "lorem ipsum" generator that doesn't suck | No | [Go!] (http://loripsum.net/)
| ReqRes | A hosted REST-API ready to respond to your AJAX requests | No | [Go!] (http://reqres.in/)
| StackExchange | The All-in-one API for StackExchange sites | Yes | [Go!] (https://api.stackexchange.com/)

### Drinks and Food

| API | Description | OAuth |Link |
|---|---|---|---|
| Recipe Puppy | Food | No | [Go!](http://www.recipepuppy.com/about/api/)
| BreweryDB | Beer | No, but apiKey query string |[Go!](http://www.brewerydb.com/developers) |
| LCBO API | Alcohol | No, but apiKey query string |[Go!](https://lcboapi.com/) |

### Data Access

| API | Description | OAuth |Link |
|---|---|---|---|
| Abbreviation API | Get abbreviations and meanings | No |[Go!](https://market.mashape.com/daxeel/abbreviations) |
| Callook.info API | United States ham radio callsigns | No |[Go!](https://callook.info) |
| Celebinfo API | Celebrity information API | No |[Go!](https://market.mashape.com/daxeel/celebinfo/) |
| Dronestream API | Tracks United States drone strikes | No |[Go!](http://dronestre.am/) |
| Open Government | United State Government Open Data | No |[Go!](https://www.data.gov/) |
| Data USA | US Public Data | No |[Go!](http://datausa.io/about/api/) |
| Yelp | Find Local Business | Yes |[Go!](https://www.yelp.com/developers) |
| Quandl API | Stock Market Data | No |[Go!](https://www.quandl.com/) |
| Wikipedia | Mediawiki API | No |[Go!](https://www.mediawiki.org/wiki/API:Main_page) |

### Exchange

| API | Description | OAuth |Link |
|---|---|---|---|
| Currencylayer | Exchange rates and currency conversion | No | [Go!](https://currencylayer.com/documentation) |
| Fixer.io | JSON API for foreign exchange rates and currency conversion | No | [Go!](http://fixer.io) |

### Games & Comics

| API | Description | OAuth |Link |
|---|---|---|---|
| Marvel | Marvel Comics API | No | [Go!](http://developer.marvel.com) |
| SWAPI | Star Wars API | No |[Go!](https://swapi.co) |
| Pokéapi | The RESTful Pokémon API | No |[Go!](http://pokeapi.co) |
| Giant Bomb | Video Games | No |[Go!](http://www.giantbomb.com/api/documentation) |
| Comic Vine | Comics | No | [Go!](http://comicvine.gamespot.com/api/documentation) |
| Battle.net | Blizzard API | No | [Go!] (https://dev.battle.net/)  |
| Steam | Steam Client API | Yes | [Go!] (https://developer.valvesoftware.com/wiki/Steam_Web_API) |
| Deck of Cards | Deck of Cards API | No | [Go!] (http://deckofcardsapi.com/)  |
| Magic the gathering | Magic the gathering API | No | [Go!] (http://magicthegathering.io/)  |

### Geocoding

| API | Description | OAuth |Link |
|---|---|---|---|
| OpenCage | Forward and reverse geocoding using open data | No | [Go!](https://geocoder.opencagedata.com) |
| IP 2 Country | Map an IP to a country | No | [Go!](https://ip2country.info) |

### Health

| API | Description | OAuth |Link |
|---|---|---|---|
| USDA Nutrients | National Nutrient Database for Standard Reference | No | [Go!](https://ndb.nal.usda.gov/ndb/doc/index) |

### Health

| API | Description | OAuth |Link |
|---|---|---|---|
| Nutritionix | Worlds largest verified nutrition database | No, but `apiKey` query string | [Go!](https://developer.nutritionix.com/) |

### Media

| API | Description | OAuth |Link |
|---|---|---|---|
| Noun Project | Icons | Yes | [Go!](http://api.thenounproject.com/index.html) |
| Unsplash | Photography | Yes | [Go!](https://unsplash.com/developers) |
| Giphy | Get all your gifs | No | [Go!](https://github.com/Giphy/GiphyAPI) |
| TVMaze | TV Show Data | No | [Go!](http://www.tvmaze.com/api) |
| OMDB | Open movie database | No | [Go!](http://omdbapi.com) |
| MovieDB | Movie Data | No | [Go!](https://www.themoviedb.org/documentation/api) |
| Netflix Roulette | Netflix database | No | [Go!](http://netflixroulette.net/api/) |
| Good Reads | Books | No | [Go!](https://www.goodreads.com/api) |
| Dribbble | Design | Yes | [Go!](http://developer.dribbble.com/v1/) |
| Ron Swanson Quotes | Television | No | [Go!](https://github.com/jamesseanwright/ron-swanson-quotes#ron-swanson-quotes-api) |
| Rijksmuseum| Art | No | [Go!](https://www.rijksmuseum.nl/en/api) |
| iTunes Search | Software products API | No | [Go!](https://affiliate.itunes.apple.com/resources/documentation/itunes-store-web-service-search-api/) |
| Twitch | Game Streaming API | Yes | [Go!](https://github.com/justintv/Twitch-API) |
| Wordnik | Dictionary Data API | No | [Go!](http://developer.wordnik.com) |
| Imgur | Images | Yes | [Go!](https://api.imgur.com/#overview) |
| File.io | Files | No | [Go!](https://file.io) |
| Chuck Norris Database | Jokes | No | [Go!](http://www.icndb.com/api) |
| Medium | community of readers and writers offering unique perspectives on ideas. | Yes | [Go!](https://github.com/Medium/medium-api-docs)
| Flickr | Flickr Services | Yes | [Go!](https://www.flickr.com/services/api/)
| Reddit | Homepage of the internet | Parts | [Go!](https://www.reddit.com/dev/api)
| 500px |  Photography Community | Yes | [Go!](https://github.com/500px/api-documentation)
| HackerNews | Social news for CS and entrepreneurship | No | [Go!](https://github.com/HackerNews/API)
| Genius | Crowdsourced lyrics and music knowledge | Yes | [Go!](https://docs.genius.com/)

### Music
| API | Description | OAuth |Link |
|---|---|---|---|
| Discogs | Music | No | [Go!](https://www.discogs.com/developers/) |
| EchoNest | Music | No | [Go!](http://developer.echonest.com/docs/v4) |
| Jamendo | Music | Yes | [Go!](https://developer.jamendo.com/v3.0) |
| LastFm | Music | No | [Go!](http://www.last.fm/api) |
| Mixcloud | Music | No | [Go!](https://www.mixcloud.com/developers/) |
| MusicBrainz | Music | No | [Go!](https://musicbrainz.org/doc/Development/XML_Web_Service/Version_2) |
| Soundcloud | Music | No | [Go!](https://developers.soundcloud.com/) |
| Spotify | Music | No | [Go!](https://developer.spotify.com/web-api/migration-guide/) |
| Musixmatch | Music | No, but `apikey` query string | [Go!](https://developer.musixmatch.com/) |
<<<<<<< HEAD
| Musikki | Music | No | [Go!](https://music-api.musikki.com/reference) |
=======
| Songsterr | Provides guitar, bass and drums tabs and chords  | No | [Go!](https://www.songsterr.com/a/wa/api/) |
>>>>>>> 2edd4ad4

### Open Source projects
| API | Description | OAuth |Link |
|---|---|---|---|
| Drupal.org | Drupal.org API | No | [Go!](https://www.drupal.org/drupalorg/api) |
| Countly  | Countly web analytics API | No | [Go!](http://resources.count.ly/) | 
| Libraries.io | Open source software libraries | No | [Go!](https://libraries.io/api) |

### Planets
| API | Description | OAuth |Link |
|---|---|---|---|
| Minor Planet Center | Asterank.com API | No | [Go!](http://www.asterank.com/mpc) |

### Railway

| API | Description | OAuth |Link |
|---|---|---|---|
| Indian Railways | Indian Railways API | No, but a token is required |[Go!](http://api.erail.in/) |

### Security

| API | Description | OAuth |Link |
|---|---|---|---|
| UK Police | UK Police data | No | [Go!](https://data.police.uk/docs/) |
| AXFR Database | AXFR public database API | No | [Go'](http://api.axfrcheck.com) |

### Science

| API | Description | OAuth |Link |
|---|---|---|---|
| TED Talks | TED API | No | [Go!](http://developer.ted.com/API_Docs) |
| NASA | NASA data, including imagery | No | [Go!](https://api.nasa.gov) |
| Wunderground | Weather | No | [Go!](http://www.wunderground.com/weather/api/) |
| OpenWeatherMap | Weather | No | [Go!](http://openweathermap.org/api) |
| Yahoo! Weather | Weather | No | [Go!](https://developer.yahoo.com/weather/) |
| Dark Sky Forecast API | Weather | No, but  `apiKey` query string | [Go!](https://developer.forecast.io/) |
| World Bank | World Data | No | [Go!](http://data.worldbank.org/developers) |
| Open Notify | ISS astronauts, current location API | No | [Go!](http://open-notify.org/Open-Notify-API/) |
| Fedger.io | Query machine intelligence data | No | [Go!](https://dev.fedger.io/docs/) |
| inspirehep.net | High Energy Physics info. system | No | [Go!](https://inspirehep.net/info/hep/api?ln=en) |
| USGS Earthquake Hazards Program | Earthquakes data real-time | No | [Go!](http://earthquake.usgs.gov/fdsnws/event/1/) |

### Social

| API | Description | OAuth |Link |
|---|---|---|---|
| Full Contact | Get Social Media profiles and contact Information | Yes | [Go!](https://www.fullcontact.com/developer/docs/) |
| Instagram API | Instagram Login, Share on Instagram, Social Plugins and more | Yes | [Go!](https://www.instagram.com/developer/) |
| LinkedIn REST-API | The foundation of all digital integrations with LinkedIn | Yes | [Go!](https://developer.linkedin.com/docs/rest-api) |
| Facebook API | Facebook Login, Share on FB, Social Plugins, Analytics and more | Yes | [Go!](https://developers.facebook.com/) |
| Twitter API | Read and write Twitter data | Yes | [Go!](https://dev.twitter.com/rest/public) |
| Telegram API | Read and write Telegram data | Yes | [Go!](https://core.telegram.org/api#getting-started) |
| Fuck Off as a Service | Asks someone to fuck off | No | [Go!](https://www.foaas.com) |

### Sports/Fitness

| API | Description | OAuth |Link |
|---|---|---|---|
| Football-Data.org | Football Data | No | [Go!](http://api.football-data.org) |
| FitBit | FitBit API | No | [Go!](https://dev.fitbit.com) |
| Stattleship | MLB, NBA, NHL, NFL | No, but a token is required | [Go!](https://www.stattleship.com/#) |
| JCDecaux Bike API | JCDecaux's self-service bicycles | No, but `apiKey` query string | [Go!](https://developer.jcdecaux.com/) |
| City Bikes API | City Bikes around the world | No | [Go!](http://api.citybik.es/v2/) |
| Ergast F1 API | F1 data from the beginning of the world championships in 1950 | No | [Go!](http://ergast.com/mrd/)

### Transportation
| API | Description | OAuth |Link |
|---|---|---|---|
| Transport for London | TfL API | No | [Go!](https://api.tfl.gov.uk) |
| Transport for Belgium | Belgian transport API | No | [Go!](https://hello.irail.be/api/) |
| Transport for Germany | Deutsche Bahn (DB) API | No | [Go!](http://data.deutschebahn.com/apis/fahrplan/) |
| Transport for Switzerland | Swiss public transport API | No | [Go!](https://transport.opendata.ch/) |
| Transport for Budapest | Budapest public transport API | No | [Go!](http://docs.bkkfutar.apiary.io/) |
| Transport for Norway | Norwegian transport API | No | [Go!](http://reisapi.ruter.no/help) |
| Transport for Toronto | TTC | No| [Go!](https://myttc.ca/developers) |
| Transport for Vancouver, Canada | TransLink | Yes | [Go!](https://developer.translink.ca/) |
| Transport for Chicago, US | CTA | No | [Go!](http://www.transitchicago.com/developers/) |
| Transport for Washington, US | Washington Metro transport API | Yes | [Go!](https://developer.wmata.com/) |
| Transport for Minneapolis, US | NexTrip API | Yes | [Go!](http://svc.metrotransit.org/) |
| Transport for Paris, France | RATP Open Data API | No | [Go!](http://data.ratp.fr/api/v1/console/datasets/1.0/search/) |
| Transport for São Paulo, Brazil | SPTrans | Yes | [Go!](http://www.sptrans.com.br/desenvolvedores/APIOlhoVivo/Documentacao.aspx) |
| Transport for The Netherlands | NS | No | [Go!](http://www.ns.nl/reisinformatie/ns-api) |
| Transport for Sweden | Public Transport consumer | Yes | [Go!](https://www.trafiklab.se/api) |
| Schiphol Airport API | Schiphol | Yes | [Go!](https://flight-info.3scale.net/)
| Transport for Boston, MA, USA | MBTA API | No | [Go!](http://realtime.mbta.com/Portal/Home/Documents)
| TransitLand | Transit Aggregation | No | [Go!](https://transit.land/documentation/datastore/api-endpoints.html)

### University
| API | Description | OAuth |Link |
|---|---|---|---|
| University API | University names, countries and domains| No| [Go!](https://github.com/Hipo/university-domains-list) |

### Vehicle
| API | Description | OAuth |Link |
|---|---|---|---|
| Vehicle API | Lot of vehicles informations | No, but `apiKey` query string | [Go!](http://developer.edmunds.com/api-documentation/overview/) |

### Video
| API | Description | OAuth |Link |
|---|---|---|---|
| Vimeo | Vimeo Developer API | Yes | [Go!](https://developer.vimeo.com/)
| YouTube | Add YouTube functionality to your sites and apps. | Yes / No | [Go!](https://developers.google.com/youtube/)<|MERGE_RESOLUTION|>--- conflicted
+++ resolved
@@ -155,11 +155,8 @@
 | Soundcloud | Music | No | [Go!](https://developers.soundcloud.com/) |
 | Spotify | Music | No | [Go!](https://developer.spotify.com/web-api/migration-guide/) |
 | Musixmatch | Music | No, but `apikey` query string | [Go!](https://developer.musixmatch.com/) |
-<<<<<<< HEAD
 | Musikki | Music | No | [Go!](https://music-api.musikki.com/reference) |
-=======
 | Songsterr | Provides guitar, bass and drums tabs and chords  | No | [Go!](https://www.songsterr.com/a/wa/api/) |
->>>>>>> 2edd4ad4
 
 ### Open Source projects
 | API | Description | OAuth |Link |
