# Public APIs [![Run tests](https://github.com/public-apis/public-apis/workflows/Run%20tests/badge.svg)](https://github.com/public-apis/public-apis/actions?query=workflow%3A%22Run+tests%22) [![Validate links](https://github.com/public-apis/public-apis/workflows/Validate%20links/badge.svg?branch=master)](https://github.com/public-apis/public-apis/actions?query=workflow%3A%22Validate+links%22)

![Run tests](https://github.com/public-apis/public-apis/workflows/Run%20tests/badge.svg?branch=master)

A collective list of free APIs for use in software and web development.

A public API for this project can be found [here](https://github.com/davemachado/public-api)!

For information on contributing to this project, please see the [contributing guide](.github/CONTRIBUTING.md).

Please note a passing build status indicates all listed APIs are available since the last update. A failing build status indicates that 1 or more services may be unavailable at the moment.

## Index

* [Animals](#animals)
* [Anime](#anime)
* [Anti-Malware](#anti-malware)
* [Art & Design](#art--design)
* [Books](#books)
* [Business](#business)
* [Calendar](#calendar)
* [Cloud Storage & File Sharing](#cloud-storage--file-sharing)
* [Continuous Integration](#continuous-integration)
* [Cryptocurrency](#cryptocurrency)
* [Currency Exchange](#currency-exchange)
* [Data Validation](#data-validation)
* [Development](#development)
* [Dictionaries](#dictionaries)
* [Documents & Productivity](#documents--productivity)
* [Environment](#environment)
* [Events](#events)
* [Finance](#finance)
* [Food & Drink](#food--drink)
* [Games & Comics](#games--comics)
* [Geocoding](#geocoding)
* [Government](#government)
* [Health](#health)
* [Jobs](#jobs)
* [Machine Learning](#machine-learning)
* [Music](#music)
* [News](#news)
* [Open Data](#open-data)
* [Open Source Projects](#open-source-projects)
* [Patent](#patent)
* [Personality](#personality)
* [Photography](#photography)
* [Science & Math](#science--math)
* [Security](#security)
* [Shopping](#shopping)
* [Social](#social)
* [Sports & Fitness](#sports--fitness)
* [Test Data](#test-data)
* [Text Analysis](#text-analysis)
* [Tracking](#tracking)
* [Transportation](#transportation)
* [URL Shorteners](#url-shorteners)
* [Vehicle](#vehicle)
* [Video](#video)
* [Weather](#weather)

### Animals
API | Description | Auth | HTTPS | CORS |
|---|---|---|---|---|
| [Cat Facts](https://alexwohlbruck.github.io/cat-facts/) | Daily cat facts | No | Yes | No |
| [Cats](https://docs.thecatapi.com/) | Pictures of cats from Tumblr | `apiKey` | Yes | Unknown |
| [Dogs](https://dog.ceo/dog-api/) | Based on the Stanford Dogs Dataset | No | Yes | Yes |
| [HTTPCat](https://http.cat/) | Cat for every HTTP Status | No | Yes | Unknown |
| [IUCN](http://apiv3.iucnredlist.org/api/v3/docs) | IUCN Red List of Threatened Species | `apiKey` | No | Unknown |
| [Movebank](https://github.com/movebank/movebank-api-doc) | Movement and Migration data of animals | No | Yes | Unknown |
| [Petfinder](https://www.petfinder.com/developers/v2/docs/) | Adoption | `OAuth` | Yes | Yes |
| [PlaceGOAT](https://placegoat.com/) | Placeholder goat images | No | Yes | Unknown |
| [RandomCat](https://aws.random.cat/meow) | Random pictures of cats | No | Yes | Yes |
| [RandomDog](https://random.dog/woof.json) | Random pictures of dogs | No | Yes | Yes |
| [RandomFox](https://randomfox.ca/floof/) | Random pictures of foxes | No | Yes | No |
| [RescueGroups](https://userguide.rescuegroups.org/display/APIDG/API+Developers+Guide+Home) | Adoption | No | Yes | Unknown |
| [Shibe.Online](http://shibe.online/) | Random pictures of Shibu Inu, cats or birds | No | Yes | Yes |

**[⬆ Back to Index](#index)**
### Anime
API | Description | Auth | HTTPS | CORS |
|---|---|---|---|---|
| [AniList](https://github.com/AniList/ApiV2-GraphQL-Docs) | Anime discovery & tracking | `OAuth` | Yes | Unknown |
| [AnimeNewsNetwork](https://www.animenewsnetwork.com/encyclopedia/api.php) | Anime industry news | No | Yes | Yes |
| [Jikan](https://jikan.moe) | Unofficial MyAnimeList API | No | Yes | Yes |
| [Kitsu](http://docs.kitsu.apiary.io/) | Anime discovery platform | `OAuth` | Yes | Unknown |
| [MyAnimeList](https://myanimelist.net/clubs.php?cid=13727) | Anime and Manga Database and Community | `OAuth` | Yes | Unknown |
| [Studio Ghibli](https://ghibliapi.herokuapp.com) | Resources from Studio Ghibli films | No | Yes | Unknown |
| [What Anime](https://soruly.github.io/trace.moe/) | Scan anime image to get specific detail | No | Yes | Yes |

**[⬆ Back to Index](#index)**
### Anti-Malware
API | Description | Auth | HTTPS | CORS |
|---|---|---|---|---|
| [AbuseIPDB](https://docs.abuseipdb.com/) | IP/domain/URL reputation | `apiKey` | Yes | Unknown |
| [AlienVault Open Threat Exchange (OTX)](https://otx.alienvault.com/api) | IP/domain/URL reputation | `apiKey` | Yes | Unknown |
| [Google Safe Browsing](https://developers.google.com/safe-browsing/) | Google Link/Domain Flagging | `apiKey` | Yes | Unknown |
| [Metacert](https://metacert.com/) | Metacert Link Flagging | `apiKey` | Yes | Unknown |
| [URLScan.io](https://urlscan.io/about-api/) | Scan and Analyse URLs | `apiKey` | Yes | Unknown |
| [VirusTotal](https://www.virustotal.com/en/documentation/public-api/) | VirusTotal File/URL Analysis | `apiKey` | Yes | Unknown |
| [Web Of Trust (WOT)](https://support.mywot.com/hc/en-us/articles/360024398673-3-Using-the-API) | Website reputation | `apiKey` | Yes | Unknown |

**[⬆ Back to Index](#index)**
### Art & Design
API | Description | Auth | HTTPS | CORS |
|---|---|---|---|---|
| [Behance](https://www.behance.net/dev) | Design | `apiKey` | Yes | Unknown |
| [Cooper Hewitt](https://collection.cooperhewitt.org/api) | Smithsonian Design Museum | `apiKey` | Yes | Unknown |
| [Dribbble](http://developer.dribbble.com/v2/) | Design | `OAuth` | No | Unknown |
| [Harvard Art Museums](https://github.com/harvardartmuseums/api-docs) | Art | `apiKey` | No | Unknown |
| [Iconfinder](https://developer.iconfinder.com) | Icons | `apiKey` | Yes | Unknown |
| [Icons8](http://docs.icons8.apiary.io/#reference/0/meta) | Icons | `OAuth` | Yes | Unknown |
| [Noun Project](http://api.thenounproject.com/index.html) | Icons | `OAuth` | No | Unknown |
| [Rijksmuseum](https://www.rijksmuseum.nl/en/api) | Art | `apiKey` | Yes | Unknown |

**[⬆ Back to Index](#index)**
### Books
API | Description | Auth | HTTPS | CORS |
|---|---|---|---|---|
| [Bhagavad Gita](https://bhagavadgita.io/api) | Bhagavad Gita text | `OAuth` | Yes | Yes |
| [British National Bibliography](http://bnb.data.bl.uk/) | Books | No | No | Unknown |
| [Goodreads](https://www.goodreads.com/api) | Books | `apiKey` | Yes | Unknown |
| [Google Books](https://developers.google.com/books/) | Books | `OAuth` | Yes | Unknown |
| [LibGen](http://garbage.world/posts/libgen/) | Library Genesis search engine | No | No | Unknown |
| [Open Library](https://openlibrary.org/developers/api) | Books, book covers and related data | No | Yes | Unknown |
| [Penguin Publishing](http://www.penguinrandomhouse.biz/webservices/rest/) | Books, book covers and related data | No | Yes | Unknown |
| [Rig Veda](https://aninditabasu.github.io/indica/html/rv.html) | Gods and poets, their categories, and the verse meters, with the mandal and sukta number | No | Yes | Unknown |
| [Vedic Society](https://aninditabasu.github.io/indica/html/vs.html) | Descriptions of all nouns (names, places, animals, things) from vedic literature | No | Yes | Unknown |

**[⬆ Back to Index](#index)**
### Business
API | Description | Auth | HTTPS | CORS |
|---|---|---|---|---|
| [Charity Search](http://charityapi.orghunter.com/) | Non-profit charity data | `apiKey` | No | Unknown |
| [Clearbit Logo](https://clearbit.com/docs#logo-api) | Search for company logos and embed them in your projects | `apiKey` | Yes | Unknown |
| [Domainsdb.info](https://domainsdb.info/) | Registered Domain Names Search | No | Yes | Unknown |
| [Freelancer](https://developers.freelancer.com) | Hire freelancers to get work done | `OAuth` | Yes | Unknown |
| [Gmail](https://developers.google.com/gmail/api/) | Flexible, RESTful access to the user's inbox | `OAuth` | Yes | Unknown |
| [Google Analytics](https://developers.google.com/analytics/) | Collect, configure and analyze your data to reach the right audience | `OAuth` | Yes | Unknown |
| [MailboxValidator](https://www.mailboxvalidator.com/api-single-validation) | Validate email address to improve deliverability | `apiKey` | Yes | Unknown |
| [mailgun](https://www.mailgun.com/) | Email Service | `apiKey` | Yes | Unknown |
| [markerapi](http://www.markerapi.com/) | Trademark Search | No | No | Unknown |
| [Ticksel](https://ticksel.com) | Friendly website analytics made for humans | No | Yes | Unknown |
| [Trello](https://developers.trello.com/) | Boards, lists and cards to help you organize and prioritize your projects | `OAuth` | Yes | Unknown |

**[⬆ Back to Index](#index)**
### Calendar
API | Description | Auth | HTTPS | CORS |
|---|---|---|---|---|
| [Calendar Index](https://www.calendarindex.com/) | Worldwide Holidays and Working Days | `apiKey` | Yes | Yes |
| [Church Calendar](http://calapi.inadiutorium.cz/) | Catholic liturgical calendar | No | No | Unknown |
| [Czech Namedays Calendar](http://svatky.adresa.info/) | Lookup for a name and returns nameday date | No | No | Unknown |
| [Google Calendar](https://developers.google.com/google-apps/calendar/) | Display, create and modify Google calendar events | `OAuth` | Yes | Unknown |
| [Hebrew Calendar](https://www.hebcal.com/home/developer-apis) | Convert between Gregorian and Hebrew, fetch Shabbat and Holiday times, etc | No | No | Unknown |
| [Holidays](https://holidayapi.com/) | Historical data regarding holidays | `apiKey` | Yes | Unknown |
| [LectServe](http://www.lectserve.com) | Protestant liturgical calendar | No | No | Unknown |
| [Nager.Date](https://date.nager.at) | Public holidays for more than 90 countries | No | Yes | No |
| [Namedays Calendar](https://api.abalin.net/) | Provides namedays for multiple countries | No | Yes | Yes |
| [Non-Working Days](https://github.com/gadael/icsdb) | Database of ICS files for non working days | No | Yes | Unknown |
| [Russian Calendar](https://github.com/egno/work-calendar) | Check if a date is a Russian holiday or not | No | Yes | No |

**[⬆ Back to Index](#index)**
### Cloud Storage & File Sharing
API | Description | Auth | HTTPS | CORS |
|---|---|---|---|---|
| [Box](https://developer.box.com/) | File Sharing and Storage | `OAuth` | Yes | Unknown |
| [Dropbox](https://www.dropbox.com/developers) | File Sharing and Storage | `OAuth` | Yes | Unknown |
| [Google Drive](https://developers.google.com/drive/) | File Sharing and Storage | `OAuth` | Yes | Unknown |
| [OneDrive](https://dev.onedrive.com/) | File Sharing and Storage | `OAuth` | Yes | Unknown |
| [Pastebin](https://pastebin.com/api/) | Plain Text Storage | `apiKey` | Yes | Unknown |
| [Temporal](https://gateway.temporal.cloud/ipns/docs.api.temporal.cloud) | IPFS based file storage and sharing with optional IPNS naming | `apiKey` | Yes | No |

**[⬆ Back to Index](#index)**
### Continuous Integration
API | Description | Auth | HTTPS | CORS |
|---|---|---|---|---|
| [CircleCI](https://circleci.com/docs/api/v1-reference/) | Automate the software development process using continuous integration and continuous delivery | `apiKey` | Yes | Unknown |
| [Codeship](https://apidocs.codeship.com/) | Codeship is a Continuous Integration Platform in the cloud | `apiKey` | Yes | Unknown |
| [Travis CI](https://docs.travis-ci.com/api/) | Sync your GitHub projects with Travis CI to test your code in minutes | `apiKey` | Yes | Unknown |

**[⬆ Back to Index](#index)**
### Cryptocurrency
API | Description | Auth | HTTPS | CORS |
|---|---|---|---|---|
| [Binance](https://github.com/binance-exchange/binance-official-api-docs) | Exchange for Trading Cryptocurrencies based in China | `apiKey` | Yes | Unknown |
| [BitcoinAverage](https://apiv2.bitcoinaverage.com/) | Digital Asset Price Data for the blockchain industry | `apiKey` | Yes | Unknown |
| [BitcoinCharts](https://bitcoincharts.com/about/exchanges/) | Financial and Technical Data related to the Bitcoin Network | No | Yes | Unknown |
| [Bitfinex](https://docs.bitfinex.com/docs) | Cryptocurrency Trading Platform | `apiKey` | Yes | Unknown |
| [Bitmex](https://www.bitmex.com/app/apiOverview) | Real-Time Cryptocurrency derivatives trading platform based in Hong Kong | `apiKey` | Yes | Unknown |
| [Bittrex](https://bittrex.com/Home/Api) | Next Generation Crypto Trading Platform | `apiKey` | Yes | Unknown |
| [Block](https://www.block.io/docs/basic) | Bitcoin Payment, Wallet & Transaction Data | `apiKey` | Yes | Unknown |
| [Blockchain](https://www.blockchain.info/api) | Bitcoin Payment, Wallet & Transaction Data | No | Yes | Unknown |
| [CoinAPI](https://docs.coinapi.io/) | All Currency Exchanges integrate under a single api | `apiKey` | Yes | No |
| [Coinbase](https://developers.coinbase.com) | Bitcoin, Bitcoin Cash, Litecoin and Ethereum Prices | `apiKey` | Yes | Unknown |
| [Coinbase Pro](https://docs.pro.coinbase.com/#api) | Cryptocurrency Trading Platform | `apiKey` | Yes | Unknown |
| [CoinDesk](http://www.coindesk.com/api/) | Bitcoin Price Index | No | No | Unknown |
| [CoinGecko](http://www.coingecko.com/api) | Cryptocurrency Price, Market, and Developer/Social Data | No | Yes | Yes |
| [Coinigy](https://coinigy.docs.apiary.io) | Interacting with Coinigy Accounts and Exchange Directly | `apiKey` | Yes | Unknown |
| [CoinLayer](https://coinlayer.com) | Real-time Crypto Currency Exchange Rates | `apiKey` | Yes | Unknown |
| [Coinlib](https://coinlib.io/apidocs) | Crypto Currency Prices | `apiKey` | Yes | Unknown |
| [Coinlore](https://www.coinlore.com/cryptocurrency-data-api) | Cryptocurrencies prices, volume and more | No | Yes | Unknown |
| [CoinMarketCap](https://coinmarketcap.com/api/) | Cryptocurrencies Prices | `apiKey` | Yes | Unknown |
| [Coinpaprika](https://api.coinpaprika.com) | Cryptocurrencies prices, volume and more | No | Yes | Yes |
| [CoinRanking](https://docs.coinranking.com/) | Live Cryptocurrency data | No | Yes | Unknown |
| [CryptoCompare](https://www.cryptocompare.com/api#) | Cryptocurrencies Comparison | No | Yes | Unknown |
| [Cryptonator](https://www.cryptonator.com/api/) | Cryptocurrencies Exchange Rates | No | Yes | Unknown |
| [Gemini](https://docs.gemini.com/rest-api/) | Cryptocurrencies Exchange | No | Yes | Unknown |
| [ICObench](https://icobench.com/developers) | Various information on listing, ratings, stats, and more | `apiKey` | Yes | Unknown |
| [Livecoin](https://www.livecoin.net/api) | Cryptocurrency Exchange | No | Yes | Unknown |
| [MercadoBitcoin](https://www.mercadobitcoin.net/api-doc/) | Brazilian Cryptocurrency Information | No | Yes | Unknown |
| [Nexchange](https://nexchange2.docs.apiary.io/) | Automated cryptocurrency exchange service | No | No | Yes |
| [Poloniex](https://poloniex.com/support/api/) | US based digital asset exchange | `apiKey` | Yes | Unknown |
| [WorldCoinIndex](https://www.worldcoinindex.com/apiservice) | Cryptocurrencies Prices | `apiKey` | Yes | Unknown |

**[⬆ Back to Index](#index)**
### Currency Exchange
API | Description | Auth | HTTPS | CORS |
|---|---|---|---|---|
| [1Forge](https://1forge.com/forex-data-api/api-documentation) | Forex currency market data | `apiKey` | Yes | Unknown |
| [Currencylayer](https://currencylayer.com/documentation) | Exchange rates and currency conversion | `apiKey` | Yes | Unknown |
| [Czech National Bank](https://www.cnb.cz/cs/financni_trhy/devizovy_trh/kurzy_devizoveho_trhu/denni_kurz.xml) | A collection of exchange rates | No | Yes | Unknown |
| [ExchangeRate-API](https://www.exchangerate-api.com) | Free currency conversion | No | Yes | Yes |
| [Exchangeratesapi.io](https://exchangeratesapi.io) | Exchange rates with currency conversion | No | Yes | Yes |
| [Fixer.io](http://fixer.io) | Exchange rates and currency conversion | `apiKey` | Yes | Unknown |
| [Frankfurter](https://www.frankfurter.app/docs) | Exchange rates, currency conversion and time series | No | Yes | Yes |
| [ratesapi](https://ratesapi.io) | Free exchange rates and historical rates | No | Yes | Unknown |

**[⬆ Back to Index](#index)**
### Data Validation
API | Description | Auth | HTTPS | CORS |
|---|---|---|---|---|
| [Cloudmersive Validate](https://cloudmersive.com/validate-api) | Validate email addresses, phone numbers, VAT numbers and domain names | `apiKey` | Yes | Yes |
| [languagelayer](https://languagelayer.com) | Language detection | `apiKey` | Yes | Unknown |
| [Lob.com](https://lob.com/) | US Address Verification | `apiKey` | Yes | Unknown |
| [mailboxlayer](https://mailboxlayer.com) | Email address validation | No | Yes | Unknown |
| [NumValidate](https://numvalidate.com) | Open Source phone number validation | No | Yes | Unknown |
| [numverify](https://numverify.com) | Phone number validation | No | Yes | Unknown |
| [PurgoMalum](http://www.purgomalum.com) | Content validator against profanity & obscenity | No | No | Unknown |
| [US Autocomplete](https://smartystreets.com/docs/cloud/us-autocomplete-api) | Enter address data quickly with real-time address suggestions | `apiKey` | Yes | Yes |
| [US Extract](https://smartystreets.com/products/apis/us-extract-api) | Extract postal addresses from any text including emails | `apiKey` | Yes | Yes |
| [US Street Address](https://smartystreets.com/docs/cloud/us-street-api) | Validate and append data for any US postal address | `apiKey` | Yes | Yes |
| [vatlayer](https://vatlayer.com) | VAT number validation | No | Yes | Unknown |

**[⬆ Back to Index](#index)**
### Development
API | Description | Auth | HTTPS | CORS |
|---|---|---|---|---|
| [24 Pull Requests](https://24pullrequests.com/api) | Project to promote open source collaboration during December | No | Yes | Yes |
| [Agify.io](https://agify.io) | Estimates the age from a first name | No | Yes | Yes |
| [ApiFlash](https://apiflash.com/) | Chrome based screenshot API for developers | `apiKey` | Yes | Unknown |
| [Apility.io](https://apility.io/apidocs/) | IP, Domains and Emails anti-abuse API blocklist | No | Yes | Yes |
| [APIs.guru](https://apis.guru/api-doc/) | Wikipedia for Web APIs, OpenAPI/Swagger specs for public APIs | No | Yes | Unknown |
| [BetterMeta](http://bettermeta.io) | Return a site's meta tags in JSON format | `X-Mashape-Key` | Yes | Unknown |
| [Bitbucket](https://developer.atlassian.com/bitbucket/api/2/reference/) | Bitbucket API | `OAuth` | Yes | Unknown |
| [Bored](https://www.boredapi.com/) | Find random activities to fight boredom | No | Yes | Unknown |
| [Browshot](https://browshot.com/api/documentation) | Easily make screenshots of web pages in any screen size, as any device | `apiKey` | Yes | Unknown |
| [CDNJS](https://api.cdnjs.com/libraries/jquery) | Library info on CDNJS | No | Yes | Unknown |
| [Changelogs.md](https://changelogs.md) | Structured changelog metadata from open source projects | No | Yes | Unknown |
| [CountAPI](https://countapi.xyz) | Free and simple counting service. You can use it to track page hits and specific events | No | Yes | Yes |
| [DigitalOcean Status](https://status.digitalocean.com/api) | Status of all DigitalOcean services | No | Yes | Unknown |
| [DomainDb Info](https://api.domainsdb.info/) | Domain name search to find all domains containing particular words/phrases/etc | No | Yes | Unknown |
| [Genderize.io](https://genderize.io) | Estimates a gender from a first name | No | Yes | Yes |
| [GitHub](https://docs.github.com/en/free-pro-team@latest/rest) | Make use of GitHub repositories, code and user info programmatically | `OAuth` | Yes | Yes |
| [Gitlab](https://docs.gitlab.com/ee/api/) | Automate GitLab interaction programmatically | `OAuth` | Yes | Unknown |
| [Gitter](https://developer.gitter.im/docs/welcome) | Chat for Developers | `OAuth` | Yes | Unknown |
| [HTTP2.Pro](https://http2.pro/doc/api) | Test endpoints for client and server HTTP/2 protocol support | No | Yes | Unknown |
| [IBM Text to Speech](https://console.bluemix.net/docs/services/text-to-speech/getting-started.html) | Convert text to speech | `apiKey` | Yes | Yes |
| [IBM Visual Recognition](https://cloud.ibm.com/apidocs/visual-recognition/visual-recognition-v3) | Visual Recognition with pretrained or user trained model | `apiKey` | Yes | Unknown |
| [Image-Charts](https://documentation.image-charts.com/) | Generate charts, QR codes and graph images | No | Yes | Yes |
| [import.io](http://api.docs.import.io/) | Retrieve structured data from a website or RSS feed | `apiKey` | Yes | Unknown |
| [IPify](https://www.ipify.org/) | A simple IP Address API | No | Yes | Unknown |
| [IPinfo](https://ipinfo.io/developers) | Another simple IP Address API | No | Yes | Unknown |
| [JSON 2 JSONP](https://json2jsonp.com/) | Convert JSON to JSONP (on-the-fly) for easy cross-domain data requests using client-side JavaScript | No | Yes | Unknown |
| [JSON Pretty Print](https://jsonprettyprint.org/api) | Pretty Prints JSON data | No | Yes | Yes |
| [JSONbin.io](https://jsonbin.io) | Free JSON storage service. Ideal for small scale Web apps, Websites and Mobile apps | `apiKey` | Yes | Yes |
| [Judge0](https://api.judge0.com/) | Compile and run source code | No | Yes | Unknown |
| [License-API](https://github.com/cmccandless/license-api/blob/master/README.md) | Unofficial REST API for choosealicense.com | No | Yes | No |
| [MAC address vendor lookup](https://macaddress.io/api) | Retrieve vendor details and other information regarding a given MAC address or an OUI | `apiKey` | Yes | Yes |
| [Nationalize.io](https://nationalize.io) | Estimate the nationality of a first name | No | Yes | Yes |
| [OOPSpam](https://oopspam.com/) | Multiple spam filtering service | No | Yes | Yes |
| [Plino](https://plino.herokuapp.com/) | Spam filtering system | No | Yes | Unknown |
| [Postman](https://docs.api.getpostman.com/) | Tool for testing APIs | `apiKey` | Yes | Unknown |
| [ProxyCrawl](https://proxycrawl.com) | Scraping and crawling anticaptcha service | `apiKey` | Yes | Unknown |
| [Public APIs](https://github.com/davemachado/public-api) | A collective list of free JSON APIs for use in web development | No | Yes | Unknown |
| [Pusher Beams](https://pusher.com/beams) | Push notifications for Android & iOS | `apiKey` | Yes | Unknown |
| [QR code](http://qrtag.net/api/) | Create an easy to read QR code and URL shortener | No | Yes | Yes |
| [QR code](http://goqr.me/api/) | Generate and decode / read QR code graphics | No | Yes | Unknown |
| [QuickChart](https://quickchart.io/) | Generate chart and graph images | No | Yes | Yes |
| [ReqRes](https://reqres.in/ ) | A hosted REST-API ready to respond to your AJAX requests | No | Yes | Unknown |
| [ScraperApi](https://www.scraperapi.com) | Easily build scalable web scrapers | `apiKey` | Yes | Unknown |
| [ScreenshotAPI.net](https://screenshotapi.net/) | Create pixel-perfect website screenshots | `apiKey` | Yes | Yes |
| [SHOUTCLOUD](http://shoutcloud.io/) | ALL-CAPS AS A SERVICE | No | No | Unknown |
| [StackExchange](https://api.stackexchange.com/) | Q&A forum for developers | `OAuth` | Yes | Unknown |

**[⬆ Back to Index](#index)**
### Dictionaries
API | Description | Auth | HTTPS | CORS |
|---|---|---|---|---|
| [Lingua Robot](https://www.linguarobot.io) | Word definitions, pronunciations, synonyms, antonyms and others | `apiKey` | Yes | Yes |
| [Merriam-Webster](https://dictionaryapi.com/) | Dictionary and Thesaurus Data | `apiKey` | Yes | Unknown |
| [OwlBot](https://owlbot.info/) | Definitions with example sentence and photo if available | `apiKey` | Yes | Yes |
| [Oxford](https://developer.oxforddictionaries.com/) | Dictionary Data | `apiKey` | Yes | No |
| [Wordnik](http://developer.wordnik.com) | Dictionary Data | `apiKey` | No | Unknown |
| [Words](https://www.wordsapi.com/) | Definitions and synonyms for more than 150,000 words | `apiKey` | Yes | Unknown |

**[⬆ Back to Index](#index)**
### Documents & Productivity
API | Description | Auth | HTTPS | CORS |
|---|---|---|---|---|
| [Cloudmersive Document and Data Conversion](https://cloudmersive.com/convert-api) | HTML/URL to PDF/PNG, Office documents to PDF, image conversion | `apiKey` | Yes | Yes |
| [File.io](https://www.file.io) | File Sharing | No | Yes | Unknown |
| [Mercury](https://mercury.postlight.com/web-parser/) | Web parser | `apiKey` | Yes | Unknown |
| [pdflayer](https://pdflayer.com) | HTML/URL to PDF | `apiKey` | Yes | Unknown |
| [Pocket](https://getpocket.com/developer/) | Bookmarking service | `OAuth` | Yes | Unknown |
| [PrexView](https://prexview.com) | Data from XML or JSON to PDF, HTML or Image | `apiKey` | Yes | Unknown |
| [Restpack](https://restpack.io/) | Provides screenshot, HTML to PDF and content extraction APIs | `apiKey` | Yes | Unknown |
| [Todoist](https://developer.todoist.com) | Todo Lists | `OAuth` | Yes | Unknown |
| [Vector Express](http://vector.express) | Free vector file converting API | No | No | Yes |
| [WakaTime](https://wakatime.com/developers) | Automated time tracking leaderboards for programmers | No | Yes | Unknown |
| [Wunderlist](https://developer.wunderlist.com/documentation) | Todo Lists | `OAuth` | Yes | Unknown |

**[⬆ Back to Index](#index)**
### Environment
API | Description | Auth | HTTPS | CORS |
|---|---|---|---|---|
| [AirVisual](https://airvisual.com/api) | Air quality and weather data | `apiKey` | Yes | Unknown |
| [GrünstromIndex](https://www.corrently.de/hintergrund/gruenstromindex/index.html) | Green Power Index for Germany (Grünstromindex/GSI) | No | No | Yes |
| [OpenAQ](https://docs.openaq.org/) | Open air quality data | `apiKey` | Yes | Unknown |
| [PM25.in](http://www.pm25.in/api_doc) | Air quality of China | `apiKey` | No | Unknown |
| [PVWatts](https://developer.nrel.gov/docs/solar/pvwatts/v6/) | Energy production photovoltaic (PV) energy systems | `apiKey` | Yes | Unknown |
| [UK Carbon Intensity](https://carbon-intensity.github.io/api-definitions/#carbon-intensity-api-v1-0-0) | The Official Carbon Intensity API for Great Britain developed by National Grid | No | Yes | Unknown |

**[⬆ Back to Index](#index)**
### Events
API | Description | Auth | HTTPS | CORS |
|---|---|---|---|---|
| [Eventbrite](https://www.eventbrite.com/developer/v3/) | Find events | `OAuth` | Yes | Unknown |
| [Picatic](http://developer.picatic.com/?utm_medium=web&utm_source=github&utm_campaign=public-apis%20repo&utm_content=toddmotto) | Sell tickets anywhere | `apiKey` | Yes | Unknown |
| [Ticketmaster](http://developer.ticketmaster.com/products-and-docs/apis/getting-started/) | Search events, attractions, or venues | `apiKey` | Yes | Unknown |

**[⬆ Back to Index](#index)**
### Finance
API | Description | Auth | HTTPS | CORS |
|---|---|---|---|---|
| [Alpha Vantage](https://www.alphavantage.co/) | Realtime and historical stock data | `apiKey` | Yes | Unknown |
| [Barchart OnDemand](https://www.barchartondemand.com/free) | Stock, Futures and Forex Market Data | `apiKey` | Yes | Unknown |
| [IEX Cloud](https://iexcloud.io/) | Realtime & Historical Stock and Market Data | `apiKey` | Yes | Yes |
| [IG](https://labs.ig.com/gettingstarted) | Spreadbetting and CFD Market Data | `apiKey` | Yes | Unknown |
| [Plaid](https://plaid.com/) | Connect with users’ bank accounts and access transaction data | `apiKey` | Yes | Unknown |
| [Razorpay IFSC](https://ifsc.razorpay.com/) | Indian Financial Systems Code (Bank Branch Codes) | No | Yes | Unknown |
| [Tradier](https://developer.tradier.com) | US equity/option market data (delayed, intraday, historical) | `OAuth` | Yes | Yes |
| [YNAB](https://api.youneedabudget.com/) | Budgeting & Planning | `OAuth` | Yes | Yes |

**[⬆ Back to Index](#index)**
### Food & Drink
API | Description | Auth | HTTPS | CORS |
|---|---|---|---|---|
| [Edamam nutrition](https://developer.edamam.com/edamam-docs-nutrition-api) | Nutrition Analysis | `apiKey` | Yes | Unknown |
| [Edamam recipes](https://developer.edamam.com/edamam-docs-recipe-api) | Recipe Search | `apiKey` | Yes | Unknown |
| [Foodish](https://github.com/surhud004/Foodish#readme) | Random pictures of food dishes | No | Yes | Yes |
| [LCBO](https://lcboapi.com/) | Alcohol | `apiKey` | Yes | Unknown |
| [Open Brewery DB](https://www.openbrewerydb.org) | Breweries, Cideries and Craft Beer Bottle Shops | No | Yes | Yes |
| [Open Food Facts](https://world.openfoodfacts.org/data) | Food Products Database | No | Yes | Unknown |
| [PunkAPI](https://punkapi.com/) | Brewdog Beer Recipes | No | Yes | Unknown |
| [Recipe Puppy](http://www.recipepuppy.com/about/api/) | Food | No | No | Unknown |
| [TacoFancy](https://github.com/evz/tacofancy-api) | Community-driven taco database | No | No | Unknown |
| [The Report of the Week](https://github.com/andyklimczak/TheReportOfTheWeek-API) | Food & Drink Reviews | No | Yes | Unknown |
| [TheCocktailDB](https://www.thecocktaildb.com/api.php) | Cocktail Recipes | `apiKey` | Yes | Yes |
| [TheMealDB](https://www.themealdb.com/api.php) | Meal Recipes | `apiKey` | Yes | Yes |
| [What's on the menu?](http://nypl.github.io/menus-api/) | NYPL human-transcribed historical menu collection | `apiKey` | No | Unknown |
| [Zomato](https://developers.zomato.com/api) | Discover restaurants | `apiKey` | Yes | Unknown |

**[⬆ Back to Index](#index)**
### Games & Comics
API | Description | Auth | HTTPS | CORS |
|---|---|---|---|---|
| [Age of Empires II](https://age-of-empires-2-api.herokuapp.com) | Get information about Age of Empires II resources | No | Yes | Unknown |
<<<<<<< HEAD
| [AmiiboAPI](http://www.amiiboapi.com/) | Amiibo Information | No | No | Yes |
| [Battle.net](https://dev.battle.net/) | Blizzard Entertainment | `apiKey` | Yes | Unknown |
| [Brawl Stars](https://developer.brawlstars.com) | Brawl Stars Game Information | `apiKey` | Yes | Unknown |
=======
| [AmiiboAPI](https://www.amiiboapi.com/) | Amiibo Information | No | No | Yes |
>>>>>>> a988dcb8
| [Chuck Norris Database](http://www.icndb.com/api/) | Jokes | No | No | Unknown |
| [Clash of Clans](https://developer.clashofclans.com) | Clash of Clans Game Information | `apiKey` | Yes | Unknown |
| [Clash Royale](https://developer.clashroyale.com) | Clash Royale Game Information | `apiKey` | Yes | Unknown |
| [Comic Vine](https://comicvine.gamespot.com/api/documentation) | Comics | No | Yes | Unknown |
| [Deck of Cards](http://deckofcardsapi.com/) | Deck of Cards | No | No | Unknown |
| [Destiny The Game](https://github.com/Bungie-net/api) | Bungie Platform API | `apiKey` | Yes | Unknown |
| [Dota 2](https://docs.opendota.com/) | Provides information about Player stats , Match stats, Rankings for Dota 2 | No | Yes | Unknown |
| [Dungeons and Dragons](http://www.dnd5eapi.co/) | Reference for 5th edition spells, classes, monsters, and more | No | No | No |
| [Eve Online](https://esi.evetech.net/ui) | Third-Party Developer Documentation | `OAuth` | Yes | Unknown |
| [Final Fantasy XIV](https://xivapi.com/) | Final Fantasy XIV Game data API | No | Yes | Yes |
| [Fortnite](https://fortnitetracker.com/site-api) | Fortnite Stats | `apiKey` | Yes | Unknown |
| [Giant Bomb](https://www.giantbomb.com/api/documentation) | Video Games | No | Yes | Unknown |
| [Guild Wars 2](https://wiki.guildwars2.com/wiki/API:Main) | Guild Wars 2 Game Information | `apiKey` | Yes | Unknown |
| [Halo](https://developer.haloapi.com/) | Halo 5 and Halo Wars 2 Information | `apiKey` | Yes | Unknown |
| [Hearthstone](http://hearthstoneapi.com/) | Hearthstone Cards Information | `X-Mashape-Key` | Yes | Unknown |
| [Hypixel](https://api.hypixel.net/) | Hypixel player stats | `apiKey` | Yes | Unknown |
| [Hytale](https://hytale-api.com/) | Hytale blog posts and jobs | No | Yes | Unknown |
| [IGDB.com](https://api.igdb.com/) | Video Game Database | `apiKey` | Yes | Unknown |
| [JokeAPI](https://sv443.net/jokeapi/v2/) | Programming, Miscellaneous and Dark Jokes | No | Yes | Yes |
| [Jokes](https://github.com/15Dkatz/official_joke_api) | Programming and general jokes | No | Yes | Unknown |
| [Jservice](http://jservice.io) | Jeopardy Question Database | No | No | Unknown |
| [Magic The Gathering](http://magicthegathering.io/) | Magic The Gathering Game Information | No | No | Unknown |
| [Marvel](http://developer.marvel.com) | Marvel Comics | `apiKey` | No | Unknown |
| [mod.io](https://docs.mod.io) | Cross Platform Mod API | `apiKey` | Yes | Unknown |
| [Open Trivia](https://opentdb.com/api_config.php) | Trivia Questions | No | Yes | Unknown |
| [PandaScore](https://pandascore.co) | E-sports games and results | `apiKey` | Yes | Unknown |
| [PlayerUnknown's Battlegrounds](https://pubgtracker.com/site-api) | PUBG Stats | `apiKey` | Yes | Unknown |
| [Pokéapi](https://pokeapi.co) | Pokémon Information | No | Yes | Unknown |
| [Pokémon TCG](https://pokemontcg.io) | Pokémon TCG Information | No | Yes | Unknown |
| [Rick and Morty](https://rickandmortyapi.com) | All the Rick and Morty information, including images | No | Yes | Yes |
| [Riot Games](https://developer.riotgames.com/) | League of Legends Game Information | `apiKey` | Yes | Unknown |
| [Scryfall](https://scryfall.com/docs/api) | Magic: The Gathering database | No | Yes | Yes |
| [Steam](https://developer.valvesoftware.com/wiki/Steam_Web_API) | Steam Client Interaction | `OAuth` | Yes | Unknown |
| [SuperHeroes](https://superheroapi.com) | All SuperHeroes and Villains data from all universes under a single API | `apiKey` | Yes | Unknown |
| [Tronald Dump](https://www.tronalddump.io/) | The dumbest things Donald Trump has ever said | No | Yes | Unknown |
| [Wargaming.net](https://developers.wargaming.net/) | Wargaming.net info and stats | `apiKey` | Yes | No |
| [xkcd](https://xkcd.com/json.html) | Retrieve xkcd comics as JSON | No | Yes | No |

**[⬆ Back to Index](#index)**
### Geocoding
API | Description | Auth | HTTPS | CORS |
|---|---|---|---|---|
| [adresse.data.gouv.fr](https://adresse.data.gouv.fr) | Address database of France, geocoding and reverse | No | Yes | Unknown |
| [Battuta](http://battuta.medunes.net) | A (country/region/city) in-cascade location API | `apiKey` | No | Unknown |
| [Bing Maps](https://www.microsoft.com/maps/) | Create/customize digital maps based on Bing Maps data | `apiKey` | Yes | Unknown |
| [bng2latlong](https://www.getthedata.com/bng2latlong) | Convert British OSGB36 easting and northing (British National Grid) to WGS84 latitude and longitude | No | Yes | Yes |
| [CitySDK](http://www.citysdk.eu/citysdk-toolkit/) | Open APIs for select European cities | No | Yes | Unknown |
| [Daum Maps](http://apis.map.daum.net/) | Daum Maps provide multiple APIs for Korean maps | `apiKey` | No | Unknown |
| [FreeGeoIP](https://freegeoip.app/) | Free geo ip information, no registration required. 15k/hour rate limit | No | Yes | Yes |
| [GeoApi](https://api.gouv.fr/api/geoapi.html) | French geographical data | No | Yes | Unknown |
| [Geocod.io](https://www.geocod.io/) | Address geocoding / reverse geocoding in bulk | `apiKey` | Yes | Unknown |
| [Geocode.xyz](https://geocode.xyz/) | Provides worldwide forward/reverse geocoding, batch geocoding and geoparsing | No | Yes | Unknown |
| [GeoDataSource](https://www.geodatasource.com/web-service) | Geocoding of city name by using latitude and longitude coordinates | `apiKey` | Yes | Unknown |
| [GeoJS](https://geojs.io/) | IP geolocation with ChatOps integration | No | Yes | Yes |
| [GeoNames](http://www.geonames.org/export/web-services.html) | Place names and other geographical data | No | No | Unknown |
| [geoPlugin](https://www.geoplugin.com) | IP geolocation and currency conversion | No | Yes | Yes |
| [Google Earth Engine](https://developers.google.com/earth-engine/) | A cloud-based platform for planetary-scale environmental data analysis | `apiKey` | Yes | Unknown |
| [Google Maps](https://developers.google.com/maps/) | Create/customize digital maps based on Google Maps data | `apiKey` | Yes | Unknown |
| [HelloSalut](https://www.fourtonfish.com/hellosalut/hello/) | Get hello translation following user language | No | Yes | Unknown |
| [HERE Maps](https://developer.here.com) | Create/customize digital maps based on HERE Maps data | `apiKey` | Yes | Unknown |
| [IP 2 Country](https://ip2country.info) | Map an IP to a country | No | Yes | Unknown |
| [IP Address Details](https://ipinfo.io/) | Find geolocation with ip address | No | Yes | Unknown |
| [IP Location](http://ip-api.com/) | Find location with ip address | No | No | Unknown |
| [IP Location](https://ipapi.co/) | Find IP address location information | No | Yes | Unknown |
| [IP Sidekick](https://ipsidekick.com) | Geolocation API that returns extra information about an IP address | `apiKey` | Yes | Unknown |
| [IP Vigilante](https://www.ipvigilante.com/) | Free IP Geolocation API | No | Yes | Unknown |
| [IP2Location](https://www.ip2location.com/web-service/ip2location) | IP geolocation web service to get more than 55 parameters | `apiKey` | Yes | Unknown |
| [IP2Proxy](https://www.ip2location.com/web-service/ip2proxy) | Detect proxy and VPN using IP address | `apiKey` | Yes | Unknown |
| [IPGeolocationAPI.com](https://ipgeolocationapi.com/) | Locate your visitors by IP with country details | No | Yes | Yes |
| [IPInfoDB](https://ipinfodb.com/api) | Free Geolocation tools and APIs for country, region, city and time zone lookup by IP address | `apiKey` | Yes | Unknown |
| [ipstack](https://ipstack.com/) | Locate and identify website visitors by IP address | `apiKey` | Yes | Unknown |
| [Kwelo Network](https://www.kwelo.com/network/ip-address) | Locate and get detailed information on IP address | No | Yes | Yes |
| [LocationIQ](https://locationiq.org/docs/) | Provides forward/reverse geocoding and batch geocoding | `apiKey` | Yes | Yes |
| [Mapbox](https://www.mapbox.com/developers/) | Create/customize beautiful digital maps | `apiKey` | Yes | Unknown |
| [Mexico](https://github.com/IcaliaLabs/sepomex) | Mexico RESTful zip codes API | No | Yes | Unknown |
| [One Map, Singapore](https://docs.onemap.sg/) | Singapore Land Authority REST API services for Singapore addresses | `apiKey` | Yes | Unknown |
| [OnWater](https://onwater.io/) | Determine if a lat/lon is on water or land | No | Yes | Unknown |
| [OpenCage](https://opencagedata.com) | Forward and reverse geocoding using open data | `apiKey` | Yes | Yes |
| [OpenStreetMap](http://wiki.openstreetmap.org/wiki/API) | Navigation, geolocation and geographical data | `OAuth` | No | Unknown |
| [PostcodeData.nl](http://api.postcodedata.nl/v1/postcode/?postcode=1211EP&streetnumber=60&ref=domeinnaam.nl&type=json) | Provide geolocation data based on postcode for Dutch addresses | No | No | Unknown |
| [Postcodes.io](https://postcodes.io) | Postcode lookup & Geolocation for the UK | No | Yes | Yes |
| [REST Countries](https://restcountries.eu) | Get information about countries via a RESTful API | No | Yes | Unknown |
| [Uebermaps](https://uebermaps.com/api/v2) | Discover and share maps with friends | `apiKey` | Yes | Unknown |
| [US ZipCode](https://smartystreets.com/docs/cloud/us-zipcode-api) | Validate and append data for any US ZipCode | `apiKey` | Yes | Yes |
| [Utah AGRC](https://api.mapserv.utah.gov) | Utah Web API for geocoding Utah addresses | `apiKey` | Yes | Unknown |
| [ViaCep](https://viacep.com.br) | Brazil RESTful zip codes API | No | Yes | Unknown |
| [ZipCodeAPI](https://www.zipcodeapi.com) | US zip code distance, radius and location API | `apiKey` | Yes | Unknown |
| [Zippopotam](http://www.zippopotam.us) | Get information about place such as country, city, state, etc | No | No | Unknown |

**[⬆ Back to Index](#index)**
### Government
API | Description | Auth | HTTPS | CORS |
|---|---|---|---|---|
| [BCLaws](http://www.bclaws.ca/civix/template/complete/api/index.html) | Access to the laws of British Columbia | No | No | Unknown |
| [BusinessUSA](https://business.usa.gov/developer) | Authoritative information on U.S. programs, events, services and more | `apiKey` | Yes | Unknown |
| [Census.gov](https://www.census.gov/data/developers/data-sets.html) | The US Census Bureau provides various APIs and data sets on demographics and businesses | No | Yes | Unknown |
| [City, Lyon Opendata](https://data.beta.grandlyon.com/fr/accueil) | Lyon(FR) City Open Data | `apiKey` | Yes | Unknown |
| [City, Nantes Opendata](https://data.nantesmetropole.fr/pages/home/) | Nantes(FR) City Open Data | `apiKey` | Yes | Unknown |
| [City, Prague Opendata](http://opendata.praha.eu/en) | Prague(CZ) City Open Data | No | No | Unknown |
| [Code.gov](https://code.gov) | The primary platform for Open Source and code sharing for the U.S. Federal Government | `apiKey` | Yes | Unknown |
| [Colorado Data Engine](http://codataengine.org/) | Formatted and geolocated Colorado public data | No | Yes | Unknown |
| [Colorado Information Marketplace](https://data.colorado.gov/) | Colorado State Government Open Data | No | Yes | Unknown |
| [Data USA](https://datausa.io/about/api/) | US Public Data | No | Yes | Unknown |
| [Data.gov](https://api.data.gov/) | US Government Data | `apiKey` | Yes | Unknown |
| [Data.parliament.uk](http://www.data.parliament.uk/developers/) | Contains live datasets including information about petitions, bills, MP votes, attendance and more | No | No | Unknown |
| [District of Columbia Open Data](http://opendata.dc.gov/pages/using-apis) | Contains D.C. government public datasets, including crime, GIS, financial data, and so on | No | Yes | Unknown |
| [EPA](https://developer.epa.gov/category/apis/) | Web services and data sets from the US Environmental Protection Agency | No | Yes | Unknown |
| [FEC](https://api.open.fec.gov/developers/) | Information on campaign donations in federal elections | `apiKey` | Yes | Unknown |
| [Federal Register](https://www.federalregister.gov/reader-aids/developer-resources) | The Daily Journal of the United States Government | No | Yes | Unknown |
| [Food Standards Agency](http://ratings.food.gov.uk/open-data/en-GB) | UK food hygiene rating data API | No | No | Unknown |
| [Open Government, Australia](https://www.data.gov.au/) | Australian Government Open Data | No | Yes | Unknown |
| [Open Government, Belgium](https://data.gov.be/) | Belgium Government Open Data | No | Yes | Unknown |
| [Open Government, Canada](http://open.canada.ca/en) | Canadian Government Open Data | No | No | Unknown |
| [Open Government, France](https://www.data.gouv.fr/) | French Government Open Data | `apiKey` | Yes | Unknown |
| [Open Government, India](https://data.gov.in/) | Indian Government Open Data | `apiKey` | Yes | Unknown |
| [Open Government, Italy](https://www.dati.gov.it/) | Italy Government Open Data | No | Yes | Unknown |
| [Open Government, New Zealand](https://www.data.govt.nz/) | New Zealand Government Open Data | No | Yes | Unknown |
| [Open Government, Romania](http://data.gov.ro/) | Romania Government Open Data | No | No | Unknown |
| [Open Government, Taiwan](https://data.gov.tw/) | Taiwan Government Open Data | No | Yes | Unknown |
| [Open Government, USA](https://www.data.gov/) | United States Government Open Data | No | Yes | Unknown |
| [Regulations.gov](https://regulationsgov.github.io/developers/) | Federal regulatory materials to increase understanding of the Federal rule making process | `apiKey` | Yes | Unknown |
| [Represent by Open North](https://represent.opennorth.ca/) | Find Canadian Government Representatives | No | Yes | Unknown |
| [USAspending.gov](https://api.usaspending.gov/) | US federal spending data | No | Yes | Unknown |

**[⬆ Back to Index](#index)**
### Health
API | Description | Auth | HTTPS | CORS |
|---|---|---|---|---|
| [BetterDoctor](https://developer.betterdoctor.com/) | Detailed information about doctors in your area | `apiKey` | Yes | Unknown |
| [Covid-19](https://covid19api.com/) | Covid 19 spread, infection and recovery | No | Yes | Yes |
| [Diabetes](http://predictbgl.com/api/) | Logging and retrieving diabetes information | No | No | Unknown |
| [Flutrack](http://www.flutrack.org/) | Influenza-like symptoms with geotracking | No | No | Unknown |
| [Healthcare.gov](https://www.healthcare.gov/developers/) | Educational content about the US Health Insurance Marketplace | No | Yes | Unknown |
| [Lexigram](https://docs.lexigram.io/v1/welcome) | NLP that extracts mentions of clinical concepts from text, gives access to clinical ontology | `apiKey` | Yes | Unknown |
| [Makeup](http://makeup-api.herokuapp.com/) | Makeup Information | No | No | Unknown |
| [Medicare](https://data.medicare.gov/developers) | Access to the data from the CMS - medicare.gov | No | Yes | Unknown |
| [NPPES](https://npiregistry.cms.hhs.gov/registry/help-api) | National Plan & Provider Enumeration System, info on healthcare providers registered in US | No | Yes | Unknown |
| [Nutritionix](https://developer.nutritionix.com/) | Worlds largest verified nutrition database | `apiKey` | Yes | Unknown |
| [openFDA](https://open.fda.gov) | Public FDA data about drugs, devices and foods | No | Yes | Unknown |
| [USDA Nutrients](https://fdc.nal.usda.gov/) | National Nutrient Database for Standard Reference | `apiKey` | Yes | Unknown |

**[⬆ Back to Index](#index)**
### Jobs
API | Description | Auth | HTTPS | CORS |
|---|---|---|---|---|
| [Adzuna](https://developer.adzuna.com/overview) | Job board aggregator | `apiKey` | Yes | Unknown |
| [Careerjet](https://www.careerjet.com/partners/api/) | Job search engine | `apiKey` | No | Unknown |
| [Github Jobs](https://jobs.github.com/api) | Jobs for software developers | No | Yes | Yes |
| [GraphQL Jobs](https://api.graphql.jobs) | Jobs with GraphQL | No | Yes | Yes |
| [Indeed](https://www.indeed.com/publisher) | Job board aggregator | `apiKey` | Yes | Unknown |
| [Jobs2Careers](http://api.jobs2careers.com/api/spec.pdf) | Job aggregator | `apiKey` | Yes | Unknown |
| [Jooble](https://us.jooble.org/api/about) | Job search engine | `apiKey` | Yes | Unknown |
| [Juju](http://www.juju.com/publisher/spec/) | Job search engine | `apiKey` | No | Unknown |
| [Open Skills](https://github.com/workforce-data-initiative/skills-api/wiki/API-Overview) | Job titles, skills and related jobs data | No | No | Unknown |
| [Reed](https://www.reed.co.uk/developers) | Job board aggregator | `apiKey` | Yes | Unknown |
| [The Muse](https://www.themuse.com/developers/api/v2) | Job board and company profiles | `apiKey` | Yes | Unknown |
| [Upwork](https://developers.upwork.com/) | Freelance job board and management system | `OAuth` | Yes | Unknown |
| [USAJOBS](https://developer.usajobs.gov/) | US government job board | `apiKey` | Yes | Unknown |
| [ZipRecruiter](https://www.ziprecruiter.com/publishers) | Job search app and website | `apiKey` | Yes | Unknown |

**[⬆ Back to Index](#index)**
### Machine Learning
API | Description | Auth | HTTPS | CORS |
|---|---|---|---|---|
| [Clarifai](https://developer.clarifai.com/) | Computer Vision | `OAuth` | Yes | Unknown |
| [Cloudmersive](https://www.cloudmersive.com/image-recognition-and-processing-api) | Image captioning, face recognition, NSFW classification | `apiKey` | Yes | Yes |
| [Deepcode](https://www.deepcode.ai/docs/Overview%252FOverview) | AI for code review | No | Yes | Unknown |
| [Dialogflow](https://dialogflow.com) | Natural Language Processing | `apiKey` | Yes | Unknown |
| [Keen IO](https://keen.io/) | Data Analytics | `apiKey` | Yes | Unknown |
| [Sentim-API](https://sentim-api.herokuapp.com) | Text sentiment analysis | No | Yes | Yes |
| [Time Door](https://timedoor.io) | A time series analysis API | `apiKey` | Yes | Yes |
| [Unplugg](https://unplu.gg/test_api.html) | Forecasting API for timeseries data | `apiKey` | Yes | Unknown |
| [Wit.ai](https://wit.ai/) | Natural Language Processing | `OAuth` | Yes | Unknown |

**[⬆ Back to Index](#index)**
### Music
API | Description | Auth | HTTPS | CORS |
|---|---|---|---|---|
| [AI Mastering](https://aimastering.com/api_docs/) | Automated Music Mastering | `apiKey` | Yes | Yes |
| [Bandsintown](https://app.swaggerhub.com/apis/Bandsintown/PublicAPI/3.0.0) | Music Events | No | Yes | Unknown |
| [Deezer](https://developers.deezer.com/api) | Music | `OAuth` | Yes | Unknown |
| [Discogs](https://www.discogs.com/developers/) | Music | `OAuth` | Yes | Unknown |
| [Genius](https://docs.genius.com/) | Crowdsourced lyrics and music knowledge | `OAuth` | Yes | Unknown |
| [Genrenator](https://binaryjazz.us/genrenator-api/) | Music genre generator | No | Yes | Unknown |
| [iTunes Search](https://affiliate.itunes.apple.com/resources/documentation/itunes-store-web-service-search-api/) | Software products | No | Yes | Unknown |
| [Jamendo](https://developer.jamendo.com/v3.0/docs) | Music | `OAuth` | Yes | Unknown |
| [KKBOX](https://developer.kkbox.com) | Get music libraries, playlists, charts, and perform out of KKBOX's platform | `OAuth` | Yes | Unknown |
| [LastFm](https://www.last.fm/api) | Music | `apiKey` | Yes | Unknown |
| [Lyrics.ovh](http://docs.lyricsovh.apiary.io/) | Simple API to retrieve the lyrics of a song | No | Yes | Unknown |
| [Mixcloud](https://www.mixcloud.com/developers/) | Music | `OAuth` | Yes | Yes |
| [MusicBrainz](https://musicbrainz.org/doc/Development/XML_Web_Service/Version_2) | Music | No | Yes | Unknown |
| [Musixmatch](https://developer.musixmatch.com/) | Music | `apiKey` | Yes | Unknown |
| [Openwhyd](https://openwhyd.github.io/openwhyd/API) | Download curated playlists of streaming tracks (YouTube, SoundCloud, etc...) | `No` | Yes | No |
| [SearchLy](https://searchly.asuarez.dev/docs/v1) | Similarities search based on song lyrics | No | Yes | Unknown |
| [Songkick](https://www.songkick.com/developer/) | Music Events | `OAuth` | Yes | Unknown |
| [Songsterr](https://www.songsterr.com/a/wa/api/) | Provides guitar, bass and drums tabs and chords | No | Yes | Unknown |
| [SoundCloud](https://developers.soundcloud.com/) | Allow users to upload and share sounds | `OAuth` | Yes | Unknown |
| [Spotify](https://beta.developer.spotify.com/documentation/web-api/) | View Spotify music catalog, manage users' libraries, get recommendations and more | `OAuth` | Yes | Unknown |
| [TasteDive](https://tastedive.com/read/api) | Similar artist API (also works for movies and TV shows) | `apiKey` | Yes | Unknown |
| [TheAudioDB](https://www.theaudiodb.com/api_guide.php) | Music | `apiKey` | Yes | Unknown |
| [Vagalume](https://api.vagalume.com.br/docs/) | Crowdsourced lyrics and music knowledge | `apiKey` | Yes | Unknown |

**[⬆ Back to Index](#index)**
### News
API | Description | Auth | HTTPS | CORS |
|---|---|---|---|---|
| [Associated Press](https://developer.ap.org/) | Search for news and metadata from Associated Press | `apiKey` | Yes | Unknown |
| [Chronicling America](http://chroniclingamerica.loc.gov/about/api/) | Provides access to millions of pages of historic US newspapers from the Library of Congress | No | No | Unknown |
| [Currents](https://currentsapi.services/) | Latest news published in various news sources, blogs and forums | `apiKey` | Yes | Yes |
| [Feedbin](https://github.com/feedbin/feedbin-api) | RSS reader | `OAuth` | Yes | Unknown |
| [New York Times](https://developer.nytimes.com/) | Provides news | `apiKey` | Yes | Unknown |
| [News](https://newsapi.org/) | Headlines currently published on a range of news sources and blogs | `apiKey` | Yes | Unknown |
| [NPR One](http://dev.npr.org/api/) | Personalized news listening experience from NPR | `OAuth` | Yes | Unknown |
| [The Guardian](http://open-platform.theguardian.com/) | Access all the content the Guardian creates, categorised by tags and section | `apiKey` | Yes | Unknown |
| [The Old Reader](https://github.com/theoldreader/api) | RSS reader | `apiKey` | Yes | Unknown |

**[⬆ Back to Index](#index)**
### Open Data
API | Description | Auth | HTTPS | CORS |
|---|---|---|---|---|
| [18F](http://18f.github.io/API-All-the-X/) | Unofficial US Federal Government API Development | No | No | Unknown |
| [Archive.org](https://archive.readme.io/docs) | The Internet Archive | No | Yes | Unknown |
| [Callook.info](https://callook.info) | United States ham radio callsigns | No | Yes | Unknown |
| [CARTO](https://carto.com/) | Location Information Prediction | `apiKey` | Yes | Unknown |
| [CivicFeed](https://developers.civicfeed.com/) | News articles and public datasets | `apiKey` | Yes | Unknown |
| [Enigma Public](http://docs.enigma.com/public/public_v20_api_about) | Broadest collection of public data | `apiKey` | Yes | Yes |
| [fonoApi](https://fonoapi.freshpixl.com/) | Mobile Device Description | No | Yes | Unknown |
| [French Address Search](https://geo.api.gouv.fr/adresse) | Address search via the French Government | No | Yes | Unknown |
| [LinkPreview](https://www.linkpreview.net) | Get JSON formatted summary with title, description and preview image for any requested URL | `apiKey` | Yes | Yes |
| [Marijuana Strains](http://strains.evanbusse.com/) | Marijuana strains, races, flavors and effects | `apiKey` | No | Unknown |
| [Microlink.io](https://microlink.io) | Extract structured data from any website | No | Yes | Yes |
| [OpenCorporates](http://api.opencorporates.com/documentation/API-Reference) | Data on corporate entities and directors in many countries | `apiKey` | Yes | Unknown |
| [Quandl](https://www.quandl.com/) | Stock Market Data | No | Yes | Unknown |
| [Recreation Information Database](https://ridb.recreation.gov/) | Recreational areas, federal lands, historic sites, museums, and other attractions/resources(US) | `apiKey` | Yes | Unknown |
| [Scoop.it](http://www.scoop.it/dev) | Content Curation Service | `apiKey` | No | Unknown |
| [Teleport](https://developers.teleport.org/) | Quality of Life Data | No | Yes | Unknown |
| [Universities List](https://github.com/Hipo/university-domains-list) | University names, countries and domains | No | Yes | Unknown |
| [University of Oslo](https://data.uio.no/) | Courses, lecture videos, detailed information for courses etc. for the University of Oslo (Norway) | No | Yes | Unknown |
| [UPC database](https://upcdatabase.org/api) | More than 1.5 million barcode numbers from all around the world | `apiKey` | Yes | Unknown |
| [Wikidata](https://www.wikidata.org/w/api.php?action=help) | Collaboratively edited knowledge base operated by the Wikimedia Foundation | `OAuth` | Yes | Unknown |
| [Wikipedia](https://www.mediawiki.org/wiki/API:Main_page) | Mediawiki Encyclopedia | No | Yes | Unknown |
| [Yelp](https://www.yelp.com/developers/documentation/v3) | Find Local Business | `OAuth` | Yes | Unknown |

**[⬆ Back to Index](#index)**
### Open Source Projects
API | Description | Auth | HTTPS | CORS |
|---|---|---|---|---|
| [Countly](https://api.count.ly/reference) | Countly web analytics | No | No | Unknown |
| [Drupal.org](https://www.drupal.org/drupalorg/docs/api) | Drupal.org | No | Yes | Unknown |
| [Evil Insult Generator](https://evilinsult.com/api) | Evil Insults | No | Yes | Yes |

**[⬆ Back to Index](#index)**
### Patent
API | Description | Auth | HTTPS | CORS |
|---|---|---|---|---|
| [EPO](https://developers.epo.org/) | European patent search system api | `OAuth` | Yes | Unknown |
| [TIPO](https://tiponet.tipo.gov.tw/Gazette/OpenData/OD/OD05.aspx?QryDS=API00) | Taiwan patent search system api | `apiKey` | Yes | Unknown |
| [USPTO](https://www.uspto.gov/learning-and-resources/open-data-and-mobility) | USA patent api services | No | Yes | Unknown |

**[⬆ Back to Index](#index)**
### Personality
API | Description | Auth | HTTPS | CORS |
|---|---|---|---|---|
| [Advice Slip](http://api.adviceslip.com/) | Generate random advice slips | No | Yes | Unknown |
| [chucknorris.io](https://api.chucknorris.io) | JSON API for hand curated Chuck Norris jokes | No | Yes | Unknown |
| [FavQs.com](https://favqs.com/api) | FavQs allows you to collect, discover and share your favorite quotes | `apiKey` | Yes | Unknown |
| [FOAAS](http://www.foaas.com/) | Fuck Off As A Service | No | No | Unknown |
| [Forismatic](http://forismatic.com/en/api/) | Inspirational Quotes | No | No | Unknown |
| [icanhazdadjoke](https://icanhazdadjoke.com/api) | The largest selection of dad jokes on the internet | No | Yes | Unknown |
| [kanye.rest](https://kanye.rest) | REST API for random Kanye West quotes | No | Yes | Yes |
| [Medium](https://github.com/Medium/medium-api-docs) | Community of readers and writers offering unique perspectives on ideas | `OAuth` | Yes | Unknown |
| [NaMoMemes](https://github.com/theIYD/NaMoMemes) | Memes on Narendra Modi | No | Yes | Unknown |
| [Programming Quotes](https://github.com/skolakoda/programming-quotes-api) | Programming Quotes API for open source projects | No | Yes | Unknown |
| [Quote Garden](https://pprathameshmore.github.io/QuoteGarden/) | REST API for more than 5000 famous quotes | No | Yes | Unknown |
| [Quotes on Design](https://quotesondesign.com/api/) | Inspirational Quotes | No | Yes | Unknown |
| [taylor.rest](https://taylor.rest) | REST API for random Taylor Swift quotes | No | Yes | No |
| [Traitify](https://app.traitify.com/developer) | Assess, collect and analyze Personality | No | Yes | Unknown |
| [tronalddump.io](https://www.tronalddump.io) | Api & web archive for the things Donald Trump has said | No | Yes | Unknown |

**[⬆ Back to Index](#index)**
### Photography
API | Description | Auth | HTTPS | CORS |
|---|---|---|---|---|
| [Flickr](https://www.flickr.com/services/api/) | Flickr Services | `OAuth` | Yes | Unknown |
| [Getty Images](http://developers.gettyimages.com/en/) | Build applications using the world's most powerful imagery | `OAuth` | Yes | Unknown |
| [Gfycat](https://developers.gfycat.com/api/) | Jiffier GIFs | `OAuth` | Yes | Unknown |
| [Giphy](https://developers.giphy.com/docs/) | Get all your gifs | `apiKey` | Yes | Unknown |
| [Gyazo](https://gyazo.com/api/docs) | Upload images | `apiKey` | Yes | Unknown |
| [Imgur](https://apidocs.imgur.com/) | Images | `OAuth` | Yes | Unknown |
| [Lorem Picsum](https://picsum.photos/) | Images from Unsplash | No | Yes | Unknown |
| [Pexels](https://www.pexels.com/api/) | Free Stock Photos and Videos | `apiKey` | Yes | Yes |
| [Pixabay](https://pixabay.com/sk/service/about/api/) | Photography | `apiKey` | Yes | Unknown |
| [PlaceKitten](https://placekitten.com/) | Resizable kitten placeholder images | No | Yes | Unknown |
| [ScreenShotLayer](https://screenshotlayer.com) | URL 2 Image | No | Yes | Unknown |
| [Unsplash](https://unsplash.com/developers) | Photography | `OAuth` | Yes | Unknown |
| [Wallhaven](https://wallhaven.cc/help/api) | Wallpapers | `apiKey` | Yes | Unknown |

**[⬆ Back to Index](#index)**
### Science & Math
API | Description | Auth | HTTPS | CORS |
|---|---|---|---|---|
| [arcsecond.io](https://api.arcsecond.io/) | Multiple astronomy data sources | No | Yes | Unknown |
| [CORE](https://core.ac.uk/services#api) | Access the world's Open Access research papers | `apiKey` | Yes | Unknown |
| [GBIF](http://api.gbif.org/v1/) | Global Biodiversity Information Facility | No | Yes | Yes |
| [iDigBio](https://github.com/idigbio/idigbio-search-api/wiki) | Access millions of museum specimens from organizations around the world | No | Yes | Unknown |
| [inspirehep.net](https://inspirehep.net/info/hep/api?ln=en) | High Energy Physics info. system | No | Yes | Unknown |
| [ITIS](https://www.itis.gov/ws_description.html) | Integrated Taxonomic Information System | No | Yes | Unknown |
| [Launch Library](https://launchlibrary.net/docs/1.3/api.html) | Upcoming Space Launches | No | Yes | Unknown |
| [Minor Planet Center](http://www.asterank.com/mpc) | Asterank.com Information | No | No | Unknown |
| [NASA](https://api.nasa.gov) | NASA data, including imagery | No | Yes | Unknown |
| [NASA APOD (unofficial API)](https://apodapi.herokuapp.com/) | API for getting APOD (Astronomy Image of the Day) images along with metadata | No | Yes | Yes |
| [Newton](https://newton.now.sh/) | Symbolic and Arithmetic Math Calculator | No | Yes | Unknown |
| [Numbers](http://numbersapi.com) | Facts about numbers | No | No | Unknown |
| [Open Notify](http://open-notify.org/Open-Notify-API/) | ISS astronauts, current location, etc | No | No | Unknown |
| [Open Science Framework](https://developer.osf.io) | Repository and archive for study designs, research materials, data, manuscripts, etc | No | Yes | Unknown |
| [SHARE](https://share.osf.io/api/v2/) | A free, open, dataset about research and scholarly activities | No | Yes | Unknown |
| [SpaceX](https://github.com/r-spacex/SpaceX-API) | Company, vehicle, launchpad and launch data | No | Yes | Unknown |
| [Sunrise and Sunset](https://sunrise-sunset.org/api) | Sunset and sunrise times for a given latitude and longitude | No | Yes | Unknown |
| [Trefle](https://trefle.io/) | Botanical data for plant species | `apiKey` | Yes | Unknown |
| [USGS Earthquake Hazards Program](https://earthquake.usgs.gov/fdsnws/event/1/) | Earthquakes data real-time | No | Yes | Unknown |
| [USGS Water Services](https://waterservices.usgs.gov/) | Water quality and level info for rivers and lakes | No | Yes | Unknown |
| [World Bank](https://datahelpdesk.worldbank.org/knowledgebase/topics/125589) | World Data | No | No | Unknown |

**[⬆ Back to Index](#index)**
### Security
API | Description | Auth | HTTPS | CORS |
|---|---|---|---|---|
| [Censys.io](https://censys.io/api) | Search engine for Internet connected host and devices | `apiKey` | Yes | No |
| [CRXcavator](https://crxcavator.io/apidocs) | Chrome extension risk scoring | `apiKey` | Yes | Unknown |
| [FilterLists](https://filterlists.com) | Lists of filters for adblockers and firewalls | No | Yes | Unknown |
| [FraudLabs Pro](https://www.fraudlabspro.com/developer/api/screen-order) | Screen order information using AI to detect frauds | `apiKey` | Yes | Unknown |
| [HaveIBeenPwned](https://haveibeenpwned.com/API/v3) | Passwords which have previously been exposed in data breaches | `apiKey` | Yes | Unknown |
| [National Vulnerability Database](https://nvd.nist.gov/vuln/Data-Feeds/JSON-feed-changelog) | U.S. National Vulnerability Database | No | Yes | Unknown |
| [SecurityTrails](https://securitytrails.com/corp/apidocs) | Domain and IP related information such as current and historical WHOIS and DNS records | `apiKey` | Yes | Unknown |
| [Shodan](https://developer.shodan.io/) | Search engine for Internet connected devices | `apiKey` | Yes | Unknown |
| [UK Police](https://data.police.uk/docs/) | UK Police data | No | Yes | Unknown |

**[⬆ Back to Index](#index)**
### Shopping
API | Description | Auth | HTTPS | CORS |
|---|---|---|---|---|
| [Best Buy](https://bestbuyapis.github.io/api-documentation/#overview) | Products, Buying Options, Categories, Recommendations, Stores and Commerce | `apiKey` | Yes | Unknown |
| [Bratabase](https://developers.bratabase.com/) | Database of different types of Bra Sizes | `OAuth` | Yes | Unknown |
| [eBay](https://go.developer.ebay.com/) | Sell and Buy on eBay | `OAuth` | Yes | Unknown |
| [Wal-Mart](https://developer.walmartlabs.com/docs) | Item price and availability | `apiKey` | Yes | Unknown |
| [Wegmans](https://dev.wegmans.io) | Wegmans Food Markets | `apiKey` | Yes | Unknown |

**[⬆ Back to Index](#index)**
### Social
API | Description | Auth | HTTPS | CORS |
|---|---|---|---|---|
| [Buffer](https://buffer.com/developers/api) | Access to pending and sent updates in Buffer | `OAuth` | Yes | Unknown |
| [Carro Score](https://docs.score.getcarro.com/) | Social Media Influence Rating | `apiKey` | Yes | Yes |
| [Cisco Spark](https://developer.ciscospark.com) | Team Collaboration Software | `OAuth` | Yes | Unknown |
| [Discord](https://discordapp.com/developers/docs/intro) | Make bots for Discord, integrate Discord onto an external platform | `OAuth` | Yes | Unknown |
| [Disqus](https://disqus.com/api/docs/auth/) | Communicate with Disqus data | `OAuth` | Yes | Unknown |
| [Facebook](https://developers.facebook.com/) | Facebook Login, Share on FB, Social Plugins, Analytics and more | `OAuth` | Yes | Unknown |
| [Foursquare](https://developer.foursquare.com/) | Interact with Foursquare users and places (geolocation-based checkins, photos, tips, events, etc) | `OAuth` | Yes | Unknown |
| [Fuck Off as a Service](https://www.foaas.com) | Asks someone to fuck off | No | Yes | Unknown |
| [Full Contact](https://www.fullcontact.com/developer/docs/) | Get Social Media profiles and contact Information | `OAuth` | Yes | Unknown |
| [HackerNews](https://github.com/HackerNews/API) | Social news for CS and entrepreneurship | No | Yes | Unknown |
| [Instagram](https://www.instagram.com/developer/) | Instagram Login, Share on Instagram, Social Plugins and more | `OAuth` | Yes | Unknown |
| [LinkedIn](https://developer.linkedin.com/docs/rest-api) | The foundation of all digital integrations with LinkedIn | `OAuth` | Yes | Unknown |
| [Meetup.com](https://www.meetup.com/meetup_api/) | Data about Meetups from Meetup.com | `apiKey` | Yes | Unknown |
| [MySocialApp](https://mysocialapp.io) | Seamless Social Networking features, API, SDK to any app | `apiKey` | Yes | Unknown |
| [Open Collective](https://docs.opencollective.com/help/developers/api) | Get Open Collective data | No | Yes | Unknown |
| [Pinterest](https://developers.pinterest.com/) | The world's catalog of ideas | `OAuth` | Yes | Unknown |
| [Reddit](https://www.reddit.com/dev/api) | Homepage of the internet | `OAuth` | Yes | Unknown |
| [Slack](https://api.slack.com/) | Team Instant Messaging | `OAuth` | Yes | Unknown |
| [Telegram Bot](https://core.telegram.org/bots/api) | Simplified HTTP version of the MTProto API for bots | `apiKey` | Yes | Unknown |
| [Telegram MTProto](https://core.telegram.org/api#getting-started) | Read and write Telegram data | `OAuth` | Yes | Unknown |
| [Trash Nothing](https://trashnothing.com/developer) | A freecycling community with thousands of free items posted every day | `OAuth` | Yes | Yes |
| [Tumblr](https://www.tumblr.com/docs/en/api/v2) | Read and write Tumblr Data | `OAuth` | Yes | Unknown |
| [Twitch](https://dev.twitch.tv/docs) | Game Streaming API | `OAuth` | Yes | Unknown |
| [Twitter](https://developer.twitter.com/en/docs) | Read and write Twitter data | `OAuth` | Yes | No |
| [vk](https://vk.com/dev/sites) | Read and write vk data | `OAuth` | Yes | Unknown |

**[⬆ Back to Index](#index)**
### Sports & Fitness
API | Description | Auth | HTTPS | CORS |
|---|---|---|---|---|
| [balldontlie](https://balldontlie.io) | Ballldontlie provides access to stats data from the NBA | No | Yes | Yes |
| [BikeWise](https://www.bikewise.org/documentation/api_v2) | Bikewise is a place to learn about and report bike crashes, hazards and thefts | No | Yes | Unknown |
| [Canadian Football League (CFL)](http://api.cfl.ca/) | Official JSON API providing real-time league, team and player statistics about the CFL | `apiKey` | Yes | No |
| [City Bikes](http://api.citybik.es/v2/) | City Bikes around the world | No | No | Unknown |
| [Ergast F1](http://ergast.com/mrd/) | F1 data from the beginning of the world championships in 1950 | No | Yes | Unknown |
| [Fitbit](https://dev.fitbit.com/) | Fitbit Information | `OAuth` | Yes | Unknown |
| [Football (Soccer) Videos](https://www.scorebat.com/video-api/) | Embed codes for goals and highlights from Premier League, Bundesliga, Serie A and many more | No | Yes | Yes |
| [Football Prediction](https://boggio-analytics.com/fp-api/) | Predictions for upcoming football matches, odds, results and stats | `X-Mashape-Key` | Yes | Unknown |
| [Football-Data.org](http://api.football-data.org/index) | Football Data | No | No | Unknown |
| [JCDecaux Bike](https://developer.jcdecaux.com/) | JCDecaux's self-service bicycles | `apiKey` | Yes | Unknown |
| [NBA Stats](https://any-api.com/nba_com/nba_com/docs/API_Description) | Current and historical NBA Statistics | No | Yes | Unknown |
| [NHL Records and Stats](https://gitlab.com/dword4/nhlapi) | NHL historical data and statistics | No | Yes | Unknown |
| [Strava](https://strava.github.io/api/) | Connect with athletes, activities and more | `OAuth` | Yes | Unknown |
| [SuredBits](https://suredbits.com/api/) | Query sports data, including teams, players, games, scores and statistics | No | No | No |
| [TheSportsDB](https://www.thesportsdb.com/api.php) | Crowd-Sourced Sports Data and Artwork | `apiKey` | Yes | Yes |
| [Wger](https://wger.de/en/software/api) | Workout manager data as exercises, muscles or equipment | `apiKey` | Yes | Unknown |

**[⬆ Back to Index](#index)**
### Test Data
API | Description | Auth | HTTPS | CORS |
|---|---|---|---|---|
| [Bacon Ipsum](https://baconipsum.com/json-api/) | A Meatier Lorem Ipsum Generator | No | Yes | Unknown |
| [Dicebear Avatars](https://avatars.dicebear.com/) | Generate random pixel-art avatars | No | Yes | No |
| [FakeJSON](https://fakejson.com) | Service to generate test and fake data | `apiKey` | Yes | Yes |
| [Identicon](https://www.kwelo.com/media/identicon/) | Generates abstract avatar image | No | Yes | Yes |
| [JSONPlaceholder](http://jsonplaceholder.typicode.com/) | Fake data for testing and prototyping | No | No | Unknown |
| [Loripsum](http://loripsum.net/) | The "lorem ipsum" generator that doesn't suck | No | No | Unknown |
| [PIPL](https://pipl.ir/) | Free and public API that generates random and fake people's data in JSON | No | Yes | No |
| [RandomUser](https://randomuser.me) | Generates random user data | No | Yes | Unknown |
| [RoboHash](https://robohash.org/) | Generate random robot/alien avatars | No | Yes | Unknown |
| [This Person Does not Exist](https://thispersondoesnotexist.com) | Generates real-life faces of people who do not exist | No | Yes | Unknown |
| [UI Names](https://github.com/thm/uinames) | Generate random fake names | No | Yes | Unknown |
| [Yes No](https://yesno.wtf/api) | Generate yes or no randomly | No | Yes | Unknown |

**[⬆ Back to Index](#index)**
### Text Analysis
API | Description | Auth | HTTPS | CORS |
|---|---|---|---|---|
| [Aylien Text Analysis](http://docs.aylien.com/) | A collection of information retrieval and natural language APIs | `apiKey` | Yes | Unknown |
| [Cloudmersive Natural Language Processing](https://www.cloudmersive.com/nlp-api) | Natural language processing and text analysis | `apiKey` | Yes | Yes |
| [Detect Language](https://detectlanguage.com/) | Detects text language | `apiKey` | Yes | Unknown |
| [Google Cloud Natural](https://cloud.google.com/natural-language/docs/) | Natural language understanding technology, including sentiment, entity and syntax analysis | `apiKey` | Yes | Unknown |
| [Semantira](https://semantria.readme.io/docs) | Text Analytics with sentiment analysis, categorization & named entity extraction | `OAuth` | Yes | Unknown |
| [Watson Natural Language Understanding](https://cloud.ibm.com/apidocs/natural-language-understanding/natural-language-understanding) | Natural language processing for advanced text analysis | `OAuth` | Yes | Unknown |

**[⬆ Back to Index](#index)**
### Tracking
API | Description | Auth | HTTPS | CORS |
|---|---|---|---|---|
| [Postmon](http://postmon.com.br) | An API to query Brazilian ZIP codes and orders easily, quickly and free | No | No | Unknown |
| [Sweden](https://developer.postnord.com/docs2) | Provides information about parcels in transport | `apiKey` | No | Unknown |
| [UPS](https://www.ups.com/upsdeveloperkit) | Shipment and Address information | `apiKey` | Yes | Unknown |
| [WhatPulse](https://whatpulse.org/pages/webapi/) | Small application that measures your keyboard/mouse usage | No | Yes | Unknown |

**[⬆ Back to Index](#index)**
### Transportation
API | Description | Auth | HTTPS | CORS |
|---|---|---|---|---|
| [ADS-B Exchange](https://www.adsbexchange.com/data/) | Access real-time and historical data of any and all airborne aircraft | No | Yes | Unknown |
| [AIS Hub](http://www.aishub.net/api) | Real-time data of any marine and inland vessel equipped with AIS tracking system | `apiKey` | No | Unknown |
| [Amadeus Travel Innovation Sandbox](https://sandbox.amadeus.com/) | Travel Search - Limited usage | `apiKey` | Yes | Unknown |
| [Bay Area Rapid Transit](http://api.bart.gov) | Stations and predicted arrivals for BART | `apiKey` | No | Unknown |
| [BlaBlaCar](https://dev.blablacar.com) | Search car sharing trips | `apiKey` | Yes | Unknown |
| [Community Transit](https://github.com/transitland/transitland-datastore/blob/master/README.md#api-endpoints) | Transitland API | No | Yes | Unknown |
| [GraphHopper](https://graphhopper.com/api/1/docs/) | A-to-B routing with turn-by-turn instructions | `apiKey` | Yes | Unknown |
| [Icelandic APIs](http://docs.apis.is/) | Open APIs that deliver services in or regarding Iceland | No | Yes | Unknown |
| [Izi](http://api-docs.izi.travel/) | Audio guide for travellers | `apiKey` | Yes | Unknown |
| [Metro Lisboa](http://app.metrolisboa.pt/status/getLinhas.php) | Delays in subway lines | No | No | No |
| [Navitia](https://api.navitia.io/) | The open API for building cool stuff with transport data | `apiKey` | Yes | Unknown |
| [Open Charge Map](https://openchargemap.org/site/develop/api) | Global public registry of electric vehicle charging locations | No | Yes | Unknown |
| [REFUGE Restrooms](https://www.refugerestrooms.org/api/docs/#!/restrooms) | Provides safe restroom access for transgender, intersex and gender nonconforming individuals | No | Yes | Unknown |
| [Schiphol Airport](https://developer.schiphol.nl/) | Schiphol | `apiKey` | Yes | Unknown |
| [TransitLand](https://transit.land/documentation/datastore/api-endpoints.html) | Transit Aggregation | No | Yes | Unknown |
| [Transport for Atlanta, US](http://www.itsmarta.com/app-developer-resources.aspx) | Marta | No | No | Unknown |
| [Transport for Auckland, New Zealand](https://api.at.govt.nz/) | Auckland Transport | No | Yes | Unknown |
| [Transport for Belgium](https://hello.irail.be/api/) | Belgian transport API | No | Yes | Unknown |
| [Transport for Berlin, Germany](https://github.com/derhuerst/vbb-rest/blob/3/docs/index.md) | Third-party VBB API | No | Yes | Unknown |
| [Transport for Bordeaux, France](https://opendata.bordeaux-metropole.fr/explore/) | Bordeaux Métropole public transport and more (France) | `apiKey` | Yes | Unknown |
| [Transport for Boston, US](https://mbta.com/developers/v3-api) | MBTA API | No | No | Unknown |
| [Transport for Budapest, Hungary](https://bkkfutar.docs.apiary.io) | Budapest public transport API | No | Yes | Unknown |
| [Transport for Chicago, US](http://www.transitchicago.com/developers/) | CTA | No | No | Unknown |
| [Transport for Czech Republic](https://www.chaps.cz/eng/products/idos-internet) | Czech transport API | No | Yes | Unknown |
| [Transport for Denver, US](http://www.rtd-denver.com/gtfs-developer-guide.shtml) | RTD | No | No | Unknown |
| [Transport for Finland](https://digitransit.fi/en/developers/ ) | Finnish transport API | No | Yes | Unknown |
| [Transport for Germany](http://data.deutschebahn.com/dataset/api-fahrplan) | Deutsche Bahn (DB) API | `apiKey` | No | Unknown |
| [Transport for Grenoble, France](https://www.metromobilite.fr/pages/opendata/OpenDataApi.html) | Grenoble public transport | No | No | No |
| [Transport for Honolulu, US](http://hea.thebus.org/api_info.asp) | Honolulu Transportation Information | `apiKey` | No | Unknown |
| [Transport for India](https://data.gov.in/sector/transport) | India Public Transport API | `apiKey` | Yes | Unknown |
| [Transport for Lisbon, Portugal](https://emel.city-platform.com/opendata/) | Data about buses routes, parking and traffic | `apiKey` | Yes | Unknown |
| [Transport for London, England](https://api.tfl.gov.uk) | TfL API | No | Yes | Unknown |
| [Transport for Manchester, England](https://developer.tfgm.com/) | TfGM transport network data | `apiKey` | Yes | No |
| [Transport for Paris, France](http://restratpws.azurewebsites.net/swagger/) | Live schedules made simple | No | No | Unknown |
| [Transport for Paris, France](http://data.ratp.fr/api/v1/console/datasets/1.0/search/) | RATP Open Data API | No | No | Unknown |
| [Transport for Philadelphia, US](http://www3.septa.org/hackathon/) | SEPTA APIs | No | No | Unknown |
| [Transport for Sao Paulo, Brazil](http://www.sptrans.com.br/desenvolvedores/api-do-olho-vivo-guia-de-referencia/documentacao-api/) | SPTrans | `OAuth` | No | Unknown |
| [Transport for Sweden](https://www.trafiklab.se/api) | Public Transport consumer | `OAuth` | Yes | Unknown |
| [Transport for Switzerland](https://opentransportdata.swiss/en/) | Official Swiss Public Transport Open Data | `apiKey` | Yes | Unknown |
| [Transport for Switzerland](https://transport.opendata.ch/) | Swiss public transport API | No | Yes | Unknown |
| [Transport for The Netherlands](http://www.ns.nl/reisinformatie/ns-api) | NS, only trains | `apiKey` | No | Unknown |
| [Transport for The Netherlands](https://github.com/skywave/KV78Turbo-OVAPI/wiki) | OVAPI, country-wide public transport | No | Yes | Unknown |
| [Transport for Toronto, Canada](https://myttc.ca/developers) | TTC | No | Yes | Unknown |
| [Transport for United States](http://www.nextbus.com/xmlFeedDocs/NextBusXMLFeed.pdf) | NextBus API | No | No | Unknown |
| [Transport for Vancouver, Canada](https://developer.translink.ca/) | TransLink | `OAuth` | Yes | Unknown |
| [Transport for Washington, US](https://developer.wmata.com/) | Washington Metro transport API | `OAuth` | Yes | Unknown |
| [Uber](https://developer.uber.com/products) | Uber ride requests and price estimation | `OAuth` | Yes | Yes |
| [WhereIsMyTransport](https://developer.whereismytransport.com/) | Platform for public transport data in emerging cities | `OAuth` | Yes | Unknown |

**[⬆ Back to Index](#index)**
### URL Shorteners
API | Description | Auth | HTTPS | CORS |
|---|---|---|---|---|
| [Bitly](http://dev.bitly.com/get_started.html) | URL shortener and link management | `OAuth` | Yes | Unknown |
| [CleanURI](https://cleanuri.com/docs) | URL shortener service | `No` | Yes | Yes |
| [ClickMeter](https://support.clickmeter.com/hc/en-us/categories/201474986) | Monitor, compare and optimize your marketing links | `apiKey` | Yes | Unknown |
| [Rebrandly](https://developers.rebrandly.com/v1/docs) | Custom URL shortener for sharing branded links | `apiKey` | Yes | Unknown |

**[⬆ Back to Index](#index)**
### Vehicle
API | Description | Auth | HTTPS | CORS |
|---|---|---|---|---|
| [Brazilian Vehicles and Prices](https://deividfortuna.github.io/fipe/) | Vehicles information from Fundação Instituto de Pesquisas Econômicas - Fipe | No | Yes | Unknown |
| [Kelley Blue Book](http://developer.kbb.com/#!/data/1-Default) | Vehicle info, pricing, configuration, plus much more | `apiKey` | Yes | No |
| [Mercedes-Benz](https://developer.mercedes-benz.com/apis) | Telematics data, remotely access vehicle functions, car configurator, locate service dealers | `apiKey` | Yes | No |
| [NHTSA](https://vpic.nhtsa.dot.gov/api/) | NHTSA Product Information Catalog and Vehicle Listing | No | Yes | Unknown |
| [Smartcar](https://smartcar.com/docs/) | Lock and unlock vehicles and get data like odometer reading and location. Works on most new cars | `OAuth` | Yes | Yes |

**[⬆ Back to Index](#index)**
### Video
API | Description | Auth | HTTPS | CORS |
|---|---|---|---|---|
| [An API of Ice And Fire](https://anapioficeandfire.com/) | Game Of Thrones API | No | Yes | Unknown |
| [Breaking Bad](https://breakingbadapi.com/documentation) | Breaking Bad API | No | Yes | Unknown |
| [Breaking Bad Quotes](https://github.com/shevabam/breaking-bad-quotes) | Some Breaking Bad quotes | No | Yes | Unknown |
| [Czech Television](http://www.ceskatelevize.cz/xml/tv-program/) | TV programme of Czech TV | No | No | Unknown |
| [Dailymotion](https://developer.dailymotion.com/) | Dailymotion Developer API | `OAuth` | Yes | Unknown |
| [Harry Potter](https://www.potterapi.com/) | Harry Potter API | `apiKey` | Yes | Yes |
| [Open Movie Database](http://www.omdbapi.com/) | Movie information | `apiKey` | Yes | Unknown |
| [Ron Swanson Quotes](https://github.com/jamesseanwright/ron-swanson-quotes#ron-swanson-quotes-api) | Television | No | Yes | Unknown |
| [STAPI](http://stapi.co) | Information on all things Star Trek | No | No | No |
| [SWAPI](https://www.swapi.tech) | All things Star Wars | No | Yes | Yes |
| [The Lord of the Rings](https://the-one-api.dev/) | The Lord of the Rings API | `apiKey` | Yes | Unknown |
| [TMDb](https://www.themoviedb.org/documentation/api) | Community-based movie data | `apiKey` | Yes | Unknown |
| [Trakt](https://trakt.tv/b/api-docs) | Movie and TV Data | `apiKey` | Yes | Yes |
| [TVDB](https://api.thetvdb.com/swagger) | Television data | `apiKey` | Yes | Unknown |
| [TVMaze](http://www.tvmaze.com/api) | TV Show Data | No | No | Unknown |
| [Vimeo](https://developer.vimeo.com/) | Vimeo Developer API | `OAuth` | Yes | Unknown |
| [YouTube](https://developers.google.com/youtube/) | Add YouTube functionality to your sites and apps | `OAuth` | Yes | Unknown |

**[⬆ Back to Index](#index)**
### Weather
API | Description | Auth | HTTPS | CORS |
|---|---|---|---|---|
| [7Timer!](http://www.7timer.info/doc.php?lang=en) | Weather, especially for Astroweather | No | No | Unknown |
| [APIXU](https://www.apixu.com/doc/request.aspx) | Weather | `apiKey` | Yes | Unknown |
| [MetaWeather](https://www.metaweather.com/api/) | Weather | No | Yes | No |
| [Meteorologisk Institutt](https://api.met.no/weatherapi/documentation) | Weather and climate data | No | Yes | Unknown |
| [NOAA Climate Data](https://www.ncdc.noaa.gov/cdo-web/) | Weather and climate data | `apiKey` | Yes | Unknown |
| [ODWeather](http://api.oceandrivers.com/static/docs.html) | Weather and weather webcams | No | No | Unknown |
| [OpenUV](https://www.openuv.io) | Real-time UV Index Forecast | `apiKey` | Yes | Unknown |
| [OpenWeatherMap](https://openweathermap.org/api) | Weather | `apiKey` | Yes | Unknown |
| [Storm Glass](https://stormglass.io/) | Global marine weather from multiple sources | `apiKey` | Yes | Yes |
| [Weatherbit](https://www.weatherbit.io/api) | Weather | `apiKey` | Yes | Unknown |
| [Yahoo! Weather](https://developer.yahoo.com/weather/) | Weather | `apiKey` | Yes | Unknown |

**[⬆ Back to Index](#index)**<|MERGE_RESOLUTION|>--- conflicted
+++ resolved
@@ -374,13 +374,8 @@
 API | Description | Auth | HTTPS | CORS |
 |---|---|---|---|---|
 | [Age of Empires II](https://age-of-empires-2-api.herokuapp.com) | Get information about Age of Empires II resources | No | Yes | Unknown |
-<<<<<<< HEAD
-| [AmiiboAPI](http://www.amiiboapi.com/) | Amiibo Information | No | No | Yes |
-| [Battle.net](https://dev.battle.net/) | Blizzard Entertainment | `apiKey` | Yes | Unknown |
+| [AmiiboAPI](https://www.amiiboapi.com/) | Amiibo Information | No | No | Yes |
 | [Brawl Stars](https://developer.brawlstars.com) | Brawl Stars Game Information | `apiKey` | Yes | Unknown |
-=======
-| [AmiiboAPI](https://www.amiiboapi.com/) | Amiibo Information | No | No | Yes |
->>>>>>> a988dcb8
 | [Chuck Norris Database](http://www.icndb.com/api/) | Jokes | No | No | Unknown |
 | [Clash of Clans](https://developer.clashofclans.com) | Clash of Clans Game Information | `apiKey` | Yes | Unknown |
 | [Clash Royale](https://developer.clashroyale.com) | Clash Royale Game Information | `apiKey` | Yes | Unknown |
