--- conflicted
+++ resolved
@@ -61,13 +61,10 @@
 API | Description | Auth | HTTPS | CORS |
 |---|---|---|---|---|
 | [Cat Facts](https://alexwohlbruck.github.io/cat-facts/) | Daily cat facts | No | Yes | No |
+| [Cataas](https://cataas.com/) | Cat as a service (cats pictures and gifs) | No | Yes | Unknown |
 | [catAPI](https://github.com/ThatCopy/catAPI/wiki/Usage) | Random pictures of cats | No | Yes | Yes |
 | [Cats](https://docs.thecatapi.com/) | Pictures of cats from Tumblr | `apiKey` | Yes | Unknown |
-<<<<<<< HEAD
-| [Cataas](https://cataas.com/) | Cat as a service (cats pictures and gifs)  | No | Yes | Unknown |
-=======
 | [Dog Facts](https://dukengn.github.io/Dog-facts-API/) | Random dog facts | No | Yes | Unknown |
->>>>>>> a9eb54ae
 | [Dogs](https://dog.ceo/dog-api/) | Based on the Stanford Dogs Dataset | No | Yes | Yes |
 | [HTTPCat](https://http.cat/) | Cat for every HTTP Status | No | Yes | Unknown |
 | [IUCN](http://apiv3.iucnredlist.org/api/v3/docs) | IUCN Red List of Threatened Species | `apiKey` | No | Unknown |
