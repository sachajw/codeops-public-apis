# Public APIs [![Run tests](https://github.com/public-apis/public-apis/workflows/Run%20tests/badge.svg)](https://github.com/public-apis/public-apis/actions?query=workflow%3A%22Run+tests%22) [![Validate links](https://github.com/public-apis/public-apis/workflows/Validate%20links/badge.svg?branch=master)](https://github.com/public-apis/public-apis/actions?query=workflow%3A%22Validate+links%22)

A collective list of free APIs for use in software and web development.

A public API for this project can be found [here](https://github.com/davemachado/public-api)!

For information on contributing to this project, please see the [contributing guide](.github/CONTRIBUTING.md).

Please note a passing build status indicates all listed APIs are available since the last update. A failing build status indicates that 1 or more services may be unavailable at the moment.

## Index

* [Animals](#animals)
* [Anime](#anime)
* [Anti-Malware](#anti-malware)
* [Art & Design](#art--design)
* [Books](#books)
* [Business](#business)
* [Calendar](#calendar)
* [Cloud Storage & File Sharing](#cloud-storage--file-sharing)
* [Continuous Integration](#continuous-integration)
* [Cryptocurrency](#cryptocurrency)
* [Currency Exchange](#currency-exchange)
* [Data Validation](#data-validation)
* [Development](#development)
* [Dictionaries](#dictionaries)
* [Documents & Productivity](#documents--productivity)
* [Environment](#environment)
* [Events](#events)
* [Finance](#finance)
* [Food & Drink](#food--drink)
* [Games & Comics](#games--comics)
* [Geocoding](#geocoding)
* [Government](#government)
* [Health](#health)
* [Jobs](#jobs)
* [Machine Learning](#machine-learning)
* [Music](#music)
* [News](#news)
* [Open Data](#open-data)
* [Open Source Projects](#open-source-projects)
* [Patent](#patent)
* [Personality](#personality)
* [Phone](#phone)
* [Photography](#photography)
* [Science & Math](#science--math)
* [Security](#security)
* [Shopping](#shopping)
* [Social](#social)
* [Sports & Fitness](#sports--fitness)
* [Test Data](#test-data)
* [Text Analysis](#text-analysis)
* [Tracking](#tracking)
* [Transportation](#transportation)
* [URL Shorteners](#url-shorteners)
* [Vehicle](#vehicle)
* [Video](#video)
* [Weather](#weather)

### Animals
API | Description | Auth | HTTPS | CORS |
|---|---|---|---|---|
| [Cat Facts](https://alexwohlbruck.github.io/cat-facts/) | Daily cat facts | No | Yes | No |
| [Cats](https://docs.thecatapi.com/) | Pictures of cats from Tumblr | `apiKey` | Yes | Unknown |
| [Dogs](https://dog.ceo/dog-api/) | Based on the Stanford Dogs Dataset | No | Yes | Yes |
| [HTTPCat](https://http.cat/) | Cat for every HTTP Status | No | Yes | Unknown |
| [IUCN](http://apiv3.iucnredlist.org/api/v3/docs) | IUCN Red List of Threatened Species | `apiKey` | No | Unknown |
| [Movebank](https://github.com/movebank/movebank-api-doc) | Movement and Migration data of animals | No | Yes | Unknown |
| [RandomCat](https://aws.random.cat/meow) | Random pictures of cats | No | Yes | Yes |
| [RandomDog](https://random.dog/woof.json) | Random pictures of dogs | No | Yes | Yes |
| [RandomFox](https://randomfox.ca/floof/) | Random pictures of foxes | No | Yes | No |
| [RescueGroups](https://userguide.rescuegroups.org/display/APIDG/API+Developers+Guide+Home) | Adoption | No | Yes | Unknown |
| [Shibe.Online](http://shibe.online/) | Random pictures of Shibu Inu, cats or birds | No | Yes | Yes |

**[⬆ Back to Index](#index)**
### Anime
API | Description | Auth | HTTPS | CORS |
|---|---|---|---|---|
| [AniList](https://github.com/AniList/ApiV2-GraphQL-Docs) | Anime discovery & tracking | `OAuth` | Yes | Unknown |
| [AnimeChan](https://github.com/RocktimSaikia/anime-chan) | Anime quotes (over 10k+) | No | Yes | No |
| [AnimeNewsNetwork](https://www.animenewsnetwork.com/encyclopedia/api.php) | Anime industry news | No | Yes | Yes |
| [Jikan](https://jikan.moe) | Unofficial MyAnimeList API | No | Yes | Yes |
| [Kitsu](https://kitsu.docs.apiary.io/) | Anime discovery platform | `OAuth` | Yes | Yes |
| [MyAnimeList](https://myanimelist.net/clubs.php?cid=13727) | Anime and Manga Database and Community | `OAuth` | Yes | Unknown |
| [Studio Ghibli](https://ghibliapi.herokuapp.com) | Resources from Studio Ghibli films | No | Yes | Yes |
| [What Anime](https://soruly.github.io/trace.moe/) | Scan anime image to get specific detail | No | Yes | Yes |

**[⬆ Back to Index](#index)**
### Anti-Malware
API | Description | Auth | HTTPS | CORS |
|---|---|---|---|---|
| [AbuseIPDB](https://docs.abuseipdb.com/) | IP/domain/URL reputation | `apiKey` | Yes | Unknown |
| [AlienVault Open Threat Exchange (OTX)](https://otx.alienvault.com/api) | IP/domain/URL reputation | `apiKey` | Yes | Unknown |
| [Google Safe Browsing](https://developers.google.com/safe-browsing/) | Google Link/Domain Flagging | `apiKey` | Yes | Unknown |
| [Metacert](https://metacert.com/) | Metacert Link Flagging | `apiKey` | Yes | Unknown |
| [URLScan.io](https://urlscan.io/about-api/) | Scan and Analyse URLs | `apiKey` | Yes | Unknown |
| [VirusTotal](https://www.virustotal.com/en/documentation/public-api/) | VirusTotal File/URL Analysis | `apiKey` | Yes | Unknown |
| [Web Of Trust (WOT)](https://support.mywot.com/hc/en-us/articles/360024398673-3-Using-the-API) | Website reputation | `apiKey` | Yes | Unknown |

**[⬆ Back to Index](#index)**
### Art & Design
API | Description | Auth | HTTPS | CORS |
|---|---|---|---|---|
| [Behance](https://www.behance.net/dev) | Design | `apiKey` | Yes | Unknown |
| [Cooper Hewitt](https://collection.cooperhewitt.org/api) | Smithsonian Design Museum | `apiKey` | Yes | Unknown |
| [Dribbble](http://developer.dribbble.com/v2/) | Design | `OAuth` | No | Unknown |
| [Europeana](https://pro.europeana.eu/resources/apis/search) | European Museum and Galleries content | `apiKey` | Yes | Unknown |
| [Harvard Art Museums](https://github.com/harvardartmuseums/api-docs) | Art | `apiKey` | No | Unknown |
| [Iconfinder](https://developer.iconfinder.com) | Icons | `apiKey` | Yes | Unknown |
| [Icons8](http://docs.icons8.apiary.io/#reference/0/meta) | Icons | `OAuth` | Yes | Unknown |
| [Metropolitan Museum of Art](https://metmuseum.github.io/) | Met Museum of Art | No | Yes | Unknown |
| [Noun Project](http://api.thenounproject.com/index.html) | Icons | `OAuth` | No | Unknown |
| [Rijksmuseum](https://www.rijksmuseum.nl/en/api) | Art | `apiKey` | Yes | Unknown |

**[⬆ Back to Index](#index)**
### Books
API | Description | Auth | HTTPS | CORS |
|---|---|---|---|---|
| [Bhagavad Gita](https://bhagavadgita.io/api) | Bhagavad Gita text | `OAuth` | Yes | Yes |
| [Bible](https://bibleapi.co/) | RESTful Bible API with 7 versions, 4 languages and multiple features | `apiKey` | Yes | Unknown |
| [British National Bibliography](http://bnb.data.bl.uk/) | Books | No | No | Unknown |
| [Google Books](https://developers.google.com/books/) | Books | `OAuth` | Yes | Unknown |
| [LibGen](https://garbage.world/posts/libgen/) | Library Genesis search engine | No | No | Unknown |
| [New York Times Books](https://developer.nytimes.com/docs/books-product/1/overview) | Book reviews and The New York Times Best Sellers lists | `apiKey` | Yes | Unknown |
| [Open Library](https://openlibrary.org/developers/api) | Books, book covers and related data | No | Yes | No |
| [Penguin Publishing](http://www.penguinrandomhouse.biz/webservices/rest/) | Books, book covers and related data | No | Yes | Yes |
| [Rig Veda](https://aninditabasu.github.io/indica/html/rv.html) | Gods and poets, their categories, and the verse meters, with the mandal and sukta number | No | Yes | Unknown |
| [Vedic Society](https://aninditabasu.github.io/indica/html/vs.html) | Descriptions of all nouns (names, places, animals, things) from vedic literature | No | Yes | Unknown |

**[⬆ Back to Index](#index)**
### Business
API | Description | Auth | HTTPS | CORS |
|---|---|---|---|---|
| [Charity Search](http://charityapi.orghunter.com/) | Non-profit charity data | `apiKey` | No | Unknown |
| [Clearbit Logo](https://clearbit.com/docs#logo-api) | Search for company logos and embed them in your projects | `apiKey` | Yes | Unknown |
| [Domainsdb.info](https://domainsdb.info/) | Registered Domain Names Search | No | Yes | No |
| [Freelancer](https://developers.freelancer.com) | Hire freelancers to get work done | `OAuth` | Yes | Unknown |
| [Gmail](https://developers.google.com/gmail/api/) | Flexible, RESTful access to the user's inbox | `OAuth` | Yes | Unknown |
| [Google Analytics](https://developers.google.com/analytics/) | Collect, configure and analyze your data to reach the right audience | `OAuth` | Yes | Unknown |
| [MailboxValidator](https://www.mailboxvalidator.com/api-single-validation) | Validate email address to improve deliverability | `apiKey` | Yes | Unknown |
| [mailgun](https://www.mailgun.com/) | Email Service | `apiKey` | Yes | Unknown |
| [markerapi](http://www.markerapi.com/) | Trademark Search | No | No | Unknown |
| [Trello](https://developers.trello.com/) | Boards, lists and cards to help you organize and prioritize your projects | `OAuth` | Yes | Unknown |

**[⬆ Back to Index](#index)**
### Calendar
API | Description | Auth | HTTPS | CORS |
|---|---|---|---|---|
| [Abstract Public Holidays](https://www.abstractapi.com/holidays-api) | Data on national, regional, and religious holidays via API | `apiKey` | Yes | Yes |
| [Calendar Index](https://www.calendarindex.com/) | Worldwide Holidays and Working Days | `apiKey` | Yes | Yes |
| [Church Calendar](http://calapi.inadiutorium.cz/) | Catholic liturgical calendar | No | No | Unknown |
| [Czech Namedays Calendar](https://svatky.adresa.info) | Lookup for a name and returns nameday date | No | No | Unknown |
| [Google Calendar](https://developers.google.com/google-apps/calendar/) | Display, create and modify Google calendar events | `OAuth` | Yes | Unknown |
| [Hebrew Calendar](https://www.hebcal.com/home/developer-apis) | Convert between Gregorian and Hebrew, fetch Shabbat and Holiday times, etc | No | No | Unknown |
| [Holidays](https://holidayapi.com/) | Historical data regarding holidays | `apiKey` | Yes | Unknown |
| [LectServe](http://www.lectserve.com) | Protestant liturgical calendar | No | No | Unknown |
| [Nager.Date](https://date.nager.at) | Public holidays for more than 90 countries | No | Yes | No |
| [Namedays Calendar](https://api.abalin.net/) | Provides namedays for multiple countries | No | Yes | Yes |
| [Non-Working Days](https://github.com/gadael/icsdb) | Database of ICS files for non working days | No | Yes | Unknown |
| [Non-Working Days](https://isdayoff.ru) | Simple REST API for checking working, non-working or short days for Russia, CIS, USA and other | No | Yes | Yes |
| [Russian Calendar](https://github.com/egno/work-calendar) | Check if a date is a Russian holiday or not | No | Yes | No |
| [UK Bank Holidays](https://www.gov.uk/bank-holidays.json) | Bank holidays in England and Wales, Scotland and Northern Ireland | No | Yes | Unknown |
| [UnixTime Converter](https://unixtime.co.za) | A REST API to convert UnixTime to DateTime and DateTime to UnixTime | No | Yes | Unknown |

**[⬆ Back to Index](#index)**
### Cloud Storage & File Sharing
API | Description | Auth | HTTPS | CORS |
|---|---|---|---|---|
| [Box](https://developer.box.com/) | File Sharing and Storage | `OAuth` | Yes | Unknown |
| [Dropbox](https://www.dropbox.com/developers) | File Sharing and Storage | `OAuth` | Yes | Unknown |
| [Google Drive](https://developers.google.com/drive/) | File Sharing and Storage | `OAuth` | Yes | Unknown |
| [OneDrive](https://dev.onedrive.com/) | File Sharing and Storage | `OAuth` | Yes | Unknown |
| [Pastebin](https://pastebin.com/api/) | Plain Text Storage | `apiKey` | Yes | Unknown |

**[⬆ Back to Index](#index)**
### Continuous Integration
API | Description | Auth | HTTPS | CORS |
|---|---|---|---|---|
| [CircleCI](https://circleci.com/docs/api/v1-reference/) | Automate the software development process using continuous integration and continuous delivery | `apiKey` | Yes | Unknown |
| [Codeship](https://apidocs.codeship.com/) | Codeship is a Continuous Integration Platform in the cloud | `apiKey` | Yes | Unknown |
| [Travis CI](https://docs.travis-ci.com/api/) | Sync your GitHub projects with Travis CI to test your code in minutes | `apiKey` | Yes | Unknown |

**[⬆ Back to Index](#index)**
### Cryptocurrency
API | Description | Auth | HTTPS | CORS |
|---|---|---|---|---|
| [Binance](https://github.com/binance/binance-spot-api-docs) | Exchange for Trading Cryptocurrencies based in China | `apiKey` | Yes | Unknown |
| [BitcoinAverage](https://apiv2.bitcoinaverage.com/) | Digital Asset Price Data for the blockchain industry | `apiKey` | Yes | Unknown |
| [BitcoinCharts](https://bitcoincharts.com/about/exchanges/) | Financial and Technical Data related to the Bitcoin Network | No | Yes | Unknown |
| [Bitfinex](https://docs.bitfinex.com/docs) | Cryptocurrency Trading Platform | `apiKey` | Yes | Unknown |
| [Bitmex](https://www.bitmex.com/app/apiOverview) | Real-Time Cryptocurrency derivatives trading platform based in Hong Kong | `apiKey` | Yes | Unknown |
| [Bittrex](https://bittrex.com/Home/Api) | Next Generation Crypto Trading Platform | `apiKey` | Yes | Unknown |
| [Block](https://www.block.io/docs/basic) | Bitcoin Payment, Wallet & Transaction Data | `apiKey` | Yes | Unknown |
| [Blockchain](https://www.blockchain.info/api) | Bitcoin Payment, Wallet & Transaction Data | No | Yes | Unknown |
| [BlockFacts](https://blockfacts.io/) | Real-time crypto data from multiple exchanges via a single unified API, and much more | `apiKey` | Yes | Unknown |
| [CoinAPI](https://docs.coinapi.io/) | All Currency Exchanges integrate under a single api | `apiKey` | Yes | No |
| [Coinbase](https://developers.coinbase.com) | Bitcoin, Bitcoin Cash, Litecoin and Ethereum Prices | `apiKey` | Yes | Unknown |
| [Coinbase Pro](https://docs.pro.coinbase.com/#api) | Cryptocurrency Trading Platform | `apiKey` | Yes | Unknown |
| [CoinDesk](http://www.coindesk.com/api/) | Bitcoin Price Index | No | No | Unknown |
| [CoinGecko](http://www.coingecko.com/api) | Cryptocurrency Price, Market, and Developer/Social Data | No | Yes | Yes |
| [Coinigy](https://coinigy.docs.apiary.io) | Interacting with Coinigy Accounts and Exchange Directly | `apiKey` | Yes | Unknown |
| [coinlayer](https://coinlayer.com) | Real-time Crypto Currency Exchange Rates | `apiKey` | Yes | Unknown |
| [Coinlib](https://coinlib.io/apidocs) | Crypto Currency Prices | `apiKey` | Yes | Unknown |
| [Coinlore](https://www.coinlore.com/cryptocurrency-data-api) | Cryptocurrencies prices, volume and more | No | Yes | Unknown |
| [CoinMarketCap](https://coinmarketcap.com/api/) | Cryptocurrencies Prices | `apiKey` | Yes | Unknown |
| [Coinpaprika](https://api.coinpaprika.com) | Cryptocurrencies prices, volume and more | No | Yes | Yes |
| [CoinRanking](https://developers.coinranking.com/api/documentation/) | Live Cryptocurrency data | No | Yes | Unknown |
| [CryptoCompare](https://www.cryptocompare.com/api#) | Cryptocurrencies Comparison | No | Yes | Unknown |
| [Cryptonator](https://www.cryptonator.com/api/) | Cryptocurrencies Exchange Rates | No | Yes | Unknown |
| [Gemini](https://docs.gemini.com/rest-api/) | Cryptocurrencies Exchange | No | Yes | Unknown |
| [ICObench](https://icobench.com/developers) | Various information on listing, ratings, stats, and more | `apiKey` | Yes | Unknown |
| [MercadoBitcoin](https://www.mercadobitcoin.net/api-doc/) | Brazilian Cryptocurrency Information | No | Yes | Unknown |
| [Nexchange](https://nexchange2.docs.apiary.io/) | Automated cryptocurrency exchange service | No | No | Yes |
| [Poloniex](https://poloniex.com/support/api/) | US based digital asset exchange | `apiKey` | Yes | Unknown |
| [WorldCoinIndex](https://www.worldcoinindex.com/apiservice) | Cryptocurrencies Prices | `apiKey` | Yes | Unknown |

**[⬆ Back to Index](#index)**
### Currency Exchange
API | Description | Auth | HTTPS | CORS |
|---|---|---|---|---|
| [1Forge](https://1forge.com/forex-data-api/api-documentation) | Forex currency market data | `apiKey` | Yes | Unknown |
| [Currencylayer](https://currencylayer.com/documentation) | Exchange rates and currency conversion | `apiKey` | Yes | Unknown |
| [CurrencyScoop](https://currencyscoop.com/api-documentation) | Real-time and historical currency rates JSON API | `apiKey` | Yes | Yes |
| [Czech National Bank](https://www.cnb.cz/cs/financni_trhy/devizovy_trh/kurzy_devizoveho_trhu/denni_kurz.xml) | A collection of exchange rates | No | Yes | Unknown |
| [ExchangeRate-API](https://www.exchangerate-api.com) | Free currency conversion | No | Yes | Yes |
| [Exchangeratesapi.io](https://exchangeratesapi.io) | Exchange rates with currency conversion | No | Yes | Yes |
| [Fixer.io](http://fixer.io) | Exchange rates and currency conversion | `apiKey` | Yes | Unknown |
| [Frankfurter](https://www.frankfurter.app/docs) | Exchange rates, currency conversion and time series | No | Yes | Yes |
| [ratesapi](https://ratesapi.io) | Free exchange rates and historical rates | No | Yes | Unknown |
| [VATComply.com](https://www.vatcomply.com/documentation) | Exchange rates, geolocation and VAT number validation | No | Yes | Yes |

**[⬆ Back to Index](#index)**
### Data Validation
API | Description | Auth | HTTPS | CORS |
|---|---|---|---|---|
| [Abstract Email Validation](https://www.abstractapi.com/email-verification-validation-api) | Validate email addresses for deliverability and spam | `apiKey` | Yes | Yes |
| [Cloudmersive Validate](https://cloudmersive.com/validate-api) | Validate email addresses, phone numbers, VAT numbers and domain names | `apiKey` | Yes | Yes |
| [Lob.com](https://lob.com/) | US Address Verification | `apiKey` | Yes | Unknown |
| [mailboxlayer](https://mailboxlayer.com) | Email address validation | No | Yes | Unknown |
| [PurgoMalum](http://www.purgomalum.com) | Content validator against profanity & obscenity | No | No | Unknown |
| [US Autocomplete](https://smartystreets.com/docs/cloud/us-autocomplete-api) | Enter address data quickly with real-time address suggestions | `apiKey` | Yes | Yes |
| [US Extract](https://smartystreets.com/products/apis/us-extract-api) | Extract postal addresses from any text including emails | `apiKey` | Yes | Yes |
| [US Street Address](https://smartystreets.com/docs/cloud/us-street-api) | Validate and append data for any US postal address | `apiKey` | Yes | Yes |
| [vatlayer](https://vatlayer.com) | VAT number validation | No | Yes | Unknown |
| [Veriphone](https://veriphone.io) | Phone number validation & carrier lookup | `apiKey` | Yes | Yes |

**[⬆ Back to Index](#index)**
### Development
API | Description | Auth | HTTPS | CORS |
|---|---|---|---|---|
| [24 Pull Requests](https://24pullrequests.com/api) | Project to promote open source collaboration during December | No | Yes | Yes |
| [Abstract Screenshot](https://www.abstractapi.com/website-screenshot-api) | Take programmatic screenshots of web pages from any website | `apiKey` | Yes | Yes |
| [Agify.io](https://agify.io) | Estimates the age from a first name | No | Yes | Yes |
| [ApiFlash](https://apiflash.com/) | Chrome based screenshot API for developers | `apiKey` | Yes | Unknown |
| [APIs.guru](https://apis.guru/api-doc/) | Wikipedia for Web APIs, OpenAPI/Swagger specs for public APIs | No | Yes | Unknown |
| [BetterMeta](http://bettermeta.io) | Return a site's meta tags in JSON format | `X-Mashape-Key` | Yes | Unknown |
| [Bitbucket](https://developer.atlassian.com/bitbucket/api/2/reference/) | Bitbucket API | `OAuth` | Yes | Unknown |
| [Bored](https://www.boredapi.com/) | Find random activities to fight boredom | No | Yes | Unknown |
| [Browshot](https://browshot.com/api/documentation) | Easily make screenshots of web pages in any screen size, as any device | `apiKey` | Yes | Yes |
| [CDNJS](https://api.cdnjs.com/libraries/jquery) | Library info on CDNJS | No | Yes | Unknown |
| [Changelogs.md](https://changelogs.md) | Structured changelog metadata from open source projects | No | Yes | Unknown |
| [CountAPI](https://countapi.xyz) | Free and simple counting service. You can use it to track page hits and specific events | No | Yes | Yes |
| [DigitalOcean Status](https://status.digitalocean.com/api) | Status of all DigitalOcean services | No | Yes | Unknown |
| [DomainDb Info](https://api.domainsdb.info/) | Domain name search to find all domains containing particular words/phrases/etc | No | Yes | Unknown |
| [Form2Channel](https://form2channel.com/) | Send static html form submissions to Google Sheets, Email, Slack or Telegram | No | Yes | Yes |
| [Genderize.io](https://genderize.io) | Estimates a gender from a first name | No | Yes | Yes |
| [GETPing](https://www.getping.info) | Trigger an email notification with a simple GET request | `apiKey` | Yes | Unknown |
| [GitHub](https://docs.github.com/en/free-pro-team@latest/rest) | Make use of GitHub repositories, code and user info programmatically | `OAuth` | Yes | Yes |
| [Gitlab](https://docs.gitlab.com/ee/api/) | Automate GitLab interaction programmatically | `OAuth` | Yes | Unknown |
| [Gitter](https://developer.gitter.im/docs/welcome) | Chat for Developers | `OAuth` | Yes | Unknown |
| [Host.io](https://host.io) | Domains Data API for Developers | `apiKey` | Yes | Yes |
| [HTTP2.Pro](https://http2.pro/doc/api) | Test endpoints for client and server HTTP/2 protocol support | No | Yes | Unknown |
| [IBM Text to Speech](https://cloud.ibm.com/docs/text-to-speech/getting-started.html) | Convert text to speech | `apiKey` | Yes | Yes |
| [IFTTT](https://platform.ifttt.com/docs/connect_api) | IFTTT Connect API | No | Yes | Unknown |
| [Image-Charts](https://documentation.image-charts.com/) | Generate charts, QR codes and graph images | No | Yes | Yes |
| [import.io](http://api.docs.import.io/) | Retrieve structured data from a website or RSS feed | `apiKey` | Yes | Unknown |
| [IPify](https://www.ipify.org/) | A simple IP Address API | No | Yes | Unknown |
| [IPinfo](https://ipinfo.io/developers) | Another simple IP Address API | No | Yes | Unknown |
| [jsDelivr](https://github.com/jsdelivr/data.jsdelivr.com) | Package info and download stats on jsDelivr CDN | No | Yes | Yes |  
| [JSON 2 JSONP](https://json2jsonp.com/) | Convert JSON to JSONP (on-the-fly) for easy cross-domain data requests using client-side JavaScript | No | Yes | Unknown |
| [JSONbin.io](https://jsonbin.io) | Free JSON storage service. Ideal for small scale Web apps, Websites and Mobile apps | `apiKey` | Yes | Yes |
| [Judge0](https://api.judge0.com/) | Compile and run source code | No | Yes | Unknown |
| [License-API](https://github.com/cmccandless/license-api/blob/master/README.md) | Unofficial REST API for choosealicense.com | No | Yes | No |
| [MAC address vendor lookup](https://macaddress.io/api) | Retrieve vendor details and other information regarding a given MAC address or an OUI | `apiKey` | Yes | Yes |
| [Nationalize.io](https://nationalize.io) | Estimate the nationality of a first name | No | Yes | Yes |
| [OOPSpam](https://oopspam.com/) | Multiple spam filtering service | No | Yes | Yes |
| [PageCDN](https://pagecdn.com/docs/public-api) | Public API for javascript, css and font libraries on PageCDN | `apiKey` | Yes | Yes |
| [Plino](https://plino.herokuapp.com/) | Spam filtering system | No | Yes | Unknown |
| [Postman](https://docs.api.getpostman.com/) | Tool for testing APIs | `apiKey` | Yes | Unknown |
| [ProxyCrawl](https://proxycrawl.com) | Scraping and crawling anticaptcha service | `apiKey` | Yes | Unknown |
| [Public APIs](https://github.com/davemachado/public-api) | A collective list of free JSON APIs for use in web development | No | Yes | Unknown |
| [Pusher Beams](https://pusher.com/beams) | Push notifications for Android & iOS | `apiKey` | Yes | Unknown |
| [QR Code](https://fungenerators.com/api/qrcode/) | Create new QR Code or decode existing one | `apiKey` | Yes | Yes |
| [QR code](http://qrtag.net/api/) | Create an easy to read QR code and URL shortener | No | Yes | Yes |
| [QR code](http://goqr.me/api/) | Generate and decode / read QR code graphics | No | Yes | Unknown |
| [QuickChart](https://quickchart.io/) | Generate chart and graph images | No | Yes | Yes |
| [ReqRes](https://reqres.in/ ) | A hosted REST-API ready to respond to your AJAX requests | No | Yes | Unknown |
| [Scraper.AI](https://docs.scraper.ai/#/) | Extract and monitor data from any website | `apiKey` | Yes | Unknown |
| [ScraperApi](https://www.scraperapi.com) | Easily build scalable web scrapers | `apiKey` | Yes | Unknown |
| [scrapestack](https://scrapestack.com/) | Real-time, Scalable Proxy & Web Scraping REST API | `apiKey` | Yes | Unknown |
| [ScreenshotAPI.net](https://screenshotapi.net/) | Create pixel-perfect website screenshots | `apiKey` | Yes | Yes |
| [serpstack](https://serpstack.com/) | Real-Time & Accurate Google Search Results API | `apiKey` | Yes | Yes |
| [SHOUTCLOUD](http://shoutcloud.io/) | ALL-CAPS AS A SERVICE | No | No | Unknown |
| [StackExchange](https://api.stackexchange.com/) | Q&A forum for developers | `OAuth` | Yes | Unknown |
| [userstack](https://userstack.com/) | Secure User-Agent String Lookup JSON API | `OAuth` | Yes | Unknown |

**[⬆ Back to Index](#index)**
### Dictionaries
API | Description | Auth | HTTPS | CORS |
|---|---|---|---|---|
| [Lingua Robot](https://www.linguarobot.io) | Word definitions, pronunciations, synonyms, antonyms and others | `apiKey` | Yes | Yes |
| [Merriam-Webster](https://dictionaryapi.com/) | Dictionary and Thesaurus Data | `apiKey` | Yes | Unknown |
| [OwlBot](https://owlbot.info/) | Definitions with example sentence and photo if available | `apiKey` | Yes | Yes |
| [Oxford](https://developer.oxforddictionaries.com/) | Dictionary Data | `apiKey` | Yes | No |
| [Wordnik](http://developer.wordnik.com) | Dictionary Data | `apiKey` | No | Unknown |
| [Words](https://www.wordsapi.com/) | Definitions and synonyms for more than 150,000 words | `apiKey` | Yes | Unknown |

**[⬆ Back to Index](#index)**
### Documents & Productivity
API | Description | Auth | HTTPS | CORS |
|---|---|---|---|---|
| [Cloudmersive Document and Data Conversion](https://cloudmersive.com/convert-api) | HTML/URL to PDF/PNG, Office documents to PDF, image conversion | `apiKey` | Yes | Yes |
| [Code::Stats](https://codestats.net/api-docs) | Automatic time tracking for programmers | `apiKey` | Yes | No |
| [File.io](https://www.file.io) | File Sharing | No | Yes | Unknown |
| [Mercury](https://mercury.postlight.com/web-parser/) | Web parser | `apiKey` | Yes | Unknown |
| [pdflayer](https://pdflayer.com) | HTML/URL to PDF | `apiKey` | Yes | Unknown |
| [Pocket](https://getpocket.com/developer/) | Bookmarking service | `OAuth` | Yes | Unknown |
| [PrexView](https://prexview.com) | Data from XML or JSON to PDF, HTML or Image | `apiKey` | Yes | Unknown |
| [Restpack](https://restpack.io/) | Provides screenshot, HTML to PDF and content extraction APIs | `apiKey` | Yes | Unknown |
| [Todoist](https://developer.todoist.com) | Todo Lists | `OAuth` | Yes | Unknown |
| [Vector Express](http://vector.express) | Free vector file converting API | No | No | Yes |
| [WakaTime](https://wakatime.com/developers) | Automated time tracking leaderboards for programmers | No | Yes | Unknown |
| [Zube](https://zube.io/docs/api) | Full stack project management | `OAuth` | Yes | Unknown |

**[⬆ Back to Index](#index)**
### Environment
API | Description | Auth | HTTPS | CORS |
|---|---|---|---|---|
| [AirVisual](https://airvisual.com/api) | Air quality and weather data | `apiKey` | Yes | Unknown |
| [GrünstromIndex](https://www.corrently.de/hintergrund/gruenstromindex/index.html) | Green Power Index for Germany (Grünstromindex/GSI) | No | No | Yes |
| [OpenAQ](https://docs.openaq.org/) | Open air quality data | `apiKey` | Yes | Unknown |
| [PM2.5 Open Data Portal](https://pm25.lass-net.org/#apis) | Open low-cost PM2.5 sensor data | No | Yes | Unknown |
| [PM25.in](http://www.pm25.in/api_doc) | Air quality of China | `apiKey` | No | Unknown |
| [PVWatts](https://developer.nrel.gov/docs/solar/pvwatts/v6/) | Energy production photovoltaic (PV) energy systems | `apiKey` | Yes | Unknown |
| [UK Carbon Intensity](https://carbon-intensity.github.io/api-definitions/#carbon-intensity-api-v1-0-0) | The Official Carbon Intensity API for Great Britain developed by National Grid | No | Yes | Unknown |

**[⬆ Back to Index](#index)**
### Events
API | Description | Auth | HTTPS | CORS |
|---|---|---|---|---|
| [Eventbrite](https://www.eventbrite.com/developer/v3/) | Find events | `OAuth` | Yes | Unknown |
| [Picatic](http://developer.picatic.com/?utm_medium=web&utm_source=github&utm_campaign=public-apis%20repo&utm_content=toddmotto) | Sell tickets anywhere | `apiKey` | Yes | Unknown |
| [Ticketmaster](http://developer.ticketmaster.com/products-and-docs/apis/getting-started/) | Search events, attractions, or venues | `apiKey` | Yes | Unknown |

**[⬆ Back to Index](#index)**
### Finance
API | Description | Auth | HTTPS | CORS |
|---|---|---|---|---|
| [Abstract VAT Validation](https://www.abstractapi.com/vat-validation-rates-api) | Validate VAT numbers and calculate VAT rates | `apiKey` | Yes | Yes |
| [Alpha Vantage](https://www.alphavantage.co/) | Realtime and historical stock data | `apiKey` | Yes | Unknown |
| [IEX Cloud](https://iexcloud.io/docs/api/) | Realtime & Historical Stock and Market Data | `apiKey` | Yes | Yes |
| [IG](https://labs.ig.com/gettingstarted) | Spreadbetting and CFD Market Data | `apiKey` | Yes | Unknown |
| [Intrinio](https://intrinio.com/) | A wide selection of financial data feeds | `apiKey` | Yes | Unknown |
| [marketstack](https://marketstack.com/) | Real-Time, Intraday & Historical Market Data API | `apiKey` | Yes | Unknown |
| [Plaid](https://plaid.com/) | Connect with users’ bank accounts and access transaction data | `apiKey` | Yes | Unknown |
| [Razorpay IFSC](https://ifsc.razorpay.com/) | Indian Financial Systems Code (Bank Branch Codes) | No | Yes | Unknown |
| [Tradier](https://developer.tradier.com) | US equity/option market data (delayed, intraday, historical) | `OAuth` | Yes | Yes |
| [YNAB](https://api.youneedabudget.com/) | Budgeting & Planning | `OAuth` | Yes | Yes |

**[⬆ Back to Index](#index)**
### Food & Drink
API | Description | Auth | HTTPS | CORS |
|---|---|---|---|---|
| [Edamam nutrition](https://developer.edamam.com/edamam-docs-nutrition-api) | Nutrition Analysis | `apiKey` | Yes | Unknown |
| [Edamam recipes](https://developer.edamam.com/edamam-docs-recipe-api) | Recipe Search | `apiKey` | Yes | Unknown |
| [Foodish](https://github.com/surhud004/Foodish#readme) | Random pictures of food dishes | No | Yes | Yes |
| [LCBO](https://lcboapi.com/) | Alcohol | `apiKey` | Yes | Unknown |
| [Open Brewery DB](https://www.openbrewerydb.org) | Breweries, Cideries and Craft Beer Bottle Shops | No | Yes | Yes |
| [Open Food Facts](https://world.openfoodfacts.org/data) | Food Products Database | No | Yes | Unknown |
| [PunkAPI](https://punkapi.com/) | Brewdog Beer Recipes | No | Yes | Unknown |
| [Recipe Puppy](http://www.recipepuppy.com/about/api/) | Food | No | No | Unknown |
| [TacoFancy](https://github.com/evz/tacofancy-api) | Community-driven taco database | No | No | Unknown |
| [The Report of the Week](https://github.com/andyklimczak/TheReportOfTheWeek-API) | Food & Drink Reviews | No | Yes | Unknown |
| [TheCocktailDB](https://www.thecocktaildb.com/api.php) | Cocktail Recipes | `apiKey` | Yes | Yes |
| [TheMealDB](https://www.themealdb.com/api.php) | Meal Recipes | `apiKey` | Yes | Yes |
| [What's on the menu?](http://nypl.github.io/menus-api/) | NYPL human-transcribed historical menu collection | `apiKey` | No | Unknown |
| [WhiskyHunter](https://whiskyhunter.net/api/) | Past online whisky auctions statistical data | No | Yes | Unknown |
| [Zestful](https://zestfuldata.com/) | Parse recipe ingredients | `apiKey` | Yes | Yes |

**[⬆ Back to Index](#index)**
### Games & Comics
API | Description | Auth | HTTPS | CORS |
|---|---|---|---|---|
| [Age of Empires II](https://age-of-empires-2-api.herokuapp.com) | Get information about Age of Empires II resources | No | Yes | No |
| [AmiiboAPI](https://amiiboapi.com/) | Nintendo Amiibo Information | No | Yes | Yes |
| [Brawl Stars](https://developer.brawlstars.com) | Brawl Stars Game Information | `apiKey` | Yes | Unknown |
| [CheapShark](https://www.cheapshark.com/api) | Steam/PC Game Prices and Deals | No | Yes | Yes |
| [Chuck Norris Database](http://www.icndb.com/api/) | Jokes | No | No | Unknown |
| [Clash of Clans](https://developer.clashofclans.com) | Clash of Clans Game Information | `apiKey` | Yes | Unknown |
| [Clash Royale](https://developer.clashroyale.com) | Clash Royale Game Information | `apiKey` | Yes | Unknown |
| [Comic Vine](https://comicvine.gamespot.com/api/documentation) | Comics | No | Yes | Unknown |
| [Deck of Cards](http://deckofcardsapi.com/) | Deck of Cards | No | No | Unknown |
| [Destiny The Game](https://github.com/Bungie-net/api) | Bungie Platform API | `apiKey` | Yes | Unknown |
| [Dota 2](https://docs.opendota.com/) | Provides information about Player stats , Match stats, Rankings for Dota 2 | No | Yes | Unknown |
| [Dungeons and Dragons](http://www.dnd5eapi.co/) | Reference for 5th edition spells, classes, monsters, and more | No | No | No |
| [Eve Online](https://esi.evetech.net/ui) | Third-Party Developer Documentation | `OAuth` | Yes | Unknown |
| [Final Fantasy XIV](https://xivapi.com/) | Final Fantasy XIV Game data API | No | Yes | Yes |
| [Fortnite](https://fortnitetracker.com/site-api) | Fortnite Stats | `apiKey` | Yes | Unknown |
| [Giant Bomb](https://www.giantbomb.com/api/documentation) | Video Games | No | Yes | Unknown |
| [Guild Wars 2](https://wiki.guildwars2.com/wiki/API:Main) | Guild Wars 2 Game Information | `apiKey` | Yes | Unknown |
| [Halo](https://developer.haloapi.com/) | Halo 5 and Halo Wars 2 Information | `apiKey` | Yes | Unknown |
| [Hearthstone](http://hearthstoneapi.com/) | Hearthstone Cards Information | `X-Mashape-Key` | Yes | Unknown |
| [Hypixel](https://api.hypixel.net/) | Hypixel player stats | `apiKey` | Yes | Unknown |
| [Hytale](https://hytale-api.com/) | Hytale blog posts and jobs | No | Yes | Unknown |
| [IGDB.com](https://api.igdb.com/) | Video Game Database | `apiKey` | Yes | Unknown |
| [JokeAPI](https://sv443.net/jokeapi/v2/) | Programming, Miscellaneous and Dark Jokes | No | Yes | Yes |
| [Jokes](https://github.com/15Dkatz/official_joke_api) | Programming and general jokes | No | Yes | Unknown |
| [Jokes One](https://jokes.one/api/joke/) | Joke of the day and large category of jokes accessible via REST API | `apiKey` | Yes | Yes |
| [Jservice](http://jservice.io) | Jeopardy Question Database | No | No | Unknown |
| [Magic The Gathering](http://magicthegathering.io/) | Magic The Gathering Game Information | No | No | Unknown |
| [Marvel](http://developer.marvel.com) | Marvel Comics | `apiKey` | No | Unknown |
| [mod.io](https://docs.mod.io) | Cross Platform Mod API | `apiKey` | Yes | Unknown |
| [Open Trivia](https://opentdb.com/api_config.php) | Trivia Questions | No | Yes | Unknown |
| [PandaScore](https://developers.pandascore.co/) | E-sports games and results | `apiKey` | Yes | Unknown |
| [PlayerUnknown's Battlegrounds](https://pubgtracker.com/site-api) | PUBG Stats | `apiKey` | Yes | Unknown |
| [Pokéapi](https://pokeapi.co) | Pokémon Information | No | Yes | Unknown |
| [Pokémon TCG](https://pokemontcg.io) | Pokémon TCG Information | No | Yes | Unknown |
| [Random Facts](https://fungenerators.com/api/facts/) | Random Facts from hundreds of categories | `apiKey` | Yes | Yes |
| [Rick and Morty](https://rickandmortyapi.com) | All the Rick and Morty information, including images | No | Yes | Yes |
| [Riot Games](https://developer.riotgames.com/) | League of Legends Game Information | `apiKey` | Yes | Unknown |
| [Scryfall](https://scryfall.com/docs/api) | Magic: The Gathering database | No | Yes | Yes |
| [Steam](https://developer.valvesoftware.com/wiki/Steam_Web_API) | Steam Client Interaction | `OAuth` | Yes | Unknown |
| [SuperHeroes](https://superheroapi.com) | All SuperHeroes and Villains data from all universes under a single API | `apiKey` | Yes | Unknown |
| [Tronald Dump](https://www.tronalddump.io/) | The dumbest things Donald Trump has ever said | No | Yes | Unknown |
| [Wargaming.net](https://developers.wargaming.net/) | Wargaming.net info and stats | `apiKey` | Yes | No |
| [xkcd](https://xkcd.com/json.html) | Retrieve xkcd comics as JSON | No | Yes | No |

**[⬆ Back to Index](#index)**
### Geocoding
API | Description | Auth | HTTPS | CORS |
|---|---|---|---|---|
| [Abstract IP Geolocation](https://www.abstractapi.com/ip-geolocation-api) | Geolocate website visitors from their IPs | `apiKey` | Yes | Yes |
| [adresse.data.gouv.fr](https://adresse.data.gouv.fr) | Address database of France, geocoding and reverse | No | Yes | Unknown |
| [Airtel IP](https://sys.airtel.lv/ip2country/1.1.1.1/?full=true) | IP Geolocation API. Collecting data from multiple sources | No | Yes | Unknown |
| [Battuta](http://battuta.medunes.net) | A (country/region/city) in-cascade location API | `apiKey` | No | Unknown |
| [Bing Maps](https://www.microsoft.com/maps/) | Create/customize digital maps based on Bing Maps data | `apiKey` | Yes | Unknown |
| [bng2latlong](https://www.getthedata.com/bng2latlong) | Convert British OSGB36 easting and northing (British National Grid) to WGS84 latitude and longitude | No | Yes | Yes |
| [CitySDK](http://www.citysdk.eu/citysdk-toolkit/) | Open APIs for select European cities | No | Yes | Unknown |
| [Country](http://country.is/) | Get your visitors' country from their IP | No | Yes | Yes |
| [Daum Maps](http://apis.map.daum.net/) | Daum Maps provide multiple APIs for Korean maps | `apiKey` | No | Unknown |
| [FreeGeoIP](https://freegeoip.app/) | Free geo ip information, no registration required. 15k/hour rate limit | No | Yes | Yes |
| [GeoApi](https://api.gouv.fr/api/geoapi.html) | French geographical data | No | Yes | Unknown |
| [Geocod.io](https://www.geocod.io/) | Address geocoding / reverse geocoding in bulk | `apiKey` | Yes | Unknown |
| [Geocode.xyz](https://geocode.xyz/api) | Provides worldwide forward/reverse geocoding, batch geocoding and geoparsing | No | Yes | Unknown |
| [Geocodify.com](https://geocodify.com/) | Worldwide geocoding, geoparsing and autocomplete for addresses | `apiKey` | Yes | Yes |
| [GeoDataSource](https://www.geodatasource.com/web-service) | Geocoding of city name by using latitude and longitude coordinates | `apiKey` | Yes | Unknown |
| [GeoJS](https://geojs.io/) | IP geolocation with ChatOps integration | No | Yes | Yes |
| [GeoNames](http://www.geonames.org/export/web-services.html) | Place names and other geographical data | No | No | Unknown |
| [geoPlugin](https://www.geoplugin.com) | IP geolocation and currency conversion | No | Yes | Yes |
| [Google Earth Engine](https://developers.google.com/earth-engine/) | A cloud-based platform for planetary-scale environmental data analysis | `apiKey` | Yes | Unknown |
| [Google Maps](https://developers.google.com/maps/) | Create/customize digital maps based on Google Maps data | `apiKey` | Yes | Unknown |
| [Graph Countries](https://github.com/lennertVanSever/graphcountries) | Country-related data like currencies, languages, flags, regions+subregions and bordering countries | No | Yes | Unknown |
| [HelloSalut](https://www.fourtonfish.com/hellosalut/hello/) | Get hello translation following user language | No | Yes | Unknown |
| [HERE Maps](https://developer.here.com) | Create/customize digital maps based on HERE Maps data | `apiKey` | Yes | Unknown |
| [IP 2 Country](https://ip2country.info) | Map an IP to a country | No | Yes | Unknown |
| [IP Address Details](https://ipinfo.io/) | Find geolocation with ip address | No | Yes | Unknown |
| [IP Location](https://ipapi.co/api/#introduction) | Find IP address location information | No | Yes | Unknown |
| [IP Location](https://ip-api.com/docs) | Find location with ip address | No | No | Unknown |
| [IP Sidekick](https://ipsidekick.com) | Geolocation API that returns extra information about an IP address | `apiKey` | Yes | Unknown |
| [IP Vigilante](https://www.ipvigilante.com/) | Free IP Geolocation API | No | Yes | Unknown |
| [IP2Location](https://www.ip2location.com/web-service/ip2location) | IP geolocation web service to get more than 55 parameters | `apiKey` | Yes | Unknown |
| [IP2Proxy](https://www.ip2location.com/web-service/ip2proxy) | Detect proxy and VPN using IP address | `apiKey` | Yes | Unknown |
| [ipapi](https://ipapi.com/) | Real-time Geolocation & Reverse IP Lookup REST API | `apiKey` | Yes | Unknown |
| [IPGEO](https://api.techniknews.net/ipgeo/) | Unlimited free IP Address API with useful information | No | Yes | Unknown |
| [IPGeolocationAPI.com](https://ipgeolocationapi.com/) | Locate your visitors by IP with country details | No | Yes | Yes |
| [IPInfoDB](https://ipinfodb.com/api) | Free Geolocation tools and APIs for country, region, city and time zone lookup by IP address | `apiKey` | Yes | Unknown |
| [ipstack](https://ipstack.com/) | Locate and identify website visitors by IP address | `apiKey` | Yes | Unknown |
| [LocationIQ](https://locationiq.org/docs/) | Provides forward/reverse geocoding and batch geocoding | `apiKey` | Yes | Yes |
| [Mapbox](https://www.mapbox.com/developers/) | Create/customize beautiful digital maps | `apiKey` | Yes | Unknown |
| [Mexico](https://github.com/IcaliaLabs/sepomex) | Mexico RESTful zip codes API | No | Yes | Unknown |
| [One Map, Singapore](https://docs.onemap.sg/) | Singapore Land Authority REST API services for Singapore addresses | `apiKey` | Yes | Unknown |
| [OnWater](https://onwater.io/) | Determine if a lat/lon is on water or land | No | Yes | Unknown |
| [OpenCage](https://opencagedata.com) | Forward and reverse geocoding using open data | `apiKey` | Yes | Yes |
| [OpenStreetMap](http://wiki.openstreetmap.org/wiki/API) | Navigation, geolocation and geographical data | `OAuth` | No | Unknown |
| [positionstack](https://positionstack.com/) | Forward & Reverse Batch Geocoding REST API | `apiKey` | Yes | Unknown |
| [PostcodeData.nl](http://api.postcodedata.nl/v1/postcode/?postcode=1211EP&streetnumber=60&ref=domeinnaam.nl&type=json) | Provide geolocation data based on postcode for Dutch addresses | No | No | Unknown |
| [Postcodes.io](https://postcodes.io) | Postcode lookup & Geolocation for the UK | No | Yes | Yes |
| [REST Countries](https://restcountries.eu) | Get information about countries via a RESTful API | No | Yes | Unknown |
| [Uebermaps](https://uebermaps.com/api/v2) | Discover and share maps with friends | `apiKey` | Yes | Unknown |
| [US ZipCode](https://smartystreets.com/docs/cloud/us-zipcode-api) | Validate and append data for any US ZipCode | `apiKey` | Yes | Yes |
| [Utah AGRC](https://api.mapserv.utah.gov) | Utah Web API for geocoding Utah addresses | `apiKey` | Yes | Unknown |
| [ViaCep](https://viacep.com.br) | Brazil RESTful zip codes API | No | Yes | Unknown |
| [ZipCodeAPI](https://www.zipcodeapi.com) | US zip code distance, radius and location API | `apiKey` | Yes | Unknown |
<<<<<<< HEAD
| [Zippopotam.us](http://www.zippopotam.us) | Get information about place such as country, city, state, etc | No | No | Unknown |
=======
| [Zippopotam](http://www.zippopotam.us) | Get information about place such as country, city, state, etc | No | No | Unknown |
| [Ziptastic](https://ziptasticapi.com/) | Get the country, state, and city of any US zip-code | No | Yes | Unknown |
>>>>>>> 821ba111

**[⬆ Back to Index](#index)**
### Government
API | Description | Auth | HTTPS | CORS |
|---|---|---|---|---|
| [BCLaws](http://www.bclaws.ca/civix/template/complete/api/index.html) | Access to the laws of British Columbia | No | No | Unknown |
| [BusinessUSA](https://business.usa.gov/developer) | Authoritative information on U.S. programs, events, services and more | `apiKey` | Yes | Unknown |
| [Census.gov](https://www.census.gov/data/developers/data-sets.html) | The US Census Bureau provides various APIs and data sets on demographics and businesses | No | Yes | Unknown |
| [City, Lyon Opendata](https://data.beta.grandlyon.com/fr/accueil) | Lyon(FR) City Open Data | `apiKey` | Yes | Unknown |
| [City, Nantes Opendata](https://data.nantesmetropole.fr/pages/home/) | Nantes(FR) City Open Data | `apiKey` | Yes | Unknown |
| [City, New York Opendata](https://opendata.cityofnewyork.us/) | New York (US) City Open Data | No | Yes | Unknown |
| [City, Prague Opendata](http://opendata.praha.eu/en) | Prague(CZ) City Open Data | No | No | Unknown |
| [Code.gov](https://code.gov) | The primary platform for Open Source and code sharing for the U.S. Federal Government | `apiKey` | Yes | Unknown |
| [Colorado Information Marketplace](https://data.colorado.gov/) | Colorado State Government Open Data | No | Yes | Unknown |
| [Data USA](https://datausa.io/about/api/) | US Public Data | No | Yes | Unknown |
| [Data.gov](https://api.data.gov/) | US Government Data | `apiKey` | Yes | Unknown |
| [Data.parliament.uk](https://explore.data.parliament.uk/?learnmore=Members) | Contains live datasets including information about petitions, bills, MP votes, attendance and more | No | No | Unknown |
| [District of Columbia Open Data](http://opendata.dc.gov/pages/using-apis) | Contains D.C. government public datasets, including crime, GIS, financial data, and so on | No | Yes | Unknown |
| [EPA](https://developer.epa.gov/category/apis/) | Web services and data sets from the US Environmental Protection Agency | No | Yes | Unknown |
| [FBI Wanted](https://www.fbi.gov/wanted/api) | Access information on the FBI Wanted program | No | Yes | Unknown |
| [FEC](https://api.open.fec.gov/developers/) | Information on campaign donations in federal elections | `apiKey` | Yes | Unknown |
| [Federal Register](https://www.federalregister.gov/reader-aids/developer-resources) | The Daily Journal of the United States Government | No | Yes | Unknown |
| [Food Standards Agency](http://ratings.food.gov.uk/open-data/en-GB) | UK food hygiene rating data API | No | No | Unknown |
| [Open Government, Australia](https://www.data.gov.au/) | Australian Government Open Data | No | Yes | Unknown |
| [Open Government, Belgium](https://data.gov.be/) | Belgium Government Open Data | No | Yes | Unknown |
| [Open Government, Canada](http://open.canada.ca/en) | Canadian Government Open Data | No | No | Unknown |
| [Open Government, France](https://www.data.gouv.fr/) | French Government Open Data | `apiKey` | Yes | Unknown |
| [Open Government, India](https://data.gov.in/) | Indian Government Open Data | `apiKey` | Yes | Unknown |
| [Open Government, Italy](https://www.dati.gov.it/) | Italy Government Open Data | No | Yes | Unknown |
| [Open Government, New Zealand](https://www.data.govt.nz/) | New Zealand Government Open Data | No | Yes | Unknown |
| [Open Government, Romania](http://data.gov.ro/) | Romania Government Open Data | No | No | Unknown |
| [Open Government, Taiwan](https://data.gov.tw/) | Taiwan Government Open Data | No | Yes | Unknown |
| [Open Government, Thailand](https://data.go.th/) | Thailand Government Open Data | `apiKey` | Yes | Unknown |
| [Open Government, USA](https://www.data.gov/) | United States Government Open Data | No | Yes | Unknown |
| [Represent by Open North](https://represent.opennorth.ca/) | Find Canadian Government Representatives | No | Yes | Unknown |
| [USAspending.gov](https://api.usaspending.gov/) | US federal spending data | No | Yes | Unknown |

**[⬆ Back to Index](#index)**
### Health
API | Description | Auth | HTTPS | CORS |
|---|---|---|---|---|
| [Covid-19](https://covid19api.com/) | Covid 19 spread, infection and recovery | No | Yes | Yes |
| [Covid-19](https://github.com/M-Media-Group/Covid-19-API) | Covid 19 cases, deaths and recovery per country | No | Yes | Yes |
| [Covid-19 Government Response](https://covidtracker.bsg.ox.ac.uk) | Government measures tracker to fight against the Covid-19 pandemic | No | Yes | Yes |
| [Diabetes](http://predictbgl.com/api/) | Logging and retrieving diabetes information | No | No | Unknown |
| [Healthcare.gov](https://www.healthcare.gov/developers/) | Educational content about the US Health Insurance Marketplace | No | Yes | Unknown |
| [Lexigram](https://docs.lexigram.io/v1/welcome) | NLP that extracts mentions of clinical concepts from text, gives access to clinical ontology | `apiKey` | Yes | Unknown |
| [Makeup](http://makeup-api.herokuapp.com/) | Makeup Information | No | No | Unknown |
| [Medicare](https://data.medicare.gov/developers) | Access to the data from the CMS - medicare.gov | No | Yes | Unknown |
| [NPPES](https://npiregistry.cms.hhs.gov/registry/help-api) | National Plan & Provider Enumeration System, info on healthcare providers registered in US | No | Yes | Unknown |
| [Nutritionix](https://developer.nutritionix.com/) | Worlds largest verified nutrition database | `apiKey` | Yes | Unknown |
| [openFDA](https://open.fda.gov) | Public FDA data about drugs, devices and foods | No | Yes | Unknown |
| [Orion Health](https://developer.orionhealth.io/) | Medical platform which allows the development of applications for different healthcare scenarios | `OAuth` | Yes | Unknown |
| [Quarantine](https://quarantine.country/coronavirus/api/) | Coronavirus API with free COVID-19 live updates | No | Yes | Yes |
| [USDA Nutrients](https://fdc.nal.usda.gov/) | National Nutrient Database for Standard Reference | `apiKey` | Yes | Unknown |

**[⬆ Back to Index](#index)**
### Jobs
API | Description | Auth | HTTPS | CORS |
|---|---|---|---|---|
| [Adzuna](https://developer.adzuna.com/overview) | Job board aggregator | `apiKey` | Yes | Unknown |
| [Careerjet](https://www.careerjet.com/partners/api/) | Job search engine | `apiKey` | No | Unknown |
| [Github Jobs](https://jobs.github.com/api) | Jobs for software developers | No | Yes | Yes |
| [GraphQL Jobs](https://graphql.jobs/docs/api/) | Jobs with GraphQL | No | Yes | Yes |
| [Indeed](https://www.indeed.com/publisher) | Job board aggregator | `apiKey` | Yes | Unknown |
| [Jobs2Careers](http://api.jobs2careers.com/api/spec.pdf) | Job aggregator | `apiKey` | Yes | Unknown |
| [Jooble](https://us.jooble.org/api/about) | Job search engine | `apiKey` | Yes | Unknown |
| [Juju](http://www.juju.com/publisher/spec/) | Job search engine | `apiKey` | No | Unknown |
| [Open Skills](https://github.com/workforce-data-initiative/skills-api/wiki/API-Overview) | Job titles, skills and related jobs data | No | No | Unknown |
| [Reed](https://www.reed.co.uk/developers) | Job board aggregator | `apiKey` | Yes | Unknown |
| [The Muse](https://www.themuse.com/developers/api/v2) | Job board and company profiles | `apiKey` | Yes | Unknown |
| [Upwork](https://developers.upwork.com/) | Freelance job board and management system | `OAuth` | Yes | Unknown |
| [USAJOBS](https://developer.usajobs.gov/) | US government job board | `apiKey` | Yes | Unknown |
| [ZipRecruiter](https://www.ziprecruiter.com/publishers) | Job search app and website | `apiKey` | Yes | Unknown |

**[⬆ Back to Index](#index)**
### Machine Learning
API | Description | Auth | HTTPS | CORS |
|---|---|---|---|---|
| [Clarifai](https://docs.clarifai.com) | Computer Vision | `OAuth` | Yes | Unknown |
| [Cloudmersive](https://www.cloudmersive.com/image-recognition-and-processing-api) | Image captioning, face recognition, NSFW classification | `apiKey` | Yes | Yes |
| [Deepcode](https://www.deepcode.ai) | AI for code review | No | Yes | Unknown |
| [Dialogflow](https://dialogflow.com) | Natural Language Processing | `apiKey` | Yes | Unknown |
| [EXUDE-API](http://uttesh.com/exude-api/) | Used for the primary ways for filtering the stopping, stemming words from the text data | No | Yes | Yes |
| [Keen IO](https://keen.io/) | Data Analytics | `apiKey` | Yes | Unknown |
| [Sentim-API](https://sentim-api.herokuapp.com) | Text sentiment analysis | No | Yes | Yes |
| [Time Door](https://timedoor.io) | A time series analysis API | `apiKey` | Yes | Yes |
| [Unplugg](https://unplu.gg/test_api.html) | Forecasting API for timeseries data | `apiKey` | Yes | Unknown |
| [Wit.ai](https://wit.ai/) | Natural Language Processing | `OAuth` | Yes | Unknown |

**[⬆ Back to Index](#index)**
### Music
API | Description | Auth | HTTPS | CORS |
|---|---|---|---|---|
| [AI Mastering](https://aimastering.com/api_docs/) | Automated Music Mastering | `apiKey` | Yes | Yes |
| [Bandsintown](https://app.swaggerhub.com/apis/Bandsintown/PublicAPI/3.0.0) | Music Events | No | Yes | Unknown |
| [Deezer](https://developers.deezer.com/api) | Music | `OAuth` | Yes | Unknown |
| [Discogs](https://www.discogs.com/developers/) | Music | `OAuth` | Yes | Unknown |
| [Freesound](https://freesound.org/docs/api/) | Music Samples | `apiKey` | Yes | Unknown |
| [Genius](https://docs.genius.com/) | Crowdsourced lyrics and music knowledge | `OAuth` | Yes | Unknown |
| [Genrenator](https://binaryjazz.us/genrenator-api/) | Music genre generator | No | Yes | Unknown |
| [iTunes Search](https://affiliate.itunes.apple.com/resources/documentation/itunes-store-web-service-search-api/) | Software products | No | Yes | Unknown |
| [Jamendo](https://developer.jamendo.com/v3.0/docs) | Music | `OAuth` | Yes | Unknown |
| [KKBOX](https://developer.kkbox.com) | Get music libraries, playlists, charts, and perform out of KKBOX's platform | `OAuth` | Yes | Unknown |
| [LastFm](https://www.last.fm/api) | Music | `apiKey` | Yes | Unknown |
| [Lyrics.ovh](http://docs.lyricsovh.apiary.io/) | Simple API to retrieve the lyrics of a song | No | Yes | Unknown |
| [Mixcloud](https://www.mixcloud.com/developers/) | Music | `OAuth` | Yes | Yes |
| [MusicBrainz](https://musicbrainz.org/doc/Development/XML_Web_Service/Version_2) | Music | No | Yes | Unknown |
| [Musixmatch](https://developer.musixmatch.com/) | Music | `apiKey` | Yes | Unknown |
| [Openwhyd](https://openwhyd.github.io/openwhyd/API) | Download curated playlists of streaming tracks (YouTube, SoundCloud, etc...) | `No` | Yes | No |
| [Songkick](https://www.songkick.com/developer/) | Music Events | `OAuth` | Yes | Unknown |
| [Songsterr](https://www.songsterr.com/a/wa/api/) | Provides guitar, bass and drums tabs and chords | No | Yes | Unknown |
| [SoundCloud](https://developers.soundcloud.com/) | Allow users to upload and share sounds | `OAuth` | Yes | Unknown |
| [Spotify](https://beta.developer.spotify.com/documentation/web-api/) | View Spotify music catalog, manage users' libraries, get recommendations and more | `OAuth` | Yes | Unknown |
| [TasteDive](https://tastedive.com/read/api) | Similar artist API (also works for movies and TV shows) | `apiKey` | Yes | Unknown |
| [TheAudioDB](https://www.theaudiodb.com/api_guide.php) | Music | `apiKey` | Yes | Unknown |
| [Vagalume](https://api.vagalume.com.br/docs/) | Crowdsourced lyrics and music knowledge | `apiKey` | Yes | Unknown |

**[⬆ Back to Index](#index)**
### News
API | Description | Auth | HTTPS | CORS |
|---|---|---|---|---|
| [Associated Press](https://developer.ap.org/) | Search for news and metadata from Associated Press | `apiKey` | Yes | Unknown |
| [Chronicling America](http://chroniclingamerica.loc.gov/about/api/) | Provides access to millions of pages of historic US newspapers from the Library of Congress | No | No | Unknown |
| [Currents](https://currentsapi.services/) | Latest news published in various news sources, blogs and forums | `apiKey` | Yes | Yes |
| [Feedbin](https://github.com/feedbin/feedbin-api) | RSS reader | `OAuth` | Yes | Unknown |
| [mediastack](https://mediastack.com/) | Free, Simple REST API for Live News & Blog Articles | `apiKey` | Yes | Unknown |
| [New York Times](https://developer.nytimes.com/) | Provides news | `apiKey` | Yes | Unknown |
| [News](https://newsapi.org/) | Headlines currently published on a range of news sources and blogs | `apiKey` | Yes | Unknown |
| [NPR One](http://dev.npr.org/api/) | Personalized news listening experience from NPR | `OAuth` | Yes | Unknown |
| [Spaceflight News](https://spaceflightnewsapi.net) | Spaceflight related news 🚀 | No | Yes | Yes |
| [The Guardian](http://open-platform.theguardian.com/) | Access all the content the Guardian creates, categorised by tags and section | `apiKey` | Yes | Unknown |
| [The Old Reader](https://github.com/theoldreader/api) | RSS reader | `apiKey` | Yes | Unknown |

**[⬆ Back to Index](#index)**
### Open Data
API | Description | Auth | HTTPS | CORS |
|---|---|---|---|---|
| [18F](http://18f.github.io/API-All-the-X/) | Unofficial US Federal Government API Development | No | No | Unknown |
| [Archive.org](https://archive.readme.io/docs) | The Internet Archive | No | Yes | Unknown |
| [Callook.info](https://callook.info) | United States ham radio callsigns | No | Yes | Unknown |
| [CARTO](https://carto.com/) | Location Information Prediction | `apiKey` | Yes | Unknown |
| [CivicFeed](https://developers.civicfeed.com/) | News articles and public datasets | `apiKey` | Yes | Unknown |
| [Enigma Public](http://docs.enigma.com/public/public_v20_api_about) | Broadest collection of public data | `apiKey` | Yes | Yes |
| [French Address Search](https://geo.api.gouv.fr/adresse) | Address search via the French Government | No | Yes | Unknown |
| [LinkPreview](https://www.linkpreview.net) | Get JSON formatted summary with title, description and preview image for any requested URL | `apiKey` | Yes | Yes |
| [Marijuana Strains](http://strains.evanbusse.com/) | Marijuana strains, races, flavors and effects | `apiKey` | No | Unknown |
| [Microlink.io](https://microlink.io) | Extract structured data from any website | No | Yes | Yes |
| [OpenCorporates](http://api.opencorporates.com/documentation/API-Reference) | Data on corporate entities and directors in many countries | `apiKey` | Yes | Unknown |
| [Quandl](https://www.quandl.com/) | Stock Market Data | No | Yes | Unknown |
| [Recreation Information Database](https://ridb.recreation.gov/) | Recreational areas, federal lands, historic sites, museums, and other attractions/resources(US) | `apiKey` | Yes | Unknown |
| [Scoop.it](http://www.scoop.it/dev) | Content Curation Service | `apiKey` | No | Unknown |
| [Teleport](https://developers.teleport.org/) | Quality of Life Data | No | Yes | Unknown |
| [Universities List](https://github.com/Hipo/university-domains-list) | University names, countries and domains | No | Yes | Unknown |
| [University of Oslo](https://data.uio.no/) | Courses, lecture videos, detailed information for courses etc. for the University of Oslo (Norway) | No | Yes | Unknown |
| [UPC database](https://upcdatabase.org/api) | More than 1.5 million barcode numbers from all around the world | `apiKey` | Yes | Unknown |
| [Wikidata](https://www.wikidata.org/w/api.php?action=help) | Collaboratively edited knowledge base operated by the Wikimedia Foundation | `OAuth` | Yes | Unknown |
| [Wikipedia](https://www.mediawiki.org/wiki/API:Main_page) | Mediawiki Encyclopedia | No | Yes | Unknown |
| [Yelp](https://www.yelp.com/developers/documentation/v3) | Find Local Business | `OAuth` | Yes | Unknown |

**[⬆ Back to Index](#index)**
### Open Source Projects
API | Description | Auth | HTTPS | CORS |
|---|---|---|---|---|
| [Countly](https://api.count.ly/reference) | Countly web analytics | No | No | Unknown |
| [Creative Commons Catalog](https://api.creativecommons.engineering/) | Search among openly licensed and public domain works | `OAuth` | Yes | Yes |
| [Drupal.org](https://www.drupal.org/drupalorg/docs/api) | Drupal.org | No | Yes | Unknown |
| [Evil Insult Generator](https://evilinsult.com/api) | Evil Insults | No | Yes | Yes |

**[⬆ Back to Index](#index)**
### Patent
API | Description | Auth | HTTPS | CORS |
|---|---|---|---|---|
| [EPO](https://developers.epo.org/) | European patent search system api | `OAuth` | Yes | Unknown |
| [TIPO](https://tiponet.tipo.gov.tw/Gazette/OpenData/OD/OD05.aspx?QryDS=API00) | Taiwan patent search system api | `apiKey` | Yes | Unknown |
| [USPTO](https://www.uspto.gov/learning-and-resources/open-data-and-mobility) | USA patent api services | No | Yes | Unknown |

**[⬆ Back to Index](#index)**
### Personality
API | Description | Auth | HTTPS | CORS |
|---|---|---|---|---|
| [Advice Slip](http://api.adviceslip.com/) | Generate random advice slips | No | Yes | Unknown |
| [chucknorris.io](https://api.chucknorris.io) | JSON API for hand curated Chuck Norris jokes | No | Yes | Unknown |
| [Dictum](https://github.com/fisenkodv/dictum) | API to get access to the collection of the most inspiring expressions of mankind | No | Yes | Unknown |
| [FavQs.com](https://favqs.com/api) | FavQs allows you to collect, discover and share your favorite quotes | `apiKey` | Yes | Unknown |
| [FOAAS](http://www.foaas.com/) | Fuck Off As A Service | No | No | Unknown |
| [Forismatic](http://forismatic.com/en/api/) | Inspirational Quotes | No | No | Unknown |
| [icanhazdadjoke](https://icanhazdadjoke.com/api) | The largest selection of dad jokes on the internet | No | Yes | Unknown |
| [kanye.rest](https://kanye.rest) | REST API for random Kanye West quotes | No | Yes | Yes |
| [Medium](https://github.com/Medium/medium-api-docs) | Community of readers and writers offering unique perspectives on ideas | `OAuth` | Yes | Unknown |
| [NaMoMemes](https://github.com/theIYD/NaMoMemes) | Memes on Narendra Modi | No | Yes | Unknown |
| [Programming Quotes](https://github.com/skolakoda/programming-quotes-api) | Programming Quotes API for open source projects | No | Yes | Unknown |
| [Quotable Quotes](https://github.com/lukePeavey/quotable) | Quotable is a free, open source quotations API | No | Yes | Unknown |
| [Quote Garden](https://pprathameshmore.github.io/QuoteGarden/) | REST API for more than 5000 famous quotes | No | Yes | Unknown |
| [Quotes on Design](https://quotesondesign.com/api/) | Inspirational Quotes | No | Yes | Unknown |
| [taylor.rest](https://taylor.rest) | REST API for random Taylor Swift quotes | No | Yes | No |
| [Traitify](https://app.traitify.com/developer) | Assess, collect and analyze Personality | No | Yes | Unknown |

**[⬆ Back to Index](#index)**
### Phone
API | Description | Auth | HTTPS | CORS |
|---|---|---|---|---|
| [Abstract Phone Validation](https://www.abstractapi.com/phone-validation-api) | Validate phone numbers globally | `apiKey` | Yes | Yes |
| [Cloudmersive Validate](https://cloudmersive.com/phone-number-validation-API) | Validate international phone numbers | `apiKey` | Yes | Yes |
| [NumValidate](https://numvalidate.com) | Open Source phone number validation | No | Yes | Unknown |
| [numverify](https://numverify.com) | Phone number validation | No | Yes | Unknown |

**[⬆ Back to Index](#index)**
### Photography
API | Description | Auth | HTTPS | CORS |
|---|---|---|---|---|
| [Flickr](https://www.flickr.com/services/api/) | Flickr Services | `OAuth` | Yes | Unknown |
| [Getty Images](http://developers.gettyimages.com/en/) | Build applications using the world's most powerful imagery | `OAuth` | Yes | Unknown |
| [Gfycat](https://developers.gfycat.com/api/) | Jiffier GIFs | `OAuth` | Yes | Unknown |
| [Giphy](https://developers.giphy.com/docs/) | Get all your gifs | `apiKey` | Yes | Unknown |
| [Gyazo](https://gyazo.com/api/docs) | Upload images | `apiKey` | Yes | Unknown |
| [Imgur](https://apidocs.imgur.com/) | Images | `OAuth` | Yes | Unknown |
| [Lorem Picsum](https://picsum.photos/) | Images from Unsplash | No | Yes | Unknown |
| [ObjectCut](https://objectcut.com/) | Image Background removal | `apiKey` | Yes | Yes |
| [Pexels](https://www.pexels.com/api/) | Free Stock Photos and Videos | `apiKey` | Yes | Yes |
| [Pixabay](https://pixabay.com/sk/service/about/api/) | Photography | `apiKey` | Yes | Unknown |
| [PlaceKitten](https://placekitten.com/) | Resizable kitten placeholder images | No | Yes | Unknown |
| [ReSmush.it](https://resmush.it/api) | Photo optimization | No | No | Unknown |
| [ScreenShotLayer](https://screenshotlayer.com) | URL 2 Image | No | Yes | Unknown |
| [Unsplash](https://unsplash.com/developers) | Photography | `OAuth` | Yes | Unknown |
| [Wallhaven](https://wallhaven.cc/help/api) | Wallpapers | `apiKey` | Yes | Unknown |

**[⬆ Back to Index](#index)**
### Science & Math
API | Description | Auth | HTTPS | CORS |
|---|---|---|---|---|
| [arcsecond.io](https://api.arcsecond.io/) | Multiple astronomy data sources | No | Yes | Unknown |
| [CORE](https://core.ac.uk/services#api) | Access the world's Open Access research papers | `apiKey` | Yes | Unknown |
| [GBIF](https://www.gbif.org/developer/summary) | Global Biodiversity Information Facility | No | Yes | Yes |
| [iDigBio](https://github.com/idigbio/idigbio-search-api/wiki) | Access millions of museum specimens from organizations around the world | No | Yes | Unknown |
| [inspirehep.net](https://inspirehep.net/info/hep/api?ln=en) | High Energy Physics info. system | No | Yes | Unknown |
| [ITIS](https://www.itis.gov/ws_description.html) | Integrated Taxonomic Information System | No | Yes | Unknown |
| [Launch Library 2](https://thespacedevs.com/llapi) | Spaceflight launches and events database | No | Yes | Yes |
| [Minor Planet Center](http://www.asterank.com/mpc) | Asterank.com Information | No | No | Unknown |
| [NASA](https://api.nasa.gov) | NASA data, including imagery | No | Yes | Unknown |
| [NASA APOD (unofficial API)](https://apodapi.herokuapp.com/) | API for getting APOD (Astronomy Image of the Day) images along with metadata | No | Yes | Yes |
| [Newton](https://newton.now.sh/) | Symbolic and Arithmetic Math Calculator | No | Yes | Unknown |
| [Numbers](https://math.tools/api/numbers/) | Number of the day, random number, number facts and anything else you want to do with numbers | `apiKey` | Yes | Yes |
| [Numbers](http://numbersapi.com) | Facts about numbers | No | No | Unknown |
| [Open Notify](http://open-notify.org/Open-Notify-API/) | ISS astronauts, current location, etc | No | No | Unknown |
| [Open Science Framework](https://developer.osf.io) | Repository and archive for study designs, research materials, data, manuscripts, etc | No | Yes | Unknown |
| [SHARE](https://share.osf.io/api/v2/) | A free, open, dataset about research and scholarly activities | No | Yes | Unknown |
| [SpaceX](https://github.com/r-spacex/SpaceX-API) | Company, vehicle, launchpad and launch data | No | Yes | Unknown |
| [Sunrise and Sunset](https://sunrise-sunset.org/api) | Sunset and sunrise times for a given latitude and longitude | No | Yes | Unknown |
| [Trefle](https://trefle.io/) | Botanical data for plant species | `apiKey` | Yes | Unknown |
| [USGS Earthquake Hazards Program](https://earthquake.usgs.gov/fdsnws/event/1/) | Earthquakes data real-time | No | Yes | Unknown |
| [USGS Water Services](https://waterservices.usgs.gov/) | Water quality and level info for rivers and lakes | No | Yes | Unknown |
| [World Bank](https://datahelpdesk.worldbank.org/knowledgebase/topics/125589) | World Data | No | No | Unknown |

**[⬆ Back to Index](#index)**
### Security
API | Description | Auth | HTTPS | CORS |
|---|---|---|---|---|
| [Censys.io](https://censys.io/api) | Search engine for Internet connected host and devices | `apiKey` | Yes | No |
| [CRXcavator](https://crxcavator.io/apidocs) | Chrome extension risk scoring | `apiKey` | Yes | Unknown |
| [FilterLists](https://filterlists.com) | Lists of filters for adblockers and firewalls | No | Yes | Unknown |
| [FraudLabs Pro](https://www.fraudlabspro.com/developer/api/screen-order) | Screen order information using AI to detect frauds | `apiKey` | Yes | Unknown |
| [GitGuardian](https://api.gitguardian.com/doc) | Scan files for secrets (API Keys, database credentials, ...) | `apiKey` | Yes | No |
| [HaveIBeenPwned](https://haveibeenpwned.com/API/v3) | Passwords which have previously been exposed in data breaches | `apiKey` | Yes | Unknown |
| [Intelligence X](https://github.com/IntelligenceX/SDK/blob/master/Intelligence%20X%20API.pdf) | Perform OSINT via Intelligence X | `apiKey` | Yes | Unknown |
| [LoginRadius](https://www.loginradius.com/docs/) | Managed User Authentication Service | `apiKey` | Yes | Yes |
| [National Vulnerability Database](https://nvd.nist.gov/vuln/Data-Feeds/JSON-feed-changelog) | U.S. National Vulnerability Database | No | Yes | Unknown |
| [Pulsedive](https://pulsedive.com/api/) | Scan, search and collect threat intelligence data in real-time | `apiKey` | Yes | Unknown |
| [SecurityTrails](https://securitytrails.com/corp/apidocs) | Domain and IP related information such as current and historical WHOIS and DNS records | `apiKey` | Yes | Unknown |
| [Shodan](https://developer.shodan.io/) | Search engine for Internet connected devices | `apiKey` | Yes | Unknown |
| [UK Police](https://data.police.uk/docs/) | UK Police data | No | Yes | Unknown |
| [Virushee](https://api.virushee.com/) | Virushee file/data scanning | No | Yes | Yes |

**[⬆ Back to Index](#index)**
### Shopping
API | Description | Auth | HTTPS | CORS |
|---|---|---|---|---|
| [Best Buy](https://bestbuyapis.github.io/api-documentation/#overview) | Products, Buying Options, Categories, Recommendations, Stores and Commerce | `apiKey` | Yes | Unknown |
| [Bratabase](https://developers.bratabase.com/) | Database of different types of Bra Sizes | `OAuth` | Yes | Unknown |
| [eBay](https://go.developer.ebay.com/) | Sell and Buy on eBay | `OAuth` | Yes | Unknown |
| [Wal-Mart](https://developer.walmartlabs.com/docs) | Item price and availability | `apiKey` | Yes | Unknown |
| [Wegmans](https://dev.wegmans.io) | Wegmans Food Markets | `apiKey` | Yes | Unknown |

**[⬆ Back to Index](#index)**
### Social
API | Description | Auth | HTTPS | CORS |
|---|---|---|---|---|
| [Buffer](https://buffer.com/developers/api) | Access to pending and sent updates in Buffer | `OAuth` | Yes | Unknown |
| [Carro Score](https://docs.score.getcarro.com/) | Social Media Influence Rating | `apiKey` | Yes | Yes |
| [Cisco Spark](https://developer.ciscospark.com) | Team Collaboration Software | `OAuth` | Yes | Unknown |
| [Discord](https://discord.com/developers/docs/intro) | Make bots for Discord, integrate Discord onto an external platform | `OAuth` | Yes | Unknown |
| [Disqus](https://disqus.com/api/docs/auth/) | Communicate with Disqus data | `OAuth` | Yes | Unknown |
| [Facebook](https://developers.facebook.com/) | Facebook Login, Share on FB, Social Plugins, Analytics and more | `OAuth` | Yes | Unknown |
| [Foursquare](https://developer.foursquare.com/) | Interact with Foursquare users and places (geolocation-based checkins, photos, tips, events, etc) | `OAuth` | Yes | Unknown |
| [Fuck Off as a Service](https://www.foaas.com) | Asks someone to fuck off | No | Yes | Unknown |
| [Full Contact](https://www.fullcontact.com/developer/docs/) | Get Social Media profiles and contact Information | `OAuth` | Yes | Unknown |
| [HackerNews](https://github.com/HackerNews/API) | Social news for CS and entrepreneurship | No | Yes | Unknown |
| [Instagram](https://www.instagram.com/developer/) | Instagram Login, Share on Instagram, Social Plugins and more | `OAuth` | Yes | Unknown |
| [LinkedIn](https://developer.linkedin.com/docs/rest-api) | The foundation of all digital integrations with LinkedIn | `OAuth` | Yes | Unknown |
| [Meetup.com](https://www.meetup.com/meetup_api/) | Data about Meetups from Meetup.com | `apiKey` | Yes | Unknown |
| [MySocialApp](https://mysocialapp.io) | Seamless Social Networking features, API, SDK to any app | `apiKey` | Yes | Unknown |
| [Open Collective](https://docs.opencollective.com/help/developers/api) | Get Open Collective data | No | Yes | Unknown |
| [Pinterest](https://developers.pinterest.com/) | The world's catalog of ideas | `OAuth` | Yes | Unknown |
| [Reddit](https://www.reddit.com/dev/api) | Homepage of the internet | `OAuth` | Yes | Unknown |
| [Saidit](https://www.saidit.net/dev/api) | Open Source Reddit Clone | `OAuth` | Yes | Unknown |
| [Slack](https://api.slack.com/) | Team Instant Messaging | `OAuth` | Yes | Unknown |
| [Telegram Bot](https://core.telegram.org/bots/api) | Simplified HTTP version of the MTProto API for bots | `apiKey` | Yes | Unknown |
| [Telegram MTProto](https://core.telegram.org/api#getting-started) | Read and write Telegram data | `OAuth` | Yes | Unknown |
| [Trash Nothing](https://trashnothing.com/developer) | A freecycling community with thousands of free items posted every day | `OAuth` | Yes | Yes |
| [Tumblr](https://www.tumblr.com/docs/en/api/v2) | Read and write Tumblr Data | `OAuth` | Yes | Unknown |
| [Twitch](https://dev.twitch.tv/docs) | Game Streaming API | `OAuth` | Yes | Unknown |
| [Twitter](https://developer.twitter.com/en/docs) | Read and write Twitter data | `OAuth` | Yes | No |
| [vk](https://vk.com/dev/sites) | Read and write vk data | `OAuth` | Yes | Unknown |

**[⬆ Back to Index](#index)**
### Sports & Fitness
API | Description | Auth | HTTPS | CORS |
|---|---|---|---|---|
| [balldontlie](https://balldontlie.io) | Balldontlie provides access to stats data from the NBA | No | Yes | Yes |
| [BikeWise](https://www.bikewise.org/documentation/api_v2) | Bikewise is a place to learn about and report bike crashes, hazards and thefts | No | Yes | Unknown |
| [Canadian Football League (CFL)](http://api.cfl.ca/) | Official JSON API providing real-time league, team and player statistics about the CFL | `apiKey` | Yes | No |
| [City Bikes](http://api.citybik.es/v2/) | City Bikes around the world | No | No | Unknown |
| [Ergast F1](http://ergast.com/mrd/) | F1 data from the beginning of the world championships in 1950 | No | Yes | Unknown |
| [Fitbit](https://dev.fitbit.com/) | Fitbit Information | `OAuth` | Yes | Unknown |
| [Football (Soccer) Videos](https://www.scorebat.com/video-api/) | Embed codes for goals and highlights from Premier League, Bundesliga, Serie A and many more | No | Yes | Yes |
| [Football Prediction](https://boggio-analytics.com/fp-api/) | Predictions for upcoming football matches, odds, results and stats | `X-Mashape-Key` | Yes | Unknown |
| [Football-Data.org](http://api.football-data.org/index) | Football Data | No | No | Unknown |
| [JCDecaux Bike](https://developer.jcdecaux.com/) | JCDecaux's self-service bicycles | `apiKey` | Yes | Unknown |
| [NBA Stats](https://any-api.com/nba_com/nba_com/docs/API_Description) | Current and historical NBA Statistics | No | Yes | Unknown |
| [NHL Records and Stats](https://gitlab.com/dword4/nhlapi) | NHL historical data and statistics | No | Yes | Unknown |
| [Sport List & Data](https://developers.decathlon.com/products/sports) | List of and resources related to sports | No | Yes | Yes |
| [Strava](https://strava.github.io/api/) | Connect with athletes, activities and more | `OAuth` | Yes | Unknown |
| [SuredBits](https://suredbits.com/api/) | Query sports data, including teams, players, games, scores and statistics | No | No | No |
| [TheSportsDB](https://www.thesportsdb.com/api.php) | Crowd-Sourced Sports Data and Artwork | `apiKey` | Yes | Yes |
| [Wger](https://wger.de/en/software/api) | Workout manager data as exercises, muscles or equipment | `apiKey` | Yes | Unknown |

**[⬆ Back to Index](#index)**
### Test Data
API | Description | Auth | HTTPS | CORS |
|---|---|---|---|---|
| [Bacon Ipsum](https://baconipsum.com/json-api/) | A Meatier Lorem Ipsum Generator | No | Yes | Unknown |
| [Dicebear Avatars](https://avatars.dicebear.com/) | Generate random pixel-art avatars | No | Yes | No |
| [FakeJSON](https://fakejson.com) | Service to generate test and fake data | `apiKey` | Yes | Yes |
| [JSONPlaceholder](http://jsonplaceholder.typicode.com/) | Fake data for testing and prototyping | No | No | Unknown |
| [Loripsum](http://loripsum.net/) | The "lorem ipsum" generator that doesn't suck | No | No | Unknown |
| [PIPL](https://pipl.ir/) | Free and public API that generates random and fake people's data in JSON | No | Yes | No |
| [Randommer](https://randommer.io/randommer-api) | Random data generator | `apiKey` | Yes | Yes |
| [RandomUser](https://randomuser.me) | Generates random user data | No | Yes | Unknown |
| [RoboHash](https://robohash.org/) | Generate random robot/alien avatars | No | Yes | Unknown |
| [This Person Does not Exist](https://thispersondoesnotexist.com) | Generates real-life faces of people who do not exist | No | Yes | Unknown |
| [UUID Generator](https://www.uuidtools.com/docs) | Generate UUIDs | No | Yes | No |
| [Yes No](https://yesno.wtf/api) | Generate yes or no randomly | No | Yes | Unknown |

**[⬆ Back to Index](#index)**
### Text Analysis
API | Description | Auth | HTTPS | CORS |
|---|---|---|---|---|
| [Aylien Text Analysis](https://docs.aylien.com/textapi/#getting-started) | A collection of information retrieval and natural language APIs | `apiKey` | Yes | Unknown |
| [Cloudmersive Natural Language Processing](https://www.cloudmersive.com/nlp-api) | Natural language processing and text analysis | `apiKey` | Yes | Yes |
| [Detect Language](https://detectlanguage.com/) | Detects text language | `apiKey` | Yes | Unknown |
| [Google Cloud Natural](https://cloud.google.com/natural-language/docs/) | Natural language understanding technology, including sentiment, entity and syntax analysis | `apiKey` | Yes | Unknown |
| [languagelayer](https://languagelayer.com/) | Language Detection JSON API supporting 173 languages | `OAuth` | Yes | Unknown |
| [Semantira](https://semantria.readme.io/docs) | Text Analytics with sentiment analysis, categorization & named entity extraction | `OAuth` | Yes | Unknown |
| [Watson Natural Language Understanding](https://cloud.ibm.com/apidocs/natural-language-understanding/natural-language-understanding) | Natural language processing for advanced text analysis | `OAuth` | Yes | Unknown |

**[⬆ Back to Index](#index)**
### Tracking
API | Description | Auth | HTTPS | CORS |
|---|---|---|---|---|
| [Pixela](https://pixe.la) | API for recording and tracking habits or effort, routines | `X-Mashape-Key` | Yes | Yes |
| [Postmon](http://postmon.com.br) | An API to query Brazilian ZIP codes and orders easily, quickly and free | No | No | Unknown |
| [Sweden](https://developer.postnord.com/docs2) | Provides information about parcels in transport | `apiKey` | No | Unknown |
| [UPS](https://www.ups.com/upsdeveloperkit) | Shipment and Address information | `apiKey` | Yes | Unknown |
| [WhatPulse](https://whatpulse.org/pages/webapi/) | Small application that measures your keyboard/mouse usage | No | Yes | Unknown |

**[⬆ Back to Index](#index)**
### Transportation
API | Description | Auth | HTTPS | CORS |
|---|---|---|---|---|
| [ADS-B Exchange](https://www.adsbexchange.com/data/) | Access real-time and historical data of any and all airborne aircraft | No | Yes | Unknown |
| [AIS Hub](http://www.aishub.net/api) | Real-time data of any marine and inland vessel equipped with AIS tracking system | `apiKey` | No | Unknown |
| [Amadeus for Developers](https://developers.amadeus.com/self-service) | Travel Search - Limited usage | `OAuth` | Yes | Unknown |
| [aviationstack](https://aviationstack.com/) | Real-time Flight Status & Global Aviation Data API | `OAuth` | Yes | Unknown |
| [Bay Area Rapid Transit](http://api.bart.gov) | Stations and predicted arrivals for BART | `apiKey` | No | Unknown |
| [BlaBlaCar](https://dev.blablacar.com) | Search car sharing trips | `apiKey` | Yes | Unknown |
| [Community Transit](https://github.com/transitland/transitland-datastore/blob/master/README.md#api-endpoints) | Transitland API | No | Yes | Unknown |
| [GraphHopper](https://graphhopper.com/api/1/docs/) | A-to-B routing with turn-by-turn instructions | `apiKey` | Yes | Unknown |
| [Icelandic APIs](http://docs.apis.is/) | Open APIs that deliver services in or regarding Iceland | No | Yes | Unknown |
| [Izi](http://api-docs.izi.travel/) | Audio guide for travellers | `apiKey` | Yes | Unknown |
| [Metro Lisboa](http://app.metrolisboa.pt/status/getLinhas.php) | Delays in subway lines | No | No | No |
| [Navitia](https://api.navitia.io/) | The open API for building cool stuff with transport data | `apiKey` | Yes | Unknown |
| [Open Charge Map](https://openchargemap.org/site/develop/api) | Global public registry of electric vehicle charging locations | No | Yes | Unknown |
| [REFUGE Restrooms](https://www.refugerestrooms.org/api/docs/#!/restrooms) | Provides safe restroom access for transgender, intersex and gender nonconforming individuals | No | Yes | Unknown |
| [Schiphol Airport](https://developer.schiphol.nl/) | Schiphol | `apiKey` | Yes | Unknown |
| [TransitLand](https://transit.land/documentation/datastore/api-endpoints.html) | Transit Aggregation | No | Yes | Unknown |
| [Transport for Atlanta, US](http://www.itsmarta.com/app-developer-resources.aspx) | Marta | No | No | Unknown |
| [Transport for Auckland, New Zealand](https://api.at.govt.nz/) | Auckland Transport | No | Yes | Unknown |
| [Transport for Belgium](https://hello.irail.be/api/) | Belgian transport API | No | Yes | Unknown |
| [Transport for Berlin, Germany](https://github.com/derhuerst/vbb-rest/blob/3/docs/index.md) | Third-party VBB API | No | Yes | Unknown |
| [Transport for Bordeaux, France](https://opendata.bordeaux-metropole.fr/explore/) | Bordeaux Métropole public transport and more (France) | `apiKey` | Yes | Unknown |
| [Transport for Boston, US](https://mbta.com/developers/v3-api) | MBTA API | No | No | Unknown |
| [Transport for Budapest, Hungary](https://bkkfutar.docs.apiary.io) | Budapest public transport API | No | Yes | Unknown |
| [Transport for Chicago, US](http://www.transitchicago.com/developers/) | CTA | No | No | Unknown |
| [Transport for Czech Republic](https://www.chaps.cz/eng/products/idos-internet) | Czech transport API | No | Yes | Unknown |
| [Transport for Denver, US](http://www.rtd-denver.com/gtfs-developer-guide.shtml) | RTD | No | No | Unknown |
| [Transport for Finland](https://digitransit.fi/en/developers/ ) | Finnish transport API | No | Yes | Unknown |
| [Transport for Germany](http://data.deutschebahn.com/dataset/api-fahrplan) | Deutsche Bahn (DB) API | `apiKey` | No | Unknown |
| [Transport for Grenoble, France](https://www.metromobilite.fr/pages/opendata/OpenDataApi.html) | Grenoble public transport | No | No | No |
| [Transport for Honolulu, US](http://hea.thebus.org/api_info.asp) | Honolulu Transportation Information | `apiKey` | No | Unknown |
| [Transport for India](https://data.gov.in/sector/transport) | India Public Transport API | `apiKey` | Yes | Unknown |
| [Transport for Lisbon, Portugal](https://emel.city-platform.com/opendata/) | Data about buses routes, parking and traffic | `apiKey` | Yes | Unknown |
| [Transport for London, England](https://api.tfl.gov.uk) | TfL API | No | Yes | Unknown |
| [Transport for Manchester, England](https://developer.tfgm.com/) | TfGM transport network data | `apiKey` | Yes | No |
| [Transport for Paris, France](http://data.ratp.fr/api/v1/console/datasets/1.0/search/) | RATP Open Data API | No | No | Unknown |
| [Transport for Philadelphia, US](http://www3.septa.org/hackathon/) | SEPTA APIs | No | No | Unknown |
| [Transport for Sao Paulo, Brazil](http://www.sptrans.com.br/desenvolvedores/api-do-olho-vivo-guia-de-referencia/documentacao-api/) | SPTrans | `OAuth` | No | Unknown |
| [Transport for Sweden](https://www.trafiklab.se/api) | Public Transport consumer | `OAuth` | Yes | Unknown |
| [Transport for Switzerland](https://opentransportdata.swiss/en/) | Official Swiss Public Transport Open Data | `apiKey` | Yes | Unknown |
| [Transport for Switzerland](https://transport.opendata.ch/) | Swiss public transport API | No | Yes | Unknown |
| [Transport for The Netherlands](http://www.ns.nl/reisinformatie/ns-api) | NS, only trains | `apiKey` | No | Unknown |
| [Transport for The Netherlands](https://github.com/skywave/KV78Turbo-OVAPI/wiki) | OVAPI, country-wide public transport | No | Yes | Unknown |
| [Transport for Toronto, Canada](https://myttc.ca/developers) | TTC | No | Yes | Unknown |
| [Transport for United States](http://www.nextbus.com/xmlFeedDocs/NextBusXMLFeed.pdf) | NextBus API | No | No | Unknown |
| [Transport for Vancouver, Canada](https://developer.translink.ca/) | TransLink | `OAuth` | Yes | Unknown |
| [Transport for Washington, US](https://developer.wmata.com/) | Washington Metro transport API | `OAuth` | Yes | Unknown |
| [Uber](https://developer.uber.com/products) | Uber ride requests and price estimation | `OAuth` | Yes | Yes |
| [WhereIsMyTransport](https://developer.whereismytransport.com/) | Platform for public transport data in emerging cities | `OAuth` | Yes | Unknown |

**[⬆ Back to Index](#index)**
### URL Shorteners
API | Description | Auth | HTTPS | CORS |
|---|---|---|---|---|
| [Bitly](http://dev.bitly.com/get_started.html) | URL shortener and link management | `OAuth` | Yes | Unknown |
| [CleanURI](https://cleanuri.com/docs) | URL shortener service | `No` | Yes | Yes |
| [ClickMeter](https://support.clickmeter.com/hc/en-us/categories/201474986) | Monitor, compare and optimize your marketing links | `apiKey` | Yes | Unknown |
| [Rebrandly](https://developers.rebrandly.com/v1/docs) | Custom URL shortener for sharing branded links | `apiKey` | Yes | Unknown |
| [T.LY](https://t.ly/docs) | URL shortener API | No | Yes | No |
| [TinyUID](https://tinyuid.com/docs) | Shorten long URLs | No | Yes | Yes |
| [Zero Width Shortener](https://docs.zws.im) | Shortens URLs using spaces that have zero width, making them invisible to humans | No | Yes | Unknown |

**[⬆ Back to Index](#index)**
### Vehicle
API | Description | Auth | HTTPS | CORS |
|---|---|---|---|---|
| [Brazilian Vehicles and Prices](https://deividfortuna.github.io/fipe/) | Vehicles information from Fundação Instituto de Pesquisas Econômicas - Fipe | No | Yes | Unknown |
| [Kelley Blue Book](http://developer.kbb.com/#!/data/1-Default) | Vehicle info, pricing, configuration, plus much more | `apiKey` | Yes | No |
| [Mercedes-Benz](https://developer.mercedes-benz.com/apis) | Telematics data, remotely access vehicle functions, car configurator, locate service dealers | `apiKey` | Yes | No |
| [NHTSA](https://vpic.nhtsa.dot.gov/api/) | NHTSA Product Information Catalog and Vehicle Listing | No | Yes | Unknown |
| [Smartcar](https://smartcar.com/docs/) | Lock and unlock vehicles and get data like odometer reading and location. Works on most new cars | `OAuth` | Yes | Yes |

**[⬆ Back to Index](#index)**
### Video
API | Description | Auth | HTTPS | CORS |
|---|---|---|---|---|
| [An API of Ice And Fire](https://anapioficeandfire.com/) | Game Of Thrones API | No | Yes | Unknown |
| [Breaking Bad](https://breakingbadapi.com/documentation) | Breaking Bad API | No | Yes | Unknown |
| [Breaking Bad Quotes](https://github.com/shevabam/breaking-bad-quotes) | Some Breaking Bad quotes | No | Yes | Unknown |
| [Czech Television](http://www.ceskatelevize.cz/xml/tv-program/) | TV programme of Czech TV | No | No | Unknown |
| [Dailymotion](https://developer.dailymotion.com/) | Dailymotion Developer API | `OAuth` | Yes | Unknown |
| [Final Space](https://finalspaceapi.com/docs/) | Final Space API | No | Yes | Yes |
| [Game of Thrones Quotes](https://gameofthronesquotes.xyz/) | Some Game of Thrones quotes | No | Yes | Unknown |
| [Harry Potter](https://www.potterapi.com/) | Harry Potter API | `apiKey` | Yes | Yes |
| [MCU Countdown](https://github.com/DiljotSG/MCU-Countdown) | A Countdown to the next MCU Film | No | Yes | Yes |
| [Open Movie Database](http://www.omdbapi.com/) | Movie information | `apiKey` | Yes | Unknown |
| [Ron Swanson Quotes](https://github.com/jamesseanwright/ron-swanson-quotes#ron-swanson-quotes-api) | Television | No | Yes | Unknown |
| [STAPI](http://stapi.co) | Information on all things Star Trek | No | No | No |
| [SWAPI](https://www.swapi.tech) | All things Star Wars | No | Yes | Yes |
| [The Lord of the Rings](https://the-one-api.dev/) | The Lord of the Rings API | `apiKey` | Yes | Unknown |
| [The Vampire Diaries](https://vampire-diaries-api.netlify.app/) | TV Show Data | `apiKey` | Yes | Yes |
| [TMDb](https://www.themoviedb.org/documentation/api) | Community-based movie data | `apiKey` | Yes | Unknown |
| [Trakt](https://trakt.tv/b/api-docs) | Movie and TV Data | `apiKey` | Yes | Yes |
| [TVDB](https://api.thetvdb.com/swagger) | Television data | `apiKey` | Yes | Unknown |
| [TVMaze](http://www.tvmaze.com/api) | TV Show Data | No | No | Unknown |
| [Vimeo](https://developer.vimeo.com/) | Vimeo Developer API | `OAuth` | Yes | Unknown |
| [YouTube](https://developers.google.com/youtube/) | Add YouTube functionality to your sites and apps | `OAuth` | Yes | Unknown |

**[⬆ Back to Index](#index)**
### Weather
API | Description | Auth | HTTPS | CORS |
|---|---|---|---|---|
| [7Timer!](http://www.7timer.info/doc.php?lang=en) | Weather, especially for Astroweather | No | No | Unknown |
| [APIXU](https://www.apixu.com/doc/request.aspx) | Weather | `apiKey` | Yes | Unknown |
| [Foreca](https://developer.foreca.com) | Weather | `OAuth` | Yes | Unknown |
| [MetaWeather](https://www.metaweather.com/api/) | Weather | No | Yes | No |
| [Meteorologisk Institutt](https://api.met.no/weatherapi/documentation) | Weather and climate data | No | Yes | Unknown |
| [NOAA Climate Data](https://www.ncdc.noaa.gov/cdo-web/) | Weather and climate data | `apiKey` | Yes | Unknown |
| [ODWeather](http://api.oceandrivers.com/static/docs.html) | Weather and weather webcams | No | No | Unknown |
| [openSenseMap](https://api.opensensemap.org/) | Data from Personal Weather Stations called senseBoxes | No | Yes | Yes |
| [OpenUV](https://www.openuv.io) | Real-time UV Index Forecast | `apiKey` | Yes | Unknown |
| [OpenWeatherMap](https://openweathermap.org/api) | Weather | `apiKey` | Yes | Unknown |
| [Storm Glass](https://stormglass.io/) | Global marine weather from multiple sources | `apiKey` | Yes | Yes |
| [TheRainery](https://therainery.com/documentation/) | Forecast models from meteorological institutes | `apiKey` | Yes | No |
| [Weatherbit](https://www.weatherbit.io/api) | Weather | `apiKey` | Yes | Unknown |
| [weatherstack](https://weatherstack.com/) | Real-Time & Historical World Weather Data API | `apiKey` | Yes | Unknown |

**[⬆ Back to Index](#index)**<|MERGE_RESOLUTION|>--- conflicted
+++ resolved
@@ -491,12 +491,8 @@
 | [Utah AGRC](https://api.mapserv.utah.gov) | Utah Web API for geocoding Utah addresses | `apiKey` | Yes | Unknown |
 | [ViaCep](https://viacep.com.br) | Brazil RESTful zip codes API | No | Yes | Unknown |
 | [ZipCodeAPI](https://www.zipcodeapi.com) | US zip code distance, radius and location API | `apiKey` | Yes | Unknown |
-<<<<<<< HEAD
 | [Zippopotam.us](http://www.zippopotam.us) | Get information about place such as country, city, state, etc | No | No | Unknown |
-=======
-| [Zippopotam](http://www.zippopotam.us) | Get information about place such as country, city, state, etc | No | No | Unknown |
 | [Ziptastic](https://ziptasticapi.com/) | Get the country, state, and city of any US zip-code | No | Yes | Unknown |
->>>>>>> 821ba111
 
 **[⬆ Back to Index](#index)**
 ### Government
