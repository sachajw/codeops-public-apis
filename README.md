--- conflicted
+++ resolved
@@ -943,11 +943,8 @@
 | [Breaking Bad Quotes](https://github.com/shevabam/breaking-bad-quotes) | Some Breaking Bad quotes | No | Yes | Unknown |
 | [Czech Television](http://www.ceskatelevize.cz/xml/tv-program/) | TV programme of Czech TV | No | No | Unknown |
 | [Dailymotion](https://developer.dailymotion.com/) | Dailymotion Developer API | `OAuth` | Yes | Unknown |
-<<<<<<< HEAD
+| [Final Space](https://finalspaceapi.com/docs/) | Final Space API | No | Yes | Yes |
 | [Game of Thrones Quotes](https://gameofthronesquotes.xyz/) | Some Game of Thrones quotes | No | Yes | Unknown |
-=======
-| [Final Space](https://finalspaceapi.com/docs/) | Final Space API | No | Yes | Yes |
->>>>>>> 6ff5deae
 | [Harry Potter](https://www.potterapi.com/) | Harry Potter API | `apiKey` | Yes | Yes |
 | [Open Movie Database](http://www.omdbapi.com/) | Movie information | `apiKey` | Yes | Unknown |
 | [Ron Swanson Quotes](https://github.com/jamesseanwright/ron-swanson-quotes#ron-swanson-quotes-api) | Television | No | Yes | Unknown |
