# Public APIs

A collective list of JSON APIs for use in web development.

> While I appreciate the masses of pull requests and community involvement, some PRs have been specifically to market company APIs that offer paid for solutions. This API list is not a marketing tool, but a tool to help the community build applications and use free public APIs quickly and easily. Pull requests that explicitly are marketing attempts won't be accepted, thanks for understanding! :)

### Animals
| API | Description | OAuth |Link |
|---|---|---|---|
| Petfinder | Adoption | No | [Go!](https://www.petfinder.com/developers/api-docs/) |
| RescueGroups | Adoption | No | [Go!](https://userguide.rescuegroups.org/display/APIDG/API+Developers+Guide+Home) |
| IUCN | IUCN Red List of Threatened Species | No, but a token is required | [Go!] (http://apiv3.iucnredlist.org/api/v3/docs) |

### Anime

| API | Description | OAuth |Link |
|---|---|---|---|
| Hummingbird | Hummingbird Anime API | No | [Go!](https://hummingbird.me/) |
| AniList | AniList Anime API | Yes | [Go!](http://anilist-api.readthedocs.org/en/latest/#) |

### Business
| API | Description | OAuth |Link |
|---|---|---|---|
| markerapi | Trademark Search API | No | [Go!](http://www.markerapi.com/) |


### Calendar

| API | Description | OAuth |Link |
|---|---|---|---|
| Church Calendar API | Catholic liturgical calendar | No | [Go!](http://calapi.inadiutorium.cz/) |
| Non-working days API | Database of ICS files for non working days | No | [Go!](https://github.com/gadael/icsdb) |
| Date and Time | Global Date and Time | No | [Go!](http://www.timeanddate.com/services/api/) |
| Holidays | Free API for obtaining information about holidays. | No | [Go!](http://holidayapi.com/) |

### Development

| API | Description | OAuth |Link |
|---|---|---|---|
| RandomUser | Generates random user data | No | [Go!](https://randomuser.me) |
| UI Faces | Find and generate sample avatars for user interfaces | No | [Go!](http://uifaces.com/api) |
| UI Names | Generate random fake names | No | [Go!](https://github.com/thm/uinames) |
| Adorable Avatars | Generate random cartoon avatars | No | [Go!](http://avatars.adorable.io) |
| Github - User Data | Pull public information for a user's github | No | [Go!](https://api.github.com/users/hackeryou) |
| Gitter | Chat for GitHub | Yes | [Go!](https://developer.gitter.im/docs/) |
| JSONPlaceholder | Fake data for testing and prototyping | No | [Go!](http://jsonplaceholder.typicode.com/) |
| RoboHash | Generate random robot/alien avatars | No | [Go!](https://robohash.org/) |
| Plino | Spam filtering system | No | [Go!](https://plino.herokuapp.com/) |
| API Only | Several APIs free. | No | [Go!](http://apionly.com/) |
| Lorem Text | Generates Lorem Ipsum text | Yes | [Go!] (https://market.mashape.com/montanaflynn/lorem-text-generator)
| Hipster Ipsum | Generates Hipster Ipsum text | No | [Go!] (http://hipsterjesus.com/)
| Loripsum | The "lorem ipsum" generator that doesn't suck | No | [Go!] (http://loripsum.net/)
| ReqRes | A hosted REST-API ready to respond to your AJAX requests | No | [Go!] (http://reqres.in/)
| StackExchange | The All-in-one API for StackExchange sites | Yes | [Go!] (https://api.stackexchange.com/)

### Drinks and Food

| API | Description | OAuth |Link |
|---|---|---|---|
| Recipe Puppy | Food | No | [Go!](http://www.recipepuppy.com/about/api/)
| BreweryDB | Beer | No, but apiKey query string |[Go!](http://www.brewerydb.com/developers) |
| LCBO API | Alcohol | No, but apiKey query string |[Go!](https://lcboapi.com/) |

### Data Access

| API | Description | OAuth |Link |
|---|---|---|---|
| Abbreviation API | Get abbreviations and meanings | No |[Go!](https://market.mashape.com/daxeel/abbreviations) |
| Callook.info API | United States ham radio callsigns | No |[Go!](https://callook.info) |
| Celebinfo API | Celebrity information API | No |[Go!](https://market.mashape.com/daxeel/celebinfo/) |
| Dronestream API | Tracks United States drone strikes | No |[Go!](http://dronestre.am/) |
| Open Government | United State Government Open Data | No |[Go!](https://www.data.gov/) |
| Data USA | US Public Data | No |[Go!](http://datausa.io/about/api/) |
| Yelp | Find Local Business | Yes |[Go!](https://www.yelp.com/developers) |
| Quandl API | Stock Market Data | No |[Go!](https://www.quandl.com/) |
| Wikipedia | Mediawiki API | No |[Go!](https://www.mediawiki.org/wiki/API:Main_page) |

### Exchange

| API | Description | OAuth |Link |
|---|---|---|---|
| Currencylayer | Exchange rates and currency conversion | No | [Go!](https://currencylayer.com/documentation) |
| Fixer.io | JSON API for foreign exchange rates and currency conversion | No | [Go!](http://fixer.io) |

### Games & Comics

| API | Description | OAuth |Link |
|---|---|---|---|
| Marvel | Marvel Comics API | No | [Go!](http://developer.marvel.com) |
| SWAPI | Star Wars API | No |[Go!](https://swapi.co) |
| Pokéapi | The RESTful Pokémon API | No |[Go!](http://pokeapi.co) |
| Giant Bomb | Video Games | No |[Go!](http://www.giantbomb.com/api/documentation) |
| Comic Vine | Comics | No | [Go!](http://comicvine.gamespot.com/api/documentation) |
| Battle.net | Blizzard API | No | [Go!] (https://dev.battle.net/)  |
| Steam | Steam Client API | Yes | [Go!] (https://developer.valvesoftware.com/wiki/Steam_Web_API) |
| Deck of Cards | Deck of Cards API | No | [Go!] (http://deckofcardsapi.com/)  |
| Magic the gathering | Magic the gathering API | No | [Go!] (http://magicthegathering.io/)  |

### Geocoding

| API | Description | OAuth |Link |
|---|---|---|---|
| OpenCage | Forward and reverse geocoding using open data | No | [Go!](https://geocoder.opencagedata.com) |
| IP 2 Country | Map an IP to a country | No | [Go!](https://ip2country.info) |

### Health

| API | Description | OAuth |Link |
|---|---|---|---|
| USDA Nutrients | National Nutrient Database for Standard Reference | No | [Go!](https://ndb.nal.usda.gov/ndb/doc/index) |

### Health

| API | Description | OAuth |Link |
|---|---|---|---|
| Nutritionix | Worlds largest verified nutrition database | No, but `apiKey` query string | [Go!](https://developer.nutritionix.com/) |

### Media

| API | Description | OAuth |Link |
|---|---|---|---|
| Noun Project | Icons | Yes | [Go!](http://api.thenounproject.com/index.html) |
| Unsplash | Photography | Yes | [Go!](https://unsplash.com/developers) |
| Giphy | Get all your gifs | No | [Go!](https://github.com/Giphy/GiphyAPI) |
| TVMaze | TV Show Data | No | [Go!](http://www.tvmaze.com/api) |
| OMDB | Open movie database | No | [Go!](http://omdbapi.com) |
| MovieDB | Movie Data | No | [Go!](https://www.themoviedb.org/documentation/api) |
| Netflix Roulette | Netflix database | No | [Go!](http://netflixroulette.net/api/) |
| Good Reads | Books | No | [Go!](https://www.goodreads.com/api) |
| Dribbble | Design | Yes | [Go!](http://developer.dribbble.com/v1/) |
| Ron Swanson Quotes | Television | No | [Go!](https://github.com/jamesseanwright/ron-swanson-quotes#ron-swanson-quotes-api) |
| Rijksmuseum| Art | No | [Go!](https://www.rijksmuseum.nl/en/api) |
| iTunes Search | Software products API | No | [Go!](https://affiliate.itunes.apple.com/resources/documentation/itunes-store-web-service-search-api/) |
| Twitch | Game Streaming API | Yes | [Go!](https://github.com/justintv/Twitch-API) |
| Wordnik | Dictionary Data API | No | [Go!](http://developer.wordnik.com) |
| Imgur | Images | Yes | [Go!](https://api.imgur.com/#overview) |
| File.io | Files | No | [Go!](https://file.io) |
| Chuck Norris Database | Jokes | No | [Go!](http://www.icndb.com/api) |
| Medium | community of readers and writers offering unique perspectives on ideas. | Yes | [Go!](https://github.com/Medium/medium-api-docs)
| Flickr | Flickr Services | Yes | [Go!](https://www.flickr.com/services/api/)
| Reddit | Homepage of the internet | Parts | [Go!](https://www.reddit.com/dev/api)
| 500px |  Photography Community | Yes | [Go!](https://github.com/500px/api-documentation)
| HackerNews | Social news for CS and entrepreneurship | No | [Go!](https://github.com/HackerNews/API)
| Genius | Crowdsourced lyrics and music knowledge | Yes | [Go!](https://docs.genius.com/)

### Music
| API | Description | OAuth |Link |
|---|---|---|---|
| Discogs | Music | No | [Go!](https://www.discogs.com/developers/) |
| EchoNest | Music | No | [Go!](http://developer.echonest.com/docs/v4) |
| Jamendo | Music | Yes | [Go!](https://developer.jamendo.com/v3.0) |
| LastFm | Music | No | [Go!](http://www.last.fm/api) |
| Mixcloud | Music | No | [Go!](https://www.mixcloud.com/developers/) |
| MusicBrainz | Music | No | [Go!](https://musicbrainz.org/doc/Development/XML_Web_Service/Version_2) |
| Soundcloud | Music | No | [Go!](https://developers.soundcloud.com/) |
| Spotify | Music | No | [Go!](https://developer.spotify.com/web-api/migration-guide/) |
| Musixmatch | Music | No, but `apikey` query string | [Go!](https://developer.musixmatch.com/) |
| Musikki | Music | No | [Go!](https://music-api.musikki.com/reference) |
| Songsterr | Provides guitar, bass and drums tabs and chords  | No | [Go!](https://www.songsterr.com/a/wa/api/) |

### Open Source projects
| API | Description | OAuth |Link |
|---|---|---|---|
| Drupal.org | Drupal.org API | No | [Go!](https://www.drupal.org/drupalorg/api) |
| Countly  | Countly web analytics API | No | [Go!](http://resources.count.ly/) | 
| Libraries.io | Open source software libraries | No | [Go!](https://libraries.io/api) |

### Planets
| API | Description | OAuth |Link |
|---|---|---|---|
| Minor Planet Center | Asterank.com API | No | [Go!](http://www.asterank.com/mpc) |

### Railway

| API | Description | OAuth |Link |
|---|---|---|---|
| Indian Railways | Indian Railways API | No, but a token is required |[Go!](http://api.erail.in/) |

### Security

| API | Description | OAuth |Link |
|---|---|---|---|
| UK Police | UK Police data | No | [Go!](https://data.police.uk/docs/) |
| AXFR Database | AXFR public database API | No | [Go'](http://api.axfrcheck.com) |

### Science

| API | Description | OAuth |Link |
|---|---|---|---|
| TED Talks | TED API | No | [Go!](http://developer.ted.com/API_Docs) |
| NASA | NASA data, including imagery | No | [Go!](https://api.nasa.gov) |
| Wunderground | Weather | No | [Go!](http://www.wunderground.com/weather/api/) |
| OpenWeatherMap | Weather | No | [Go!](http://openweathermap.org/api) |
| Yahoo! Weather | Weather | No | [Go!](https://developer.yahoo.com/weather/) |
| Dark Sky Forecast API | Weather | No, but  `apiKey` query string | [Go!](https://developer.forecast.io/) |
| World Bank | World Data | No | [Go!](http://data.worldbank.org/developers) |
| Open Notify | ISS astronauts, current location API | No | [Go!](http://open-notify.org/Open-Notify-API/) |
| Fedger.io | Query machine intelligence data | No | [Go!](https://dev.fedger.io/docs/) |
| inspirehep.net | High Energy Physics info. system | No | [Go!](https://inspirehep.net/info/hep/api?ln=en) |
| USGS Earthquake Hazards Program | Earthquakes data real-time | No | [Go!](http://earthquake.usgs.gov/fdsnws/event/1/) |

### Social

| API | Description | OAuth |Link |
|---|---|---|---|
| Full Contact | Get Social Media profiles and contact Information | Yes | [Go!](https://www.fullcontact.com/developer/docs/) |
| Instagram API | Instagram Login, Share on Instagram, Social Plugins and more | Yes | [Go!](https://www.instagram.com/developer/) |
| LinkedIn REST-API | The foundation of all digital integrations with LinkedIn | Yes | [Go!](https://developer.linkedin.com/docs/rest-api) |
| Facebook API | Facebook Login, Share on FB, Social Plugins, Analytics and more | Yes | [Go!](https://developers.facebook.com/) |
| Twitter API | Read and write Twitter data | Yes | [Go!](https://dev.twitter.com/rest/public) |
| Telegram API | Read and write Telegram data | Yes | [Go!](https://core.telegram.org/api#getting-started) |
| Fuck Off as a Service | Asks someone to fuck off | No | [Go!](https://www.foaas.com) |

### Sports/Fitness

| API | Description | OAuth |Link |
|---|---|---|---|
| Football-Data.org | Football Data | No | [Go!](http://api.football-data.org) |
| FitBit | FitBit API | No | [Go!](https://dev.fitbit.com) |
| Stattleship | MLB, NBA, NHL, NFL | No, but a token is required | [Go!](https://www.stattleship.com/#) |
| JCDecaux Bike API | JCDecaux's self-service bicycles | No, but `apiKey` query string | [Go!](https://developer.jcdecaux.com/) |
| City Bikes API | City Bikes around the world | No | [Go!](http://api.citybik.es/v2/) |
| Ergast F1 API | F1 data from the beginning of the world championships in 1950 | No | [Go!](http://ergast.com/mrd/)

### Transportation
| API | Description | OAuth |Link |
|---|---|---|---|
| Transport for London | TfL API | No | [Go!](https://api.tfl.gov.uk) |
| Transport for Belgium | Belgian transport API | No | [Go!](https://hello.irail.be/api/) |
| Transport for Germany | Deutsche Bahn (DB) API | No | [Go!](http://data.deutschebahn.com/apis/fahrplan/) |
| Transport for Switzerland | Swiss public transport API | No | [Go!](https://transport.opendata.ch/) |
| Transport for Budapest | Budapest public transport API | No | [Go!](http://docs.bkkfutar.apiary.io/) |
| Transport for Norway | Norwegian transport API | No | [Go!](http://reisapi.ruter.no/help) |
| Transport for Toronto | TTC | No| [Go!](https://myttc.ca/developers) |
| Transport for Vancouver, Canada | TransLink | Yes | [Go!](https://developer.translink.ca/) |
| Transport for Chicago, US | CTA | No | [Go!](http://www.transitchicago.com/developers/) |
| Transport for Washington, US | Washington Metro transport API | Yes | [Go!](https://developer.wmata.com/) |
| Transport for Minneapolis, US | NexTrip API | Yes | [Go!](http://svc.metrotransit.org/) |
| Transport for Paris, France | RATP Open Data API | No | [Go!](http://data.ratp.fr/api/v1/console/datasets/1.0/search/) |
| Transport for São Paulo, Brazil | SPTrans | Yes | [Go!](http://www.sptrans.com.br/desenvolvedores/APIOlhoVivo/Documentacao.aspx) |
| Transport for The Netherlands | NS | No | [Go!](http://www.ns.nl/reisinformatie/ns-api) |
| Transport for Sweden | Public Transport consumer | Yes | [Go!](https://www.trafiklab.se/api) |
| Schiphol Airport API | Schiphol | Yes | [Go!](https://flight-info.3scale.net/)
| Transport for Boston, MA, USA | MBTA API | No | [Go!](http://realtime.mbta.com/Portal/Home/Documents)
| TransitLand | Transit Aggregation | No | [Go!](https://transit.land/documentation/datastore/api-endpoints.html)

### University
| API | Description | OAuth |Link |
|---|---|---|---|
| University API | University names, countries and domains| No| [Go!](https://github.com/Hipo/university-domains-list) |

### Vehicle
| API | Description | OAuth |Link |
|---|---|---|---|
| Vehicle API | Lot of vehicles informations | No, but `apiKey` query string | [Go!](http://developer.edmunds.com/api-documentation/overview/) |

<<<<<<< HEAD
### Video
| API | Description | OAuth |Link |
|---|---|---|---|
| Vimeo | Vimeo Developer API | Yes | [Go!](https://developer.vimeo.com/)
| YouTube | Add YouTube functionality to your sites and apps. | Yes / No | [Go!](https://developers.google.com/youtube/)
=======
### Weather
| API | Description | OAuth |Link |
|---|---|---|---|
| OpenWeatherMap | Weather and Forecast API | No | [Go!](http://openweathermap.org/api) |
>>>>>>> 82b7cc95
<|MERGE_RESOLUTION|>--- conflicted
+++ resolved
@@ -254,15 +254,13 @@
 |---|---|---|---|
 | Vehicle API | Lot of vehicles informations | No, but `apiKey` query string | [Go!](http://developer.edmunds.com/api-documentation/overview/) |
 
-<<<<<<< HEAD
 ### Video
 | API | Description | OAuth |Link |
 |---|---|---|---|
 | Vimeo | Vimeo Developer API | Yes | [Go!](https://developer.vimeo.com/)
 | YouTube | Add YouTube functionality to your sites and apps. | Yes / No | [Go!](https://developers.google.com/youtube/)
-=======
+
 ### Weather
 | API | Description | OAuth |Link |
 |---|---|---|---|
 | OpenWeatherMap | Weather and Forecast API | No | [Go!](http://openweathermap.org/api) |
->>>>>>> 82b7cc95
