# Public APIs [![Build Status](https://api.travis-ci.org/toddmotto/public-apis.svg)](https://travis-ci.org/toddmotto/public-apis)

A collective list of free JSON APIs for use in web development.

For information on contributing to this project, please see the [contributing guide](CONTRIBUTING.md).

Please note a passing build status indicates all listed APIs are available since the last update. A failing build status indicates that 1 or more services may be unavailable at the moment.

## Index

* [Animals](#animals)
* [Anime](#anime)
* [Anti-Malware](#anti-malware)
* [Art & Design](#art--design)
* [Books](#books)
* [Business](#business)
* [Calendar](#calendar)
* [Cloud Storage & File Sharing](#cloud-storage--file-sharing)
* [Currency Exchange](#currency-exchange)
* [Data Access](#data-access)
* [Data Validation](#data-validation)
* [Development](#development)
* [Documents & Productivity](#documents--productivity)
* [Environment](#environment)
* [Finance](#finance)
* [Food & Drink](#food--drink)
* [Fraud Prevention](#fraud-prevention)
* [Games & Comics](#games--comics)
* [Geocoding](#geocoding)
* [Health](#health)
* [Machine Learning](#machine-learning)
* [Math](#math)
* [Music](#music)
* [News](#news)
* [Open Source projects](#open-source-projects)
* [Personality](#personality)
* [Photography](#photography)
* [Science](#science)
* [Security](#security)
* [Shopping](#shopping)
* [Social](#social)
* [Sports & Fitness](#sports--fitness)
* [Transportation](#transportation)
* [University](#university)
* [Vehicle](#vehicle)
* [Video](#video)
* [Weather](#weather)

### Animals

| API | Description | Auth | HTTPS | Link |
|---|---|---|---|---|
| IUCN | IUCN Red List of Threatened Species | `token` | No | [Go!](http://apiv3.iucnredlist.org/api/v3/docs) |
| Petfinder | Adoption | Yes | Yes | [Go!](https://www.petfinder.com/developers/api-docs/) |
| RescueGroups | Adoption | No | Yes | [Go!](https://userguide.rescuegroups.org/display/APIDG/API+Developers+Guide+Home) |

### Anime

| API | Description | Auth | HTTPS | Link |
|---|---|---|---|---|
| AniList | AniList Anime | `OAuth` | No | [Go!](http://anilist-api.readthedocs.io/en/latest/) |
| Kitsu | Kitsu Anime | `OAuth` | No | [Go!](http://docs.kitsu17.apiary.io/) |
| Studio Ghibli | Resources from Studio Ghibli films | No | Yes | [Go!](https://ghibliapi.herokuapp.com) |

### Anti-Malware

| API | Description | Auth | HTTPS | Link |
|---|---|---|---|---|
| Certly | Certly Link/Domain Flagging | `token` | Yes | [Go!](https://guard.certly.io/) |
| Google Safe Browsing | Google Link/Domain Flagging | `token` | Yes | [Go!](https://developers.google.com/safe-browsing/) |
| Metacert | Metacert Link Flagging | `token` | Yes | [Go!](https://metacert.com/) |
| VirusTotal | VirusTotal File/URL Analysis | `token` | Yes | [Go!](https://www.virustotal.com/en/documentation/public-api/) |
| Web Of Trust (WOT) | Website reputation | `apiKey` | Yes | [Go!](https://www.mywot.com/wiki/API) |

### Art & Design

| API | Description | Auth | HTTPS | Link |
|---|---|---|---|---|
| Dribbble | Design | `OAuth` | No | [Go!](http://developer.dribbble.com/v1/) |
| Noun Project | Icons | `OAuth` | No | [Go!](http://api.thenounproject.com/index.html) |
| Icons8 | Icons | `OAuth` | Yes | [Go!](http://docs.icons8.apiary.io/#reference/0/meta) |
| Rijksmuseum| Art | No | Yes | [Go!](https://www.rijksmuseum.nl/en/api) |

### Books

| API | Description | Auth | HTTPS | Link |
|---|---|---|---|---|
| British National Bibliography | Books | No | No | [Go!](http://bnb.data.bl.uk/) |
| Goodreads | Books | No | Yes | [Go!](https://www.goodreads.com/api) |
| Google Books | Books | `OAuth` | Yes | [Go!](https://developers.google.com/books/) |

### Business

| API | Description | Auth | HTTPS | Link |
|---|---|---|---|---|
| mailgun | Email Service | `apiKey` | Yes | [Go!](https://www.mailgun.com/) |
| markerapi | Trademark Search | No | No | [Go!](http://www.markerapi.com/) |

### Calendar

| API | Description | Auth | HTTPS | Link |
|---|---|---|---|---|
| Church Calendar | Catholic liturgical calendar | No | No | [Go!](http://calapi.inadiutorium.cz/) |
| Holidays | Free API for obtaining information about holidays. | `apiKey` | Yes | [Go!](https://holidayapi.com/) |
| LectServe | Protestant liturgical calendar | No | No | [Go!](http://www.lectserve.com) |
| Non-Working Days | Database of ICS files for non working days | No | Yes | [Go!](https://github.com/gadael/icsdb) |

### Cloud Storage & File Sharing

| API | Description | Auth | HTTPS | Link |
|---|---|---|---|---|
| Box | File Sharing and Storage | `OAuth` | Yes | [Go!](https://developer.box.com/) |
| Dropbox | File Sharing and Storage | `OAuth` | Yes | [Go!](https://www.dropbox.com/developers) |
| Google Drive | File Sharing and Storage | `OAuth` | Yes | [Go!](https://developers.google.com/drive/) |
| OneDrive | File Sharing and Storage | `OAuth` | Yes | [Go!](https://dev.onedrive.com/) |

### Currency Exchange

| API | Description | Auth | HTTPS | Link |
|---|---|---|---|---|
| Currencylayer | Exchange rates and currency conversion | `apiKey` | Yes | [Go!](https://currencylayer.com/documentation) |
| Fixer.io | Exchange rates and currency conversion | No | Yes | [Go!](http://fixer.io) |

### Data Access

| API | Description | Auth | HTTPS | Link |
|---|---|---|---|---|
| 18F | US Federal Government /Developer Program | No | No | [Go!](http://18f.github.io/API-All-the-X/) |
| Abbreviation | Get abbreviations and meanings | `X-Mashape-Key` | Yes | [Go!](https://market.mashape.com/daxeel/abbreviations) |
| CARTO | Location Information Prediction | `apiKey` | Yes | [Go!](https://carto.com/) |
| Callook.info | United States ham radio callsigns | No | Yes | [Go!](https://callook.info) |
| Celebinfo | Celebrity information | `X-Mashape-Key` | Yes | [Go!](https://market.mashape.com/daxeel/celebinfo/) |
| Colorado Data Engine | Formatted and geolocated Colorado public data | No | Yes | [Go!](http://codataengine.org/) |
| Colorado Information Marketplace | Colorado State Government Open Data | No | Yes | [Go!](https://data.colorado.gov/) |
| Data USA | US Public Data | No | Yes | [Go!](https://datausa.io/about/api/) |
| Dronestream | Tracks United States drone strikes | No | No | [Go!](http://dronestre.am/) |
| fonoApi | Mobile Device Description | No | Yes | [Go!](https://fonoapi.freshpixl.com/) |
| Open Government, Australia | Australian Government Open Data | No | Yes | [Go!](https://www.data.gov.au/) |
| Open Government, USA | United States Government Open Data | No | Yes | [Go!](https://www.data.gov/) |
| Open Government, Canada | Canadian Government Open Data | No | No | [Go!](http://open.canada.ca/en) |
| Open Government Data, India | Indian Government Open Data | `token` | Yes | [Go!](https://data.gov.in/) |
| Pearson | Dictionary Data | `apiKey` | No | [Go!](http://developer.pearson.com/apis/dictionaries) |
| Prague Opendata | Prague City Open Data | No | No | [Go!](http://opendata.praha.eu/en) |
| Quandl | Stock Market Data | No | Yes | [Go!](https://www.quandl.com/) |
| Represent by Open North | Find Canadian Government Representatives | No | Yes | [Go!](https://represent.opennorth.ca/) |
| Scoop.it | Content Curation Service | `apiKey` | No | [Go!](http://www.scoop.it/dev) |
| Teleport | Quality of Life Data | No | Yes | [Go!](https://developers.teleport.org/) |
| Wikipedia | Mediawiki Encyclopedia | No | Yes | [Go!](https://www.mediawiki.org/wiki/API:Main_page) |
| Wordnik | Dictionary Data | No | No | [Go!](http://developer.wordnik.com) |
| Yelp | Find Local Business | `OAuth` | Yes | [Go!](https://www.yelp.com/developers) |

### Data Validation

| API | Description | Auth | HTTPS | Link |
|---|---|---|---|---|
| languagelayer | Language detection | No | Yes | [Go!](https://languagelayer.com) |
| Lob.com | US Address Verification | `apiKey` | Yes | [Go!](https://lob.com/) |
| mailboxlayer | Email address validation | No | Yes | [Go!](https://mailboxlayer.com) |
| numverify | Phone number validation | No | Yes | [Go!](https://numverify.com) |
| vatlayer | VAT number validation | No | Yes | [Go!](https://vatlayer.com) |

### Development

| API | Description | Auth | HTTPS | Link |
|---|---|---|---|---|
| Adorable Avatars | Generate random cartoon avatars | No | Yes | [Go!](http://avatars.adorable.io) |
| APIs.guru | Wikipedia for Web APIs, OpenAPI/Swagger specs for public APIs | No | Yes | [Go!](https://apis.guru/api-doc/) |
| CDNJS | Library info on CDNJS | No | Yes | [Go!](https://api.cdnjs.com/libraries/jquery) |
| Faceplusplus | A tool to detect face | `OAuth` | Yes | [Go!](https://www.faceplusplus.com/) |
| Genderize.io | Determines a gender from a first name | No | Yes | [Go!](https://genderize.io) |
| Github - User Data | Pull public information for a user's github | No | Yes | [Go!](https://api.github.com/users/hackeryou) |
| Gitter | Chat for GitHub | `OAuth` | Yes | [Go!](https://developer.gitter.im/docs/welcome) |
| Hipster Ipsum | Generates Hipster Ipsum text | No | No | [Go!](http://hipsterjesus.com/) |
| IPify | A simple IP Address API  | No | Yes | [Go!](https://www.ipify.org/) |
| JSON 2 JSONP | Convert JSON to JSONP (on-the-fly) for easy cross-domain data requests using client-side JavaScript | No | Yes | [Go!](https://json2jsonp.com/) |
| JSONPlaceholder | Fake data for testing and prototyping | No | No | [Go!](http://jsonplaceholder.typicode.com/) |
| Let's Validate | Uncovers the technologies used on websites and URL to thumbnail | No | Yes | [Go!](https://github.com/letsvalidate/api) |
| LiveEdu | Live Coding Streaming | `OAuth` | Yes | [Go!](https://www.liveedu.tv/developer/applications/) |
| Lorem Text | Generates Lorem Ipsum text | `X-Mashape-Key` | Yes | [Go!](https://market.mashape.com/montanaflynn/lorem-text-generator) |
| Loripsum | The "lorem ipsum" generator that doesn't suck | No | No | [Go!](http://loripsum.net/) |
| Myjson | A simple JSON store for your web or mobile app | No | No | [Go!](http://myjson.com/api) |
| Plino | Spam filtering system | No | Yes | [Go!](https://plino.herokuapp.com/) |
| Random Word | Generate random word | No | No | [Go!](http://www.setgetgo.com/randomword/) |
| RandomUser | Generates random user data | No | Yes | [Go!](https://randomuser.me) |
| ReqRes | A hosted REST-API ready to respond to your AJAX requests | No | Yes | [Go!](https://reqres.in/ ) |
| RoboHash | Generate random robot/alien avatars | No | Yes | [Go!](https://robohash.org/) |
| StackExchange | Q&A forum for developers | `OAuth` | Yes | [Go!](https://api.stackexchange.com/) |
| Stormpath | User Authentication | `apiKey` | Yes | [Go!](https://stormpath.com/) |
| UI Names | Generate random fake names | No | Yes | [Go!](https://github.com/thm/uinames) |
| Verse | Check what's the latest version of your favorite open-source project | No | Yes | [Go!](https://verse.pawelad.xyz/) |

### Documents & Productivity

| API | Description | Auth | HTTPS |Link |
|---|---|---|---|---|
| File.io | File Sharing | No | Yes | [Go!](https://www.file.io) |
| pdflayer API | HTML/URL to PDF | No | Yes | [Go!](https://pdflayer.com) |
| PrexView | Data from XML or JSON to PDF, HTML or Image  | `apiKey` | Yes | [Go!](https://prexview.com) |
| Todoist | Todo Lists | `OAuth` | Yes | [Go!](https://developer.todoist.com) |
| Wunderlist | Todo Lists | `OAuth` | Yes | [Go!](https://developer.wunderlist.com/documentation) |

### Environment

| API | Description | Auth | HTTPS | Link |
|---|---|---|---|---|
| PM2.5.in | PM2.5 Data of China | `apiKey` | No | [Go!](http://www.pm25.in/api_doc) |

### Finance

| API | Description | Auth | HTTPS | Link |
|---|---|---|---|---|
| Barchart OnDemand | Stock, Futures, and Forex Market Data | `apiKey` | Yes | [Go!](https://www.barchartondemand.com/free) |

### Food & Drink

| API | Description | Auth | HTTPS | Link |
|---|---|---|---|---|
<<<<<<< HEAD
| PM2.5.in | PM2.5 Data of China | `apiKey` query string | No | [Go!](http://www.pm25.in/api_doc) |
| AirVisual | Air quality and weather data | `apiKey` query string | No | [Go!](https://airvisual.com/api) |
=======
| BigOven | Recipe Search | `X-Mashape-Key` | No | [Go!](http://api2.bigoven.com/) |
| BreweryDB | Beer | `apiKey` | No | [Go!](http://www.brewerydb.com/developers) |
| Edamam | Recipe Search | `apiKey` | Yes | [Go!](https://developer.edamam.com/) |
| Food2Fork | Recipe Search | `apiKey` | No | [Go!](http://food2fork.com/about/api) |
| LCBO | Alcohol | `apiKey` | Yes | [Go!](https://lcboapi.com/) |
| PunkAPI | Brewdog Beer Recipes | No | Yes | [Go!](https://punkapi.com/) |
| Recipe Puppy | Food | No | No | [Go!](http://www.recipepuppy.com/about/api/) |
| Yummly | Find food recipes | No | Yes | [Go!](https://developer.yummly.com/) |
| Zomato | Discover restaurants | `apiKey` | Yes | [Go!](https://developers.zomato.com/api) |
>>>>>>> b1ce749a

### Fraud Prevention

| API | Description | Auth | HTTPS | Link |
|---|---|---|---|---|
| Whitepages Pro | Global identity verification with phone, address, email, and IP | `apiKey` | Yes | [Go!](https://pro.whitepages.com/developer/documentation/identity-check-api/) |
| Whitepages Pro | Phone reputation to detect spammy phones | `apiKey` | Yes | [Go!](https://pro.whitepages.com/developer/documentation/phone-reputation-api/) |
| Whitepages Pro | Get an owner’s name, address, demographics based on the phone number | `apiKey` | Yes | [Go!](https://pro.whitepages.com/developer/documentation/reverse-phone-api/) |
| Whitepages Pro| Phone number validation, line_type, carrier append | `apiKey` | Yes | [Go!](https://pro.whitepages.com/developer/documentation/phone-intelligence-api/) |
| Whitepages Pro| Get normalized physical address, residents, address type, and validity. | `apiKey` | Yes | [Go!](https://pro.whitepages.com/developer/documentation/reverse-address-api/) |

### Games & Comics

| API | Description | Auth | HTTPS | Link |
|---|---|---|---|---|
| Battle.net | Blizzard Entertainment | No | Yes | [Go!](https://dev.battle.net/)  |
| Battlefield 4 | Battlefield 4 Information | No | Yes | [Go!](https://bf4stats.com/api)  |
| Chuck Norris Database | Jokes | No | No | [Go!](http://www.icndb.com/api/) |
| Clash of Clans | Clash of Clans Game Information | No | Yes | [Go!](https://developer.clashofclans.com) |
| Clash Royale | Clash Royale Game Information | No | Yes | [Go!](https://github.com/martincarrera/clash-royale-api)  |
| Comic Vine | Comics | No | Yes | [Go!](https://comicvine.gamespot.com/api/documentation) |
| Deck of Cards | Deck of Cards | No | No | [Go!](http://deckofcardsapi.com/)  |
| Eve Online | Third-Party Developer Documentation | `OAuth` required for some parts | Yes | [Go!](https://eveonline-third-party-documentation.readthedocs.io/en/latest/) |
| Giant Bomb | Video Games | No | Yes | [Go!](https://www.giantbomb.com/api/documentation) |
| Guild Wars 2 | Guild Wars 2 Game Information | `apiKey` | Yes | [Go!](https://wiki.guildwars2.com/wiki/API:Main) |
| Magic The Gathering | Magic The Gathering Game Information | No | No | [Go!](http://magicthegathering.io/) |
| Marvel | Marvel Comics | `apiKey` | No | [Go!](http://developer.marvel.com) |
| Minecraft | Minecraft server info & user info) | No | Yes | [Go!](https://mcapi.ca/) |
| Open Trivia | Trivia Questions | No | Yes | [Go!](https://opentdb.com/api_config.php) |
| Pokéapi | Pokémon Information | No | No | [Go!](http://pokeapi.co) |
| Riot Games | League of Legends Game Information | `apiKey` | Yes | [Go!](https://developer.riotgames.com/) |
| Steam | Steam Client Interaction | `OAuth` | Yes | [Go!](https://developer.valvesoftware.com/wiki/Steam_Web_API) |
| SWAPI | Star Wars Information | No | Yes | [Go!](https://swapi.co) |

### Geocoding

| API | Description | Auth | HTTPS | Link |
|---|---|---|---|---|
| Bing Maps | Create/customize digital maps based on Bing Maps data | `apiKey` | Yes | [Go!](https://www.microsoft.com/maps/choose-your-bing-maps-API.aspx) |
| Geocode.xyz | Provides worldwide forward/reverse geocoding, batch geocoding and geoparsing | No | Yes | [Go!](https://geocode.xyz/) |
| GeoNames | Place names and other geographical data | No | No | [Go!](http://www.geonames.org/export/web-services.html) |
| GéoApi | French geographical data | No | Yes | [Go!](https://api.gouv.fr/api/geoapi.html) |
| Google Maps | Create/customize digital maps based on Google Maps data | `apiKey` | Yes | [Go!](https://developers.google.com/maps/) |
| IP 2 Country | Map an IP to a country | No | Yes | [Go!](https://ip2country.info) |
| IP Address Details| Find geolocation with ip address | No | Yes | [Go!](https://ipinfo.io/) |
| IP Vigilante | Free IP Geolocation API | No | Yes | [Go!](https://www.ipvigilante.com/) |
| Mapbox | Create/customize beautiful digital maps | `apiKey` | Yes | [Go!](https://www.mapbox.com/developers/) |
| Mapzen Search | Open Source & Open Data Global Geocoding Service | No | Yes | [Go!](https://mapzen.com/products/search/) |
| Mexico | Mexico RESTful zip codes API | No | Yes | [Go!](https://github.com/IcaliaLabs/sepomex) |
| One Map 2.0, Singapore| Singapore Land Authority`s REST API services for Singapore addresses  | Yes | Yes | [Go!](https://docs.onemap.sg/) |
| OpenCage | Forward and reverse geocoding using open data | No | Yes | [Go!](https://geocoder.opencagedata.com) |
| OpenStreetMap | Navigation, geolocation and geographical data | `OAuth` | No | [Go!](http://wiki.openstreetmap.org/wiki/API) |
| PostcodeData.nl | Provide geolocation data based on postcode for Dutch addresses | No | No | [Go!](http://api.postcodedata.nl/v1/postcode/?postcode=1211EP&streetnumber=60&ref=domeinnaam.nl&type=json) |
| Postcodes.io | Postcode lookup & Geolocation for the UK | No | Yes | [Go!](https://postcodes.io) |
| Utah AGRC | Utah Web API for geocoding Utah addresses | `apiKey` | Yes | [Go!](https://api.mapserv.utah.gov) |
| ViaCep | Brazil RESTful zip codes API | No | Yes | [Go!](https://viacep.com.br) |


### Health

| API | Description | Auth | HTTPS | Link |
|---|---|---|---|---|
| Diabetes | Logging and retrieving diabetes information | No | No | [Go!](http://predictbgl.com/api/) |
| Flutrack | Influenza-like symptoms with geotracking | No | No | [Go!](http://www.flutrack.org/) |
| Makeup | Makeup Information | No | No | [Go!](http://makeup-api.herokuapp.com/) |
| Nutritionix | Worlds largest verified nutrition database | `apiKey` | Yes | [Go!](https://developer.nutritionix.com/) |
| openFDA | Public FDA data about drugs, devices, and foods | No | Yes | [Go!](https://open.fda.gov/api/) |
| USDA Nutrients | National Nutrient Database for Standard Reference | No | Yes | [Go!](https://ndb.nal.usda.gov/ndb/doc/index) |

### Machine Learning

| API | Description | Auth | HTTPS | Link |
|---|---|---|---|---|
| API.AI | Natural Language Processing | `apikey` | Yes | [Go!](https://api.ai/) |
| Clarifai | Computer Vision | `OAuth` | Yes | [Go!](https://developer.clarifai.com/) |
| Cleverbot | Web chat bot | `apikey` | Yes | [Go!](https://www.cleverbot.com/api/) |
| Unplugg | Forecasting API for timeseries data | `apikey` | Yes | [Go!](https://unplu.gg/test_api.html) |
| Wit.ai | Natural Language Processing | `OAuth` | Yes | [Go!](https://wit.ai/) |

### Math

| API | Description | Auth | HTTPS | Link |
|---|---|---|---|---|
| Newton | Symbolic and Arithmetic Math Calculator | No | Yes | [Go!](https://newton.now.sh/) |

### Music

| API | Description | Auth | HTTPS | Link |
|---|---|---|---|---|
| Deezer | Music | `OAuth` | No | [Go!](http://developers.deezer.com/login?redirect=/api) |
| Discogs | Music | `OAuth` | Yes | [Go!](https://www.discogs.com/developers/) |
| Genius | Crowdsourced lyrics and music knowledge | `OAuth` | Yes | [Go!](https://docs.genius.com/) |
| Jamendo | Music | `OAuth` | Yes | [Go!](https://developer.jamendo.com/v3.0) |
| iTunes Search | Software products | No | Yes | [Go!](https://affiliate.itunes.apple.com/resources/documentation/itunes-store-web-service-search-api/) |
| LastFm | Music | No | No | [Go!](http://www.last.fm/api) |
| Mixcloud | Music | No | Yes | [Go!](https://www.mixcloud.com/developers/) |
| MusicBrainz | Music | No | Yes | [Go!](https://musicbrainz.org/doc/Development/XML_Web_Service/Version_2) |
| Musikki | Music | No | Yes | [Go!](https://music-api.musikki.com/reference) |
| Musixmatch | Music | `apiKey` | Yes | [Go!](https://developer.musixmatch.com/) |
| Songsterr | Provides guitar, bass and drums tabs and chords  | No | Yes | [Go!](https://www.songsterr.com/a/wa/api/) |
| Soundcloud | Music | No | Yes | [Go!](https://developers.soundcloud.com/) |
| Spotify | Music | `OAuth` required for some parts | Yes | [Go!](https://developer.spotify.com/web-api/) |
| Vagalume | Crowdsourced lyrics and music knowledge | `apiKey` | Yes | [Go!](https://api.vagalume.com.br/docs/) |

### News

| API | Description | Auth | HTTPS | Link |
|---|---|---|---|---|
| New York Times | Provides news | `apikey` | Yes | [Go!](https://developer.nytimes.com/) |
| News API | headlines currently published on a range of news sources and blogs | `apikey` | Yes | [Go!](https://newsapi.org/) |
| The Guardian | Access all the content the Guardian creates, categorised by tags and section | `apikey` | Yes | [Go!](http://open-platform.theguardian.com/) |

### Open Source projects

| API | Description | Auth | HTTPS | Link |
|---|---|---|---|---|
| Countly  | Countly web analytics | No | No | [Go!](http://resources.count.ly/docs) |
| Drupal.org | Drupal.org | No | Yes | [Go!](https://www.drupal.org/drupalorg/docs/api) |
| Libraries.io | Open source software libraries | `apiKey` | Yes | [Go!](https://libraries.io/api) |

### Personality

| API | Description | Auth | HTTPS | Link |
|---|---|---|---|---|
| chucknorris.io | JSON API for hand curated Chuck Norris jokes | No | Yes | [Go!](https://api.chucknorris.io) |
| Forismatic | Inspirational Quotes | No | No | [Go!](http://forismatic.com/en/api/) |
| Medium | Community of readers and writers offering unique perspectives on ideas. | `OAuth` | Yes | [Go!](https://github.com/Medium/medium-api-docs) |
| Quotes on Design | Inspirational Quotes | No | Yes | [Go!](https://quotesondesign.com/api-v4-0/) |
| Traitify | Assess, collect, and analyze Personality | No | Yes | [Go!](https://app.traitify.com/developer) |
| tronalddump.io | Api & web archive for the things Donald Trump has said | No | Yes | [Go!](https://www.tronalddump.io) |

### Photography

| API | Description | Auth | HTTPS | Link |
|---|---|---|---|---|
| 500px |  Photography Community | `OAuth` | Yes | [Go!](https://github.com/500px/api-documentation) |
| Flickr | Flickr Services | `OAuth` | Yes | [Go!](https://www.flickr.com/services/api/) |
| Gfycat | Jiffier GIFs | `OAuth` | Yes | [Go!](https://developers.gfycat.com/api/) |
| Giphy | Get all your gifs | No | Yes | [Go!](https://github.com/Giphy/GiphyAPI) |
| Imgur | Images | `OAuth` | Yes | [Go!](https://api.imgur.com/#overview) |
| ScreenShotLayer | URL 2 Image | No | Yes | [Go!](https://screenshotlayer.com) |
| Unsplash | Photography | `OAuth` | Yes | [Go!](https://unsplash.com/developers) |

### Science

| API | Description | Auth | HTTPS | Link |
|---|---|---|---|---|
| Fedger.io | Query machine intelligence data | No | Yes | [Go!](https://dev.fedger.io/docs/) |
| inspirehep.net | High Energy Physics info. system | No | Yes | [Go!](https://inspirehep.net/info/hep/api?ln=en) |
| Launch Library | Upcoming Space Launches | No | Yes | [Go!](https://launchlibrary.net/1.2/docs/api.html) |
| Minor Planet Center | Asterank.com Information | No | No | [Go!](http://www.asterank.com/mpc) |
| NASA | NASA data, including imagery | No | Yes | [Go!](https://api.nasa.gov) |
| Open Notify | ISS astronauts, current location, etc | No | No | [Go!](http://open-notify.org/Open-Notify-API/) |
| Sunrise and Sunset | Sunset and sunrise times for a given latitude and longitude. | No | Yes | [Go!](https://sunrise-sunset.org/api) |
| USGS Earthquake Hazards Program | Earthquakes data real-time | No | Yes | [Go!](https://earthquake.usgs.gov/fdsnws/event/1/) |
| World Bank | World Data | No | No | [Go!](https://datahelpdesk.worldbank.org/knowledgebase/topics/125589) |

### Security

| API | Description | Auth | HTTPS | Link |
|---|---|---|---|---|
| AXFR Database | AXFR public database | No | No | [Go!](http://api.axfrcheck.com) |
| UK Police | UK Police data | No | Yes | [Go!](https://data.police.uk/docs/) |

### Shopping

| API | Description | Auth | HTTPS | Link |
|---|---|---|---|---|
| eBay | Sell and Buy on eBay | `OAuth` | Yes | [Go!](https://go.developer.ebay.com/) |

### Social

| API | Description | Auth | HTTPS | Link |
|---|---|---|---|---|
| Discord | Make bots for Discord, integrate Discord onto an external platform | `OAuth` | Yes | [Go!](https://discordapp.com/developers/docs/intro) |
| DonReach Social Count | Get the social share count of a URL from every major social network | No | Yes | [Go!](https://donreach.com/social-share-count) |
| Facebook | Facebook Login, Share on FB, Social Plugins, Analytics and more | `OAuth` | Yes | [Go!](https://developers.facebook.com/) |
| Foursquare | Interact with Foursquare users and places (geolocation-based checkins, photos, tips, events, etc) | `OAuth` | Yes | [Go!](https://developer.foursquare.com/) |
| Fuck Off as a Service | Asks someone to fuck off | No | Yes | [Go!](https://www.foaas.com) |
| Full Contact | Get Social Media profiles and contact Information | `OAuth` | Yes | [Go!](https://www.fullcontact.com/developer/docs/) |
| HackerNews | Social news for CS and entrepreneurship | No | Yes | [Go!](https://github.com/HackerNews/API) |
| Instagram | Instagram Login, Share on Instagram, Social Plugins and more | `OAuth` | Yes | [Go!](https://www.instagram.com/developer/) |
| LinkedIn | The foundation of all digital integrations with LinkedIn | `OAuth` | Yes | [Go!](https://developer.linkedin.com/docs/rest-api) |
| Telegram MTProto | Read and write Telegram data | `OAuth` | Yes | [Go!](https://core.telegram.org/api#getting-started) |
| Telegram bot | Simplified HTTP version of the MTProto API for bots | `OAuth` | Yes | [Go!](https://core.telegram.org/bots/api) |
| Pinterest | The world's catalog of ideas | `OAuth` | Yes | [Go!](https://developers.pinterest.com/) |
| PWRTelegram bot | Boosted version of the Telegram bot API | `OAuth` | Yes | [Go!](https://pwrtelegram.xyz) |
| Reddit | Homepage of the internet | `OAuth` | Yes | [Go!](https://www.reddit.com/dev/api) |
| Slack | Team Instant Messaging | `OAuth` | Yes | [Go!](https://api.slack.com/) |
| Tumblr | Read and write Tumblr Data | `OAuth` | Yes | [Go!](https://www.tumblr.com/docs/en/api/v2) |
| Twitch | Game Streaming API | `OAuth` | Yes | [Go!](https://github.com/justintv/Twitch-API) |
| Twitter | Read and write Twitter data | `OAuth` | Yes | [Go!](https://dev.twitter.com/rest/public) |
| vk | Read and write vk dat | `OAuth` | Yes | [Go!](https://vk.com/dev/sites) |

### Sports & Fitness

| API | Description | Auth | HTTPS | Link |
|---|---|---|---|---|
| City Bikes | City Bikes around the world | No | No | [Go!](http://api.citybik.es/v2/) |
| Ergast F1 | F1 data from the beginning of the world championships in 1950 | No | No | [Go!](http://ergast.com/mrd/) |
| Fitbit | Fitbit Information | `OAuth` | Yes | [Go!](https://dev.fitbit.com/) |
| Football-Data.org | Football Data | No | No | [Go!](http://api.football-data.org/index) |
| JCDecaux Bike | JCDecaux's self-service bicycles | `apiKey` | Yes | [Go!](https://developer.jcdecaux.com/) |
| Cricket Live Scores | live-score | `X-Mashape-Key` | Yes | [Go!](https://market.mashape.com/dev132/cricket-live-scores) |
| NFL Arrests | NFL Arrest Data | No | No | [Go!](http://nflarrest.com/api/) |
| Pro Motocross | The RESTful AMA Pro Motocross lap times for every racer on the start gate | No | No | [Go!](http://promotocrossapi.com) |
| Strava | Connect with athletes, activities and more | `OAuth` | Yes | [Go!](https://strava.github.io/api/) |
| UFC Data | Ultimate Fighting Championship information for events and fighters | No | No | [Go!](http://ufc-data-api.ufc.com/) |
| Wger | Workout manager data as exercises, muscles or equipments | `apiKey` | Yes | [Go!](https://wger.de/en/software/api) |

### Transportation

| API | Description | Auth | HTTPS | Link |
|---|---|---|---|---|
| Amadeus Travel Innovation Sandbox | Travel Search - Limited usage | `apiKey` | Yes | [Go!](https://sandbox.amadeus.com/) |
| Community Transit | Transitland API | No | Yes | [Go!](https://github.com/transitland/transitland-datastore/blob/master/README.md#api-endpoints) |
| Goibibo | API for travel search  | `apiKey` | Yes | [Go!](https://developer.goibibo.com/docs) |
| Indian Railways | Indian Railways Information | `token` | No | [Go!](http://api.erail.in/) |
| Navitia | The open API for building cool stuff with transport data | `apiKey` | Yes | [Go!](https://api.navitia.io/) |
| The Nomad List | A list of the best places to live/work remotely | No | Yes | [Go!](https://nomadlist.com/faq) |
| Schiphol Airport | Schiphol | `apiKey` | Yes | [Go!](https://developer.schiphol.nl/) |
| TransitLand | Transit Aggregation | No | Yes | [Go!](https://transit.land/documentation/datastore/api-endpoints.html) |
| Transport for Atlanta, US | Marta | No | No | [Go!](http://www.itsmarta.com/app-developer-resources.aspx) |
| Transport for Auckland, New Zealand | Auckland Transport API  | No | Yes | [Go!](https://api.at.govt.nz/) |
| Transport for Belgium | Belgian transport API | No | Yes | [Go!](https://hello.irail.be/api/) |
| Transport for Berlin, Germany | third-party VBB API | No | Yes | [Go!](https://github.com/derhuerst/vbb-rest/blob/master/docs/index.md) |
| Transport for Boston, US | MBTA API | No | No | [Go!](http://realtime.mbta.com/Portal/Home/Documents) |
| Transport for Budapest, Hungary | Budapest public transport API | No | Yes | [Go!](https://apiary.io/) |
| Transport for Chicago, US | CTA | No | No | [Go!](http://www.transitchicago.com/developers/) |
| Transport for Czech Republic | Czech transport API | No | Yes | [Go!](https://www.chaps.cz/eng/products/idos-internet) |
| Transport for Finland | Finnish transport API | No | Yes | [Go!](https://digitransit.fi/en/developers/ ) |
| Transport for Germany | Deutsche Bahn (DB) API | `apiKey` | No | [Go!](http://data.deutschebahn.com/dataset/api-fahrplan) |
| Transport for India | India Public Transport API | `apiKey` | Yes | [Go!](https://data.gov.in/sector/transport) |
| Transport for London, England | TfL API | No | Yes | [Go!](https://api.tfl.gov.uk) |
| Transport for Madrid, Spain | Madrid BUS transport API | `apiKey` | No | [Go!](http://opendata.emtmadrid.es/Servicios-web/BUS) |
| Transport for Minneapolis, US | NexTrip API | `OAuth` | No | [Go!](http://svc.metrotransit.org/) |
| Transport for New York City, US | MTA | `apiKey` | No | [Go!](http://datamine.mta.info/) |
| Transport for Norway | Norwegian transport API | No | No | [Go!](http://reisapi.ruter.no/help) |
| Transport for Ottawa, Canada | OC Transpo next bus arrival API | No | No | [Go!](http://www.octranspo.com/index.php/developers) |
| Transport for Paris, France | RATP Open Data API | No | No | [Go!](http://data.ratp.fr/api/v1/console/datasets/1.0/search/) |
| Transport for Philadelphia, US | SEPTA APIs | No | No | [Go!](http://www3.septa.org/hackathon/) |
| Transport for Rio de Janeiro, Brazil | Prefeitura do Rio (City Hall) | No | No | [Go!](http://data.rio/group/transporte-e-mobilidade) |
| Transport for São Paulo, Brazil | SPTrans | `OAuth` | No | [Go!](http://www.sptrans.com.br/desenvolvedores/APIOlhoVivo/Documentacao.aspx) |
| Transport for Sweden | Public Transport consumer | `OAuth` | Yes | [Go!](https://www.trafiklab.se/api) |
| Transport for Switzerland | Swiss public transport API | No | Yes | [Go!](https://transport.opendata.ch/) |
| Transport for Switzerland | Official Swiss Public Transport Open Data | `apiKey` | Yes | [Go!](https://opentransportdata.swiss/en/) |
| Transport for The Netherlands | NS | No | No | [Go!](http://www.ns.nl/reisinformatie/ns-api) |
| Transport for Tokyo, Japan | Tokyo Metro | `apiKey` | Yes | [Go!](https://developer.tokyometroapp.jp/info)  |
| Transport for Toronto, Canada | TTC | No | Yes | [Go!](https://myttc.ca/developers) |
| Transport for Vancouver, Canada | TransLink | `OAuth` | Yes | [Go!](https://developer.translink.ca/) |
| Transport for Victoria, AU | PTV API | `apiKey` | Yes | [Go!](https://www.ptv.vic.gov.au/about-ptv/ptv-data-and-reports/digital-products/ptv-timetable-api/) |
| Transport for Washington, US | Washington Metro transport API | `OAuth` | Yes | [Go!](https://developer.wmata.com/) |
| Uber | Request Uber rides, reach riders, transport things, and reward drivers | `OAuth` | Yes | [Go!](https://developer.uber.com/) |
| WhereIsMyTransport | Platform for public transport data in emerging cities  | `OAuth` | Yes | [Go!](https://developer.whereismytransport.com/) |

### University

| API | Description | Auth | HTTPS | Link |
|---|---|---|---|---|
| Universities List | University names, countries and domains| No | Yes | [Go!](https://github.com/Hipo/university-domains-list) |

### Vehicle

| API | Description | Auth | HTTPS | Link |
|---|---|---|---|---|
| Vehicles | Lot of vehicles informations | `apiKey` | No | [Go!](http://developer.edmunds.com/api-documentation/overview/) |
| Brazilian Vehicles and Prices | Vehicles information from Fundação Instituto de Pesquisas Econômicas - Fipe | No | Yes | [Go!](https://deividfortuna.github.io/fipe/) |
| NHTSA Vehicles | NHTSA Product Information Catalog and Vehicle Listing | No | Yes | [Go!](https://vpic.nhtsa.dot.gov/api/) |

### Video

| API | Description | Auth | HTTPS | Link |
|---|---|---|---|---|
| An API of Ice And Fire | Game Of Thrones API | No | Yes | [Go!](https://anapioficeandfire.com/) |
| Dailymotion | Dailymotion Developer API | `OAuth` | Yes | [Go!](https://developer.dailymotion.com/) |
| MovieDB | Movie Data | `apiKey` | Yes | [Go!](https://www.themoviedb.org/documentation/api) |
| Netflix Roulette | Netflix database | No | No | [Go!](http://netflixroulette.net/api/) |
| OMDB | Open movie database | No | Yes | [Go!](https://omdbapi.com/) |
| Ron Swanson Quotes | Television | No | Yes | [Go!](https://github.com/jamesseanwright/ron-swanson-quotes#ron-swanson-quotes-api) |
| TVMaze | TV Show Data | No | No | [Go!](http://www.tvmaze.com/api) |
| Vimeo | Vimeo Developer API | `OAuth` | Yes | [Go!](https://developer.vimeo.com/) |
| YouTube | Add YouTube functionality to your sites and apps. | `OAuth` | Yes | [Go!](https://developers.google.com/youtube/) |

### Weather

| API | Description | Auth | HTTPS | Link |
|---|---|---|---|---|
| Dark Sky | Weather | `apiKey` | Yes | [Go!](https://darksky.net/dev/) |
| MetaWeather | Weather | No | Yes | [Go!](https://www.metaweather.com/api/) |
| OpenWeatherMap | Weather | `apiKey` | No | [Go!](http://openweathermap.org/api) |
| Weatherbit | Weather | `apiKey` | Yes | [Go!](https://www.weatherbit.io/api) |
| Wunderground | Weather | No | Yes | [Go!](https://www.wunderground.com/weather/api/) |
| Yahoo! Weather | Weather | No | Yes | [Go!](https://developer.yahoo.com/weather/) |<|MERGE_RESOLUTION|>--- conflicted
+++ resolved
@@ -215,10 +215,10 @@
 
 | API | Description | Auth | HTTPS | Link |
 |---|---|---|---|---|
-<<<<<<< HEAD
+
 | PM2.5.in | PM2.5 Data of China | `apiKey` query string | No | [Go!](http://www.pm25.in/api_doc) |
 | AirVisual | Air quality and weather data | `apiKey` query string | No | [Go!](https://airvisual.com/api) |
-=======
+
 | BigOven | Recipe Search | `X-Mashape-Key` | No | [Go!](http://api2.bigoven.com/) |
 | BreweryDB | Beer | `apiKey` | No | [Go!](http://www.brewerydb.com/developers) |
 | Edamam | Recipe Search | `apiKey` | Yes | [Go!](https://developer.edamam.com/) |
@@ -228,7 +228,7 @@
 | Recipe Puppy | Food | No | No | [Go!](http://www.recipepuppy.com/about/api/) |
 | Yummly | Find food recipes | No | Yes | [Go!](https://developer.yummly.com/) |
 | Zomato | Discover restaurants | `apiKey` | Yes | [Go!](https://developers.zomato.com/api) |
->>>>>>> b1ce749a
+
 
 ### Fraud Prevention
 
