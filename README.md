# Public APIs [![Run tests](https://github.com/public-apis/public-apis/workflows/Run%20tests/badge.svg)](https://github.com/public-apis/public-apis/actions?query=workflow%3A%22Run+tests%22) [![Validate links](https://github.com/public-apis/public-apis/workflows/Validate%20links/badge.svg?branch=master)](https://github.com/public-apis/public-apis/actions?query=workflow%3A%22Validate+links%22)

*A collective list of free APIs for use in software and web development.*

A public API for this project can be found [here](https://github.com/davemachado/public-api)!

For information on contributing to this project, please see the [contributing guide](CONTRIBUTING.md).

**NOTE: A passing build status indicates all listed APIs are available since the last update. A failing build status indicates that 1 or more services may be unavailable at the moment.**

## Index

* [Animals](#animals)
* [Anime](#anime)
* [Anti-Malware](#anti-malware)
* [Art & Design](#art--design)
* [Books](#books)
* [Business](#business)
* [Calendar](#calendar)
* [Cloud Storage & File Sharing](#cloud-storage--file-sharing)
* [Continuous Integration](#continuous-integration)
* [Cryptocurrency](#cryptocurrency)
* [Currency Exchange](#currency-exchange)
* [Data Validation](#data-validation)
* [Development](#development)
* [Dictionaries](#dictionaries)
* [Documents & Productivity](#documents--productivity)
* [Environment](#environment)
* [Events](#events)
* [Finance](#finance)
* [Food & Drink](#food--drink)
* [Games & Comics](#games--comics)
* [Geocoding](#geocoding)
* [Government](#government)
* [Health](#health)
* [Jobs](#jobs)
* [Machine Learning](#machine-learning)
* [Music](#music)
* [News](#news)
* [Open Data](#open-data)
* [Open Source Projects](#open-source-projects)
* [Patent](#patent)
* [Personality](#personality)
* [Phone](#phone)
* [Photography](#photography)
* [Science & Math](#science--math)
* [Security](#security)
* [Shopping](#shopping)
* [Social](#social)
* [Sports & Fitness](#sports--fitness)
* [Test Data](#test-data)
* [Text Analysis](#text-analysis)
* [Tracking](#tracking)
* [Transportation](#transportation)
* [URL Shorteners](#url-shorteners)
* [Vehicle](#vehicle)
* [Video](#video)
* [Weather](#weather)

### Animals
API | Description | Auth | HTTPS | CORS |
|---|---|---|---|---|
| [Cat Facts](https://alexwohlbruck.github.io/cat-facts/) | Daily cat facts | No | Yes | No |
| [catAPI](https://github.com/ThatCopy/catAPI/wiki/Usage) | Random pictures of cats | No | Yes | Yes |
| [Cats](https://docs.thecatapi.com/) | Pictures of cats from Tumblr | `apiKey` | Yes | Unknown |
| [Dog Facts](https://dukengn.github.io/Dog-facts-API/) | Random dog facts | No | Yes | Unknown |
| [Dogs](https://dog.ceo/dog-api/) | Based on the Stanford Dogs Dataset | No | Yes | Yes |
| [HTTPCat](https://http.cat/) | Cat for every HTTP Status | No | Yes | Unknown |
| [IUCN](http://apiv3.iucnredlist.org/api/v3/docs) | IUCN Red List of Threatened Species | `apiKey` | No | Unknown |
| [Movebank](https://github.com/movebank/movebank-api-doc) | Movement and Migration data of animals | No | Yes | Unknown |
| [RandomCat](https://aws.random.cat/meow) | Random pictures of cats | No | Yes | Yes |
| [RandomDog](https://random.dog/woof.json) | Random pictures of dogs | No | Yes | Yes |
| [RandomFox](https://randomfox.ca/floof/) | Random pictures of foxes | No | Yes | No |
| [RescueGroups](https://userguide.rescuegroups.org/display/APIDG/API+Developers+Guide+Home) | Adoption | No | Yes | Unknown |
| [Shibe.Online](http://shibe.online/) | Random pictures of Shiba Inu, cats or birds | No | Yes | Yes |

**[⬆ Back to Index](#index)**
### Anime
API | Description | Auth | HTTPS | CORS |
|---|---|---|---|---|
| [AniList](https://github.com/AniList/ApiV2-GraphQL-Docs) | Anime discovery & tracking | `OAuth` | Yes | Unknown |
| [AnimeChan](https://github.com/RocktimSaikia/anime-chan) | Anime quotes (over 10k+) | No | Yes | No |
| [AnimeNewsNetwork](https://www.animenewsnetwork.com/encyclopedia/api.php) | Anime industry news | No | Yes | Yes |
| [Jikan](https://jikan.moe) | Unofficial MyAnimeList API | No | Yes | Yes |
| [Kitsu](https://kitsu.docs.apiary.io/) | Anime discovery platform | `OAuth` | Yes | Yes |
| [MyAnimeList](https://myanimelist.net/clubs.php?cid=13727) | Anime and Manga Database and Community | `OAuth` | Yes | Unknown |
| [Studio Ghibli](https://ghibliapi.herokuapp.com) | Resources from Studio Ghibli films | No | Yes | Yes |
| [What Anime](https://soruly.github.io/trace.moe/) | Scan anime image to get specific detail | No | Yes | Yes |

**[⬆ Back to Index](#index)**
### Anti-Malware
API | Description | Auth | HTTPS | CORS |
|---|---|---|---|---|
| [AbuseIPDB](https://docs.abuseipdb.com/) | IP/domain/URL reputation | `apiKey` | Yes | Unknown |
| [AlienVault Open Threat Exchange (OTX)](https://otx.alienvault.com/api) | IP/domain/URL reputation | `apiKey` | Yes | Unknown |
| [Google Safe Browsing](https://developers.google.com/safe-browsing/) | Google Link/Domain Flagging | `apiKey` | Yes | Unknown |
| [Metacert](https://metacert.com/) | Metacert Link Flagging | `apiKey` | Yes | Unknown |
| [URLScan.io](https://urlscan.io/about-api/) | Scan and Analyse URLs | `apiKey` | Yes | Unknown |
| [VirusTotal](https://www.virustotal.com/en/documentation/public-api/) | VirusTotal File/URL Analysis | `apiKey` | Yes | Unknown |
| [Web Of Trust (WOT)](https://support.mywot.com/hc/en-us/articles/360024398673-3-Using-the-API) | Website reputation | `apiKey` | Yes | Unknown |

**[⬆ Back to Index](#index)**
### Art & Design
API | Description | Auth | HTTPS | CORS |
|---|---|---|---|---|
| [Behance](https://www.behance.net/dev) | Design | `apiKey` | Yes | Unknown |
| [Cooper Hewitt](https://collection.cooperhewitt.org/api) | Smithsonian Design Museum | `apiKey` | Yes | Unknown |
| [Dribbble](http://developer.dribbble.com/v2/) | Design | `OAuth` | No | Unknown |
| [Europeana](https://pro.europeana.eu/resources/apis/search) | European Museum and Galleries content | `apiKey` | Yes | Unknown |
| [Harvard Art Museums](https://github.com/harvardartmuseums/api-docs) | Art | `apiKey` | No | Unknown |
| [Iconfinder](https://developer.iconfinder.com) | Icons | `apiKey` | Yes | Unknown |
| [Icons8](http://docs.icons8.apiary.io/#reference/0/meta) | Icons | `OAuth` | Yes | Unknown |
| [Metropolitan Museum of Art](https://metmuseum.github.io/) | Met Museum of Art | No | Yes | Unknown |
| [Noun Project](http://api.thenounproject.com/index.html) | Icons | `OAuth` | No | Unknown |
| [Rijksmuseum](https://www.rijksmuseum.nl/en/api) | Art | `apiKey` | Yes | Unknown |

**[⬆ Back to Index](#index)**
### Books
API | Description | Auth | HTTPS | CORS |
|---|---|---|---|---|
| [Bhagavad Gita](https://bhagavadgita.io/api) | Bhagavad Gita text | `OAuth` | Yes | Yes |
| [Bible](https://bibleapi.co/) | RESTful Bible API with 7 versions, 4 languages and multiple features | `apiKey` | Yes | Unknown |
| [British National Bibliography](http://bnb.data.bl.uk/) | Books | No | No | Unknown |
| [Google Books](https://developers.google.com/books/) | Books | `OAuth` | Yes | Unknown |
| [LibGen](https://garbage.world/posts/libgen/) | Library Genesis search engine | No | No | Unknown |
| [New York Times Books](https://developer.nytimes.com/docs/books-product/1/overview) | Book reviews and The New York Times Best Sellers lists | `apiKey` | Yes | Unknown |
| [Open Library](https://openlibrary.org/developers/api) | Books, book covers and related data | No | Yes | No |
| [Penguin Publishing](http://www.penguinrandomhouse.biz/webservices/rest/) | Books, book covers and related data | No | Yes | Yes |
| [Rig Veda](https://aninditabasu.github.io/indica/html/rv.html) | Gods and poets, their categories, and the verse meters, with the mandal and sukta number | No | Yes | Unknown |
| [Vedic Society](https://aninditabasu.github.io/indica/html/vs.html) | Descriptions of all nouns (names, places, animals, things) from vedic literature | No | Yes | Unknown |

**[⬆ Back to Index](#index)**
### Business
API | Description | Auth | HTTPS | CORS |
|---|---|---|---|---|
| [Charity Search](http://charityapi.orghunter.com/) | Non-profit charity data | `apiKey` | No | Unknown |
| [Clearbit Logo](https://clearbit.com/docs#logo-api) | Search for company logos and embed them in your projects | `apiKey` | Yes | Unknown |
| [Domainsdb.info](https://domainsdb.info/) | Registered Domain Names Search | No | Yes | No |
| [Freelancer](https://developers.freelancer.com) | Hire freelancers to get work done | `OAuth` | Yes | Unknown |
| [Gmail](https://developers.google.com/gmail/api/) | Flexible, RESTful access to the user's inbox | `OAuth` | Yes | Unknown |
| [Google Analytics](https://developers.google.com/analytics/) | Collect, configure and analyze your data to reach the right audience | `OAuth` | Yes | Unknown |
| [MailboxValidator](https://www.mailboxvalidator.com/api-email-free) | Validate email address to improve deliverability | `apiKey` | Yes | Unknown |
| [mailgun](https://www.mailgun.com/) | Email Service | `apiKey` | Yes | Unknown |
| [markerapi](http://www.markerapi.com/) | Trademark Search | No | No | Unknown |
| [Trello](https://developers.trello.com/) | Boards, lists and cards to help you organize and prioritize your projects | `OAuth` | Yes | Unknown |

**[⬆ Back to Index](#index)**
### Calendar
API | Description | Auth | HTTPS | CORS |
|---|---|---|---|---|
| [Abstract Public Holidays](https://www.abstractapi.com/holidays-api) | Data on national, regional, and religious holidays via API | `apiKey` | Yes | Yes |
| [Calendar Index](https://www.calendarindex.com/) | Worldwide Holidays and Working Days | `apiKey` | Yes | Yes |
| [Church Calendar](http://calapi.inadiutorium.cz/) | Catholic liturgical calendar | No | No | Unknown |
| [Czech Namedays Calendar](https://svatky.adresa.info) | Lookup for a name and returns nameday date | No | No | Unknown |
| [Google Calendar](https://developers.google.com/google-apps/calendar/) | Display, create and modify Google calendar events | `OAuth` | Yes | Unknown |
| [Hebrew Calendar](https://www.hebcal.com/home/developer-apis) | Convert between Gregorian and Hebrew, fetch Shabbat and Holiday times, etc | No | No | Unknown |
| [Holidays](https://holidayapi.com/) | Historical data regarding holidays | `apiKey` | Yes | Unknown |
| [LectServe](http://www.lectserve.com) | Protestant liturgical calendar | No | No | Unknown |
| [Nager.Date](https://date.nager.at) | Public holidays for more than 90 countries | No | Yes | No |
| [Namedays Calendar](https://api.abalin.net/) | Provides namedays for multiple countries | No | Yes | Yes |
| [Non-Working Days](https://github.com/gadael/icsdb) | Database of ICS files for non working days | No | Yes | Unknown |
| [Non-Working Days](https://isdayoff.ru) | Simple REST API for checking working, non-working or short days for Russia, CIS, USA and other | No | Yes | Yes |
| [Russian Calendar](https://github.com/egno/work-calendar) | Check if a date is a Russian holiday or not | No | Yes | No |
| [UK Bank Holidays](https://www.gov.uk/bank-holidays.json) | Bank holidays in England and Wales, Scotland and Northern Ireland | No | Yes | Unknown |
| [UnixTime Converter](https://unixtime.co.za) | A REST API to convert UnixTime to DateTime and DateTime to UnixTime | No | Yes | Unknown |

**[⬆ Back to Index](#index)**
### Cloud Storage & File Sharing
API | Description | Auth | HTTPS | CORS |
|---|---|---|---|---|
| [Box](https://developer.box.com/) | File Sharing and Storage | `OAuth` | Yes | Unknown |
| [Dropbox](https://www.dropbox.com/developers) | File Sharing and Storage | `OAuth` | Yes | Unknown |
| [Google Drive](https://developers.google.com/drive/) | File Sharing and Storage | `OAuth` | Yes | Unknown |
| [OneDrive](https://dev.onedrive.com/) | File Sharing and Storage | `OAuth` | Yes | Unknown |
| [Pantry](https://getpantry.cloud/) | Free JSON storage for small projects | No | Yes | Yes |
| [Pastebin](https://pastebin.com/api/) | Plain Text Storage | `apiKey` | Yes | Unknown |

**[⬆ Back to Index](#index)**
### Continuous Integration
API | Description | Auth | HTTPS | CORS |
|---|---|---|---|---|
| [CircleCI](https://circleci.com/docs/api/v1-reference/) | Automate the software development process using continuous integration and continuous delivery | `apiKey` | Yes | Unknown |
| [Codeship](https://apidocs.codeship.com/) | Codeship is a Continuous Integration Platform in the cloud | `apiKey` | Yes | Unknown |
| [Travis CI](https://docs.travis-ci.com/api/) | Sync your GitHub projects with Travis CI to test your code in minutes | `apiKey` | Yes | Unknown |

**[⬆ Back to Index](#index)**
### Cryptocurrency
API | Description | Auth | HTTPS | CORS |
|---|---|---|---|---|
| [Binance](https://github.com/binance/binance-spot-api-docs) | Exchange for Trading Cryptocurrencies based in China | `apiKey` | Yes | Unknown |
| [BitcoinAverage](https://apiv2.bitcoinaverage.com/) | Digital Asset Price Data for the blockchain industry | `apiKey` | Yes | Unknown |
| [BitcoinCharts](https://bitcoincharts.com/about/exchanges/) | Financial and Technical Data related to the Bitcoin Network | No | Yes | Unknown |
| [Bitfinex](https://docs.bitfinex.com/docs) | Cryptocurrency Trading Platform | `apiKey` | Yes | Unknown |
| [Bitmex](https://www.bitmex.com/app/apiOverview) | Real-Time Cryptocurrency derivatives trading platform based in Hong Kong | `apiKey` | Yes | Unknown |
| [Bittrex](https://bittrex.com/Home/Api) | Next Generation Crypto Trading Platform | `apiKey` | Yes | Unknown |
| [Block](https://www.block.io/docs/basic) | Bitcoin Payment, Wallet & Transaction Data | `apiKey` | Yes | Unknown |
| [Blockchain](https://www.blockchain.info/api) | Bitcoin Payment, Wallet & Transaction Data | No | Yes | Unknown |
| [BlockFacts](https://blockfacts.io/) | Real-time crypto data from multiple exchanges via a single unified API, and much more | `apiKey` | Yes | Unknown |
| [CoinAPI](https://docs.coinapi.io/) | All Currency Exchanges integrate under a single api | `apiKey` | Yes | No |
| [Coinbase](https://developers.coinbase.com) | Bitcoin, Bitcoin Cash, Litecoin and Ethereum Prices | `apiKey` | Yes | Unknown |
| [Coinbase Pro](https://docs.pro.coinbase.com/#api) | Cryptocurrency Trading Platform | `apiKey` | Yes | Unknown |
| [CoinDesk](http://www.coindesk.com/api/) | Bitcoin Price Index | No | No | Unknown |
| [CoinGecko](http://www.coingecko.com/api) | Cryptocurrency Price, Market, and Developer/Social Data | No | Yes | Yes |
| [Coinigy](https://coinigy.docs.apiary.io) | Interacting with Coinigy Accounts and Exchange Directly | `apiKey` | Yes | Unknown |
| [coinlayer](https://coinlayer.com) | Real-time Crypto Currency Exchange Rates | `apiKey` | Yes | Unknown |
| [Coinlib](https://coinlib.io/apidocs) | Crypto Currency Prices | `apiKey` | Yes | Unknown |
| [Coinlore](https://www.coinlore.com/cryptocurrency-data-api) | Cryptocurrencies prices, volume and more | No | Yes | Unknown |
| [CoinMarketCap](https://coinmarketcap.com/api/) | Cryptocurrencies Prices | `apiKey` | Yes | Unknown |
| [Coinpaprika](https://api.coinpaprika.com) | Cryptocurrencies prices, volume and more | No | Yes | Yes |
| [CoinRanking](https://developers.coinranking.com/api/documentation/) | Live Cryptocurrency data | No | Yes | Unknown |
| [CryptoCompare](https://www.cryptocompare.com/api#) | Cryptocurrencies Comparison | No | Yes | Unknown |
| [CryptoMarket](https://developers.cryptomkt.com) | Cryptocurrencies Trading platform | `apiKey` | Yes | Yes |
| [Cryptonator](https://www.cryptonator.com/api/) | Cryptocurrencies Exchange Rates | No | Yes | Unknown |
| [Gemini](https://docs.gemini.com/rest-api/) | Cryptocurrencies Exchange | No | Yes | Unknown |
| [ICObench](https://icobench.com/developers) | Various information on listing, ratings, stats, and more | `apiKey` | Yes | Unknown |
| [MercadoBitcoin](https://www.mercadobitcoin.net/api-doc/) | Brazilian Cryptocurrency Information | No | Yes | Unknown |
| [Nexchange](https://nexchange2.docs.apiary.io/) | Automated cryptocurrency exchange service | No | No | Yes |
| [Poloniex](https://poloniex.com/support/api/) | US based digital asset exchange | `apiKey` | Yes | Unknown |
| [VALR](https://docs.valr.com/) | Cryptocurrency Exchange based in South Africa | `apiKey` | Yes | Unknown |
| [WorldCoinIndex](https://www.worldcoinindex.com/apiservice) | Cryptocurrencies Prices | `apiKey` | Yes | Unknown |

**[⬆ Back to Index](#index)**
### Currency Exchange
API | Description | Auth | HTTPS | CORS |
|---|---|---|---|---|
| [1Forge](https://1forge.com/forex-data-api/api-documentation) | Forex currency market data | `apiKey` | Yes | Unknown |
| [apilayer fixer.io](http://fixer.io) | Exchange rates and currency conversion | `apiKey` | Yes | Unknown |
| [Currencylayer](https://currencylayer.com/documentation) | Exchange rates and currency conversion | `apiKey` | Yes | Unknown |
| [CurrencyScoop](https://currencyscoop.com/api-documentation) | Real-time and historical currency rates JSON API | `apiKey` | Yes | Yes |
| [Czech National Bank](https://www.cnb.cz/cs/financni_trhy/devizovy_trh/kurzy_devizoveho_trhu/denni_kurz.xml) | A collection of exchange rates | No | Yes | Unknown |
| [ExchangeRate-API](https://www.exchangerate-api.com) | Free currency conversion | No | Yes | Yes |
| [Exchangeratesapi.io](https://exchangeratesapi.io) | Exchange rates with currency conversion | No | Yes | Yes |
| [Frankfurter](https://www.frankfurter.app/docs) | Exchange rates, currency conversion and time series | No | Yes | Yes |
| [ratesapi](https://ratesapi.io) | Free exchange rates and historical rates | No | Yes | Unknown |
| [VATComply.com](https://www.vatcomply.com/documentation) | Exchange rates, geolocation and VAT number validation | No | Yes | Yes |

**[⬆ Back to Index](#index)**
### Data Validation
API | Description | Auth | HTTPS | CORS |
|---|---|---|---|---|
| [Abstract Email Validation](https://www.abstractapi.com/email-verification-validation-api) | Validate email addresses for deliverability and spam | `apiKey` | Yes | Yes |
| [Cloudmersive Validate](https://cloudmersive.com/validate-api) | Validate email addresses, phone numbers, VAT numbers and domain names | `apiKey` | Yes | Yes |
| [Lob.com](https://lob.com/) | US Address Verification | `apiKey` | Yes | Unknown |
| [mailboxlayer](https://mailboxlayer.com) | Email address validation | No | Yes | Unknown |
| [PurgoMalum](http://www.purgomalum.com) | Content validator against profanity & obscenity | No | No | Unknown |
| [US Autocomplete](https://smartystreets.com/docs/cloud/us-autocomplete-api) | Enter address data quickly with real-time address suggestions | `apiKey` | Yes | Yes |
| [US Extract](https://smartystreets.com/products/apis/us-extract-api) | Extract postal addresses from any text including emails | `apiKey` | Yes | Yes |
| [US Street Address](https://smartystreets.com/docs/cloud/us-street-api) | Validate and append data for any US postal address | `apiKey` | Yes | Yes |
| [vatlayer](https://vatlayer.com) | VAT number validation | No | Yes | Unknown |
| [Veriphone](https://veriphone.io) | Phone number validation & carrier lookup | `apiKey` | Yes | Yes |

**[⬆ Back to Index](#index)**
### Development
API | Description | Auth | HTTPS | CORS |
|---|---|---|---|---|
| [24 Pull Requests](https://24pullrequests.com/api) | Project to promote open source collaboration during December | No | Yes | Yes |
| [Abstract Screenshot](https://www.abstractapi.com/website-screenshot-api) | Take programmatic screenshots of web pages from any website | `apiKey` | Yes | Yes |
| [Agify.io](https://agify.io) | Estimates the age from a first name | No | Yes | Yes |
| [ApiFlash](https://apiflash.com/) | Chrome based screenshot API for developers | `apiKey` | Yes | Unknown |
| [APIs.guru](https://apis.guru/api-doc/) | Wikipedia for Web APIs, OpenAPI/Swagger specs for public APIs | No | Yes | Unknown |
| [BetterMeta](http://bettermeta.io) | Return a site's meta tags in JSON format | `X-Mashape-Key` | Yes | Unknown |
| [Bitbucket](https://developer.atlassian.com/bitbucket/api/2/reference/) | Bitbucket API | `OAuth` | Yes | Unknown |
| [Blitapp](https://blitapp.com/api/) | Schedule screenshots of web pages and sync them to your cloud | `apiKey` | Yes | Unknown |
| [Bored](https://www.boredapi.com/) | Find random activities to fight boredom | No | Yes | Unknown |
| [Browshot](https://browshot.com/api/documentation) | Easily make screenshots of web pages in any screen size, as any device | `apiKey` | Yes | Yes |
| [CDNJS](https://api.cdnjs.com/libraries/jquery) | Library info on CDNJS | No | Yes | Unknown |
| [Changelogs.md](https://changelogs.md) | Structured changelog metadata from open source projects | No | Yes | Unknown |
| [CountAPI](https://countapi.xyz) | Free and simple counting service. You can use it to track page hits and specific events | No | Yes | Yes |
| [DigitalOcean Status](https://status.digitalocean.com/api) | Status of all DigitalOcean services | No | Yes | Unknown |
| [DomainDb Info](https://api.domainsdb.info/) | Domain name search to find all domains containing particular words/phrases/etc | No | Yes | Unknown |
| [Form2Channel](https://form2channel.com/) | Send static html form submissions to Google Sheets, Email, Slack or Telegram | No | Yes | Yes |
| [Genderize.io](https://genderize.io) | Estimates a gender from a first name | No | Yes | Yes |
| [GETPing](https://www.getping.info) | Trigger an email notification with a simple GET request | `apiKey` | Yes | Unknown |
| [GitHub](https://docs.github.com/en/free-pro-team@latest/rest) | Make use of GitHub repositories, code and user info programmatically | `OAuth` | Yes | Yes |
| [Gitlab](https://docs.gitlab.com/ee/api/) | Automate GitLab interaction programmatically | `OAuth` | Yes | Unknown |
| [Gitter](https://developer.gitter.im/docs/welcome) | Chat for Developers | `OAuth` | Yes | Unknown |
| [Host.io](https://host.io) | Domains Data API for Developers | `apiKey` | Yes | Yes |
| [HTTP2.Pro](https://http2.pro/doc/api) | Test endpoints for client and server HTTP/2 protocol support | No | Yes | Unknown |
| [IBM Text to Speech](https://cloud.ibm.com/docs/text-to-speech/getting-started.html) | Convert text to speech | `apiKey` | Yes | Yes |
| [IFTTT](https://platform.ifttt.com/docs/connect_api) | IFTTT Connect API | No | Yes | Unknown |
| [Image-Charts](https://documentation.image-charts.com/) | Generate charts, QR codes and graph images | No | Yes | Yes |
| [import.io](http://api.docs.import.io/) | Retrieve structured data from a website or RSS feed | `apiKey` | Yes | Unknown |
| [IP2WHOIS Information Lookup](https://www.ip2whois.com/) | WHOIS domain name lookup | `apiKey` | Yes | Unknown |
| [IPify](https://www.ipify.org/) | A simple IP Address API | No | Yes | Unknown |
| [IPinfo](https://ipinfo.io/developers) | Another simple IP Address API | No | Yes | Unknown |
| [jsDelivr](https://github.com/jsdelivr/data.jsdelivr.com) | Package info and download stats on jsDelivr CDN | No | Yes | Yes |
| [JSON 2 JSONP](https://json2jsonp.com/) | Convert JSON to JSONP (on-the-fly) for easy cross-domain data requests using client-side JavaScript | No | Yes | Unknown |
| [JSONbin.io](https://jsonbin.io) | Free JSON storage service. Ideal for small scale Web apps, Websites and Mobile apps | `apiKey` | Yes | Yes |
| [Judge0](https://api.judge0.com/) | Compile and run source code | No | Yes | Unknown |
| [License-API](https://github.com/cmccandless/license-api/blob/master/README.md) | Unofficial REST API for choosealicense.com | No | Yes | No |
| [MAC address vendor lookup](https://macaddress.io/api) | Retrieve vendor details and other information regarding a given MAC address or an OUI | `apiKey` | Yes | Yes |
| [Nationalize.io](https://nationalize.io) | Estimate the nationality of a first name | No | Yes | Yes |
| [OOPSpam](https://oopspam.com/) | Multiple spam filtering service | No | Yes | Yes |
| [PageCDN](https://pagecdn.com/docs/public-api) | Public API for javascript, css and font libraries on PageCDN | `apiKey` | Yes | Yes |
| [Postman](https://docs.api.getpostman.com/) | Tool for testing APIs | `apiKey` | Yes | Unknown |
| [ProxyCrawl](https://proxycrawl.com) | Scraping and crawling anticaptcha service | `apiKey` | Yes | Unknown |
| [Public APIs](https://github.com/davemachado/public-api) | A collective list of free JSON APIs for use in web development | No | Yes | Unknown |
| [Pusher Beams](https://pusher.com/beams) | Push notifications for Android & iOS | `apiKey` | Yes | Unknown |
| [QR Code](https://fungenerators.com/api/qrcode/) | Create new QR Code or decode existing one | `apiKey` | Yes | Yes |
| [QR code](http://qrtag.net/api/) | Create an easy to read QR code and URL shortener | No | Yes | Yes |
| [QR code](http://goqr.me/api/) | Generate and decode / read QR code graphics | No | Yes | Unknown |
| [QuickChart](https://quickchart.io/) | Generate chart and graph images | No | Yes | Yes |
| [ReqRes](https://reqres.in/ ) | A hosted REST-API ready to respond to your AJAX requests | No | Yes | Unknown |
| [Scraper.AI](https://docs.scraper.ai/#/) | Extract and monitor data from any website | `apiKey` | Yes | Unknown |
| [ScraperApi](https://www.scraperapi.com) | Easily build scalable web scrapers | `apiKey` | Yes | Unknown |
| [scrapestack](https://scrapestack.com/) | Real-time, Scalable Proxy & Web Scraping REST API | `apiKey` | Yes | Unknown |
| [ScreenshotAPI.net](https://screenshotapi.net/) | Create pixel-perfect website screenshots | `apiKey` | Yes | Yes |
| [serpstack](https://serpstack.com/) | Real-Time & Accurate Google Search Results API | `apiKey` | Yes | Yes |
| [SHOUTCLOUD](http://shoutcloud.io/) | ALL-CAPS AS A SERVICE | No | No | Unknown |
| [StackExchange](https://api.stackexchange.com/) | Q&A forum for developers | `OAuth` | Yes | Unknown |
| [userstack](https://userstack.com/) | Secure User-Agent String Lookup JSON API | `OAuth` | Yes | Unknown |

**[⬆ Back to Index](#index)**
### Dictionaries
API | Description | Auth | HTTPS | CORS |
|---|---|---|---|---|
| [Lingua Robot](https://www.linguarobot.io) | Word definitions, pronunciations, synonyms, antonyms and others | `apiKey` | Yes | Yes |
| [Merriam-Webster](https://dictionaryapi.com/) | Dictionary and Thesaurus Data | `apiKey` | Yes | Unknown |
| [OwlBot](https://owlbot.info/) | Definitions with example sentence and photo if available | `apiKey` | Yes | Yes |
| [Oxford](https://developer.oxforddictionaries.com/) | Dictionary Data | `apiKey` | Yes | No |
| [Wordnik](http://developer.wordnik.com) | Dictionary Data | `apiKey` | No | Unknown |
| [Words](https://www.wordsapi.com/) | Definitions and synonyms for more than 150,000 words | `apiKey` | Yes | Unknown |

**[⬆ Back to Index](#index)**
### Documents & Productivity
API | Description | Auth | HTTPS | CORS |
|---|---|---|---|---|
| [Cloudmersive Document and Data Conversion](https://cloudmersive.com/convert-api) | HTML/URL to PDF/PNG, Office documents to PDF, image conversion | `apiKey` | Yes | Yes |
| [Code::Stats](https://codestats.net/api-docs) | Automatic time tracking for programmers | `apiKey` | Yes | No |
| [File.io](https://www.file.io) | File Sharing | No | Yes | Unknown |
| [Mercury](https://mercury.postlight.com/web-parser/) | Web parser | `apiKey` | Yes | Unknown |
| [pdflayer](https://pdflayer.com) | HTML/URL to PDF | `apiKey` | Yes | Unknown |
| [Pocket](https://getpocket.com/developer/) | Bookmarking service | `OAuth` | Yes | Unknown |
| [PrexView](https://prexview.com) | Data from XML or JSON to PDF, HTML or Image | `apiKey` | Yes | Unknown |
| [Restpack](https://restpack.io/) | Provides screenshot, HTML to PDF and content extraction APIs | `apiKey` | Yes | Unknown |
| [Todoist](https://developer.todoist.com) | Todo Lists | `OAuth` | Yes | Unknown |
| [Vector Express v2.0](https://vector.express) | Free vector file converting API | No | Yes | No |
| [WakaTime](https://wakatime.com/developers) | Automated time tracking leaderboards for programmers | No | Yes | Unknown |
| [Zube](https://zube.io/docs/api) | Full stack project management | `OAuth` | Yes | Unknown |

**[⬆ Back to Index](#index)**
### Environment
API | Description | Auth | HTTPS | CORS |
|---|---|---|---|---|
| [AirVisual](https://airvisual.com/api) | Air quality and weather data | `apiKey` | Yes | Unknown |
| [GrünstromIndex](https://www.corrently.de/hintergrund/gruenstromindex/index.html) | Green Power Index for Germany (Grünstromindex/GSI) | No | No | Yes |
| [La Data Verte](https://ladataverte.fr) | Aggregation of multiple environmental indicators (CO2 emissions, Average temperature, etc) | No | Yes | Unknown |
| [OpenAQ](https://docs.openaq.org/) | Open air quality data | `apiKey` | Yes | Unknown |
| [PM2.5 Open Data Portal](https://pm25.lass-net.org/#apis) | Open low-cost PM2.5 sensor data | No | Yes | Unknown |
| [PM25.in](http://www.pm25.in/api_doc) | Air quality of China | `apiKey` | No | Unknown |
| [PVWatts](https://developer.nrel.gov/docs/solar/pvwatts/v6/) | Energy production photovoltaic (PV) energy systems | `apiKey` | Yes | Unknown |
| [UK Carbon Intensity](https://carbon-intensity.github.io/api-definitions/#carbon-intensity-api-v1-0-0) | The Official Carbon Intensity API for Great Britain developed by National Grid | No | Yes | Unknown |

**[⬆ Back to Index](#index)**
### Events
API | Description | Auth | HTTPS | CORS |
|---|---|---|---|---|
| [Eventbrite](https://www.eventbrite.com/developer/v3/) | Find events | `OAuth` | Yes | Unknown |
| [Picatic](http://developer.picatic.com/?utm_medium=web&utm_source=github&utm_campaign=public-apis%20repo&utm_content=toddmotto) | Sell tickets anywhere | `apiKey` | Yes | Unknown |
| [Ticketmaster](http://developer.ticketmaster.com/products-and-docs/apis/getting-started/) | Search events, attractions, or venues | `apiKey` | Yes | Unknown |

**[⬆ Back to Index](#index)**
### Finance
API | Description | Auth | HTTPS | CORS |
|---|---|---|---|---|
| [Abstract VAT Validation](https://www.abstractapi.com/vat-validation-rates-api) | Validate VAT numbers and calculate VAT rates | `apiKey` | Yes | Yes |
| [Alpha Vantage](https://www.alphavantage.co/) | Realtime and historical stock data | `apiKey` | Yes | Unknown |
| [IEX Cloud](https://iexcloud.io/docs/api/) | Realtime & Historical Stock and Market Data | `apiKey` | Yes | Yes |
| [IG](https://labs.ig.com/gettingstarted) | Spreadbetting and CFD Market Data | `apiKey` | Yes | Unknown |
| [Intrinio](https://intrinio.com/) | A wide selection of financial data feeds | `apiKey` | Yes | Unknown |
| [marketstack](https://marketstack.com/) | Real-Time, Intraday & Historical Market Data API | `apiKey` | Yes | Unknown |
| [Plaid](https://plaid.com/) | Connect with users’ bank accounts and access transaction data | `apiKey` | Yes | Unknown |
| [Razorpay IFSC](https://ifsc.razorpay.com/) | Indian Financial Systems Code (Bank Branch Codes) | No | Yes | Unknown |
| [Tradier](https://developer.tradier.com) | US equity/option market data (delayed, intraday, historical) | `OAuth` | Yes | Yes |
| [Twelve Data](https://twelvedata.com/) | Stock market data (real-time & historical) | `apiKey` | Yes | Unknown |
| [YNAB](https://api.youneedabudget.com/) | Budgeting & Planning | `OAuth` | Yes | Yes |

**[⬆ Back to Index](#index)**
### Food & Drink
API | Description | Auth | HTTPS | CORS |
|---|---|---|---|---|
| [Edamam nutrition](https://developer.edamam.com/edamam-docs-nutrition-api) | Nutrition Analysis | `apiKey` | Yes | Unknown |
| [Edamam recipes](https://developer.edamam.com/edamam-docs-recipe-api) | Recipe Search | `apiKey` | Yes | Unknown |
| [Foodish](https://github.com/surhud004/Foodish#readme) | Random pictures of food dishes | No | Yes | Yes |
| [LCBO](https://lcboapi.com/) | Alcohol | `apiKey` | Yes | Unknown |
| [Open Brewery DB](https://www.openbrewerydb.org) | Breweries, Cideries and Craft Beer Bottle Shops | No | Yes | Yes |
| [Open Food Facts](https://world.openfoodfacts.org/data) | Food Products Database | No | Yes | Unknown |
| [PunkAPI](https://punkapi.com/) | Brewdog Beer Recipes | No | Yes | Unknown |
| [Recipe Puppy](http://www.recipepuppy.com/about/api/) | Food | No | No | Unknown |
| [Spoonacular](https://spoonacular.com/food-api) | Recipes and Food product | `apiKey` | Yes | Unknown |
| [TacoFancy](https://github.com/evz/tacofancy-api) | Community-driven taco database | No | No | Unknown |
| [The Report of the Week](https://github.com/andyklimczak/TheReportOfTheWeek-API) | Food & Drink Reviews | No | Yes | Unknown |
| [TheCocktailDB](https://www.thecocktaildb.com/api.php) | Cocktail Recipes | `apiKey` | Yes | Yes |
| [TheMealDB](https://www.themealdb.com/api.php) | Meal Recipes | `apiKey` | Yes | Yes |
| [What's on the menu?](http://nypl.github.io/menus-api/) | NYPL human-transcribed historical menu collection | `apiKey` | No | Unknown |
| [WhiskyHunter](https://whiskyhunter.net/api/) | Past online whisky auctions statistical data | No | Yes | Unknown |
| [Zestful](https://zestfuldata.com/) | Parse recipe ingredients | `apiKey` | Yes | Yes |

**[⬆ Back to Index](#index)**
### Games & Comics
API | Description | Auth | HTTPS | CORS |
|---|---|---|---|---|
| [Age of Empires II](https://age-of-empires-2-api.herokuapp.com) | Get information about Age of Empires II resources | No | Yes | No |
| [AmiiboAPI](https://amiiboapi.com/) | Nintendo Amiibo Information | No | Yes | Yes |
| [Board Game Geek](https://boardgamegeek.com/wiki/page/BGG_XML_API2) | Board games, RPG and videogames | No | Yes | No |
| [Brawl Stars](https://developer.brawlstars.com) | Brawl Stars Game Information | `apiKey` | Yes | Unknown |
| [CheapShark](https://www.cheapshark.com/api) | Steam/PC Game Prices and Deals | No | Yes | Yes |
| [Chuck Norris Database](http://www.icndb.com/api/) | Jokes | No | No | Unknown |
| [Clash of Clans](https://developer.clashofclans.com) | Clash of Clans Game Information | `apiKey` | Yes | Unknown |
| [Clash Royale](https://developer.clashroyale.com) | Clash Royale Game Information | `apiKey` | Yes | Unknown |
| [Comic Vine](https://comicvine.gamespot.com/api/documentation) | Comics | No | Yes | Unknown |
| [Dark Souls 3](https://blog.mugenmonkey.com/2017/09/10/ds3-api.html) | Information about Dark Souls 3 Items | No | Yes | Unknown |
| [Deck of Cards](http://deckofcardsapi.com/) | Deck of Cards | No | No | Unknown |
| [Destiny The Game](https://github.com/Bungie-net/api) | Bungie Platform API | `apiKey` | Yes | Unknown |
| [Dota 2](https://docs.opendota.com/) | Provides information about Player stats , Match stats, Rankings for Dota 2 | No | Yes | Unknown |
| [Dungeons and Dragons](http://www.dnd5eapi.co/) | Reference for 5th edition spells, classes, monsters, and more | No | No | No |
| [Eve Online](https://esi.evetech.net/ui) | Third-Party Developer Documentation | `OAuth` | Yes | Unknown |
| [FIFA Ultimate Team](https://www.easports.com/fifa/ultimate-team/api/fut/item) | FIFA Ultimate Team items API | No | Yes | Unknown |
| [Final Fantasy XIV](https://xivapi.com/) | Final Fantasy XIV Game data API | No | Yes | Yes |
| [Fortnite](https://fortnitetracker.com/site-api) | Fortnite Stats | `apiKey` | Yes | Unknown |
| [Giant Bomb](https://www.giantbomb.com/api/documentation) | Video Games | `apiKey` | Yes | Unknown |
| [Guild Wars 2](https://wiki.guildwars2.com/wiki/API:Main) | Guild Wars 2 Game Information | `apiKey` | Yes | Unknown |
| [Halo](https://developer.haloapi.com/) | Halo 5 and Halo Wars 2 Information | `apiKey` | Yes | Unknown |
| [Hearthstone](http://hearthstoneapi.com/) | Hearthstone Cards Information | `X-Mashape-Key` | Yes | Unknown |
| [Humble Bundle](https://rapidapi.com/Ziggoto/api/humble-bundle) | Humble Bundle's current bundles | `apiKey` | Yes | Unknown |
| [Hypixel](https://api.hypixel.net/) | Hypixel player stats | `apiKey` | Yes | Unknown |
| [Hytale](https://hytale-api.com/) | Hytale blog posts and jobs | No | Yes | Unknown |
| [IGDB.com](https://api.igdb.com/) | Video Game Database | `apiKey` | Yes | Unknown |
| [JokeAPI](https://sv443.net/jokeapi/v2/) | Programming, Miscellaneous and Dark Jokes | No | Yes | Yes |
| [Jokes](https://github.com/15Dkatz/official_joke_api) | Programming and general jokes | No | Yes | Unknown |
| [Jokes One](https://jokes.one/api/joke/) | Joke of the day and large category of jokes accessible via REST API | `apiKey` | Yes | Yes |
| [Jservice](http://jservice.io) | Jeopardy Question Database | No | No | Unknown |
| [Magic The Gathering](http://magicthegathering.io/) | Magic The Gathering Game Information | No | No | Unknown |
| [Marvel](http://developer.marvel.com) | Marvel Comics | `apiKey` | No | Unknown |
| [mod.io](https://docs.mod.io) | Cross Platform Mod API | `apiKey` | Yes | Unknown |
| [Open Trivia](https://opentdb.com/api_config.php) | Trivia Questions | No | Yes | Unknown |
| [PandaScore](https://developers.pandascore.co/) | E-sports games and results | `apiKey` | Yes | Unknown |
| [PlayerUnknown's Battlegrounds](https://pubgtracker.com/site-api) | PUBG Stats | `apiKey` | Yes | Unknown |
| [Pokéapi](https://pokeapi.co) | Pokémon Information | No | Yes | Unknown |
| [Pokémon TCG](https://pokemontcg.io) | Pokémon TCG Information | No | Yes | Unknown |
| [Random Facts](https://fungenerators.com/api/facts/) | Random Facts from hundreds of categories | `apiKey` | Yes | Yes |
| [Rick and Morty](https://rickandmortyapi.com) | All the Rick and Morty information, including images | No | Yes | Yes |
| [Riot Games](https://developer.riotgames.com/) | League of Legends Game Information | `apiKey` | Yes | Unknown |
| [Scryfall](https://scryfall.com/docs/api) | Magic: The Gathering database | No | Yes | Yes |
| [Steam](https://developer.valvesoftware.com/wiki/Steam_Web_API) | Steam Client Interaction | `OAuth` | Yes | Unknown |
| [SuperHeroes](https://superheroapi.com) | All SuperHeroes and Villains data from all universes under a single API | `apiKey` | Yes | Unknown |
| [Tronald Dump](https://www.tronalddump.io/) | The dumbest things Donald Trump has ever said | No | Yes | Unknown |
| [Wargaming.net](https://developers.wargaming.net/) | Wargaming.net info and stats | `apiKey` | Yes | No |
| [xkcd](https://xkcd.com/json.html) | Retrieve xkcd comics as JSON | No | Yes | No |

**[⬆ Back to Index](#index)**
### Geocoding
API | Description | Auth | HTTPS | CORS |
|---|---|---|---|---|
| [Abstract IP Geolocation](https://www.abstractapi.com/ip-geolocation-api) | Geolocate website visitors from their IPs | `apiKey` | Yes | Yes |
| [adresse.data.gouv.fr](https://adresse.data.gouv.fr) | Address database of France, geocoding and reverse | No | Yes | Unknown |
| [Airtel IP](https://sys.airtel.lv/ip2country/1.1.1.1/?full=true) | IP Geolocation API. Collecting data from multiple sources | No | Yes | Unknown |
| [apilayer ipstack](https://ipstack.com/) | Locate and identify website visitors by IP address | `apiKey` | Yes | Unknown |
| [Battuta](http://battuta.medunes.net) | A (country/region/city) in-cascade location API | `apiKey` | No | Unknown |
| [BigDataCloud](https://www.bigdatacloud.com/ip-geolocation-apis) | Provides fast and accurate IP geolocation APIs along with security checks and confidence area | `apiKey` | Yes | Unknown |
| [Bing Maps](https://www.microsoft.com/maps/) | Create/customize digital maps based on Bing Maps data | `apiKey` | Yes | Unknown |
| [bng2latlong](https://www.getthedata.com/bng2latlong) | Convert British OSGB36 easting and northing (British National Grid) to WGS84 latitude and longitude | No | Yes | Yes |
| [Cep.la](http://cep.la/) | Brazil RESTful API to find information about streets, zip codes, neighborhoods, cities and states | No | No | Unknown |
| [CitySDK](http://www.citysdk.eu/citysdk-toolkit/) | Open APIs for select European cities | No | Yes | Unknown |
| [Country](http://country.is/) | Get your visitors' country from their IP | No | Yes | Yes |
| [Daum Maps](http://apis.map.daum.net/) | Daum Maps provide multiple APIs for Korean maps | `apiKey` | No | Unknown |
| [FreeGeoIP](https://freegeoip.app/) | Free geo ip information, no registration required. 15k/hour rate limit | No | Yes | Yes |
| [GeoApi](https://api.gouv.fr/api/geoapi.html) | French geographical data | No | Yes | Unknown |
| [Geoapify](https://www.geoapify.com/api/geocoding-api/) | Forward and reverse geocoding, address autocomplete | `apiKey` | Yes | Yes |
| [Geocod.io](https://www.geocod.io/) | Address geocoding / reverse geocoding in bulk | `apiKey` | Yes | Unknown |
| [Geocode.xyz](https://geocode.xyz/api) | Provides worldwide forward/reverse geocoding, batch geocoding and geoparsing | No | Yes | Unknown |
| [Geocodify.com](https://geocodify.com/) | Worldwide geocoding, geoparsing and autocomplete for addresses | `apiKey` | Yes | Yes |
| [GeoDataSource](https://www.geodatasource.com/web-service) | Geocoding of city name by using latitude and longitude coordinates | `apiKey` | Yes | Unknown |
| [GeoJS](https://geojs.io/) | IP geolocation with ChatOps integration | No | Yes | Yes |
| [GeoNames](http://www.geonames.org/export/web-services.html) | Place names and other geographical data | No | No | Unknown |
| [geoPlugin](https://www.geoplugin.com) | IP geolocation and currency conversion | No | Yes | Yes |
| [Google Earth Engine](https://developers.google.com/earth-engine/) | A cloud-based platform for planetary-scale environmental data analysis | `apiKey` | Yes | Unknown |
| [Google Maps](https://developers.google.com/maps/) | Create/customize digital maps based on Google Maps data | `apiKey` | Yes | Unknown |
| [Graph Countries](https://github.com/lennertVanSever/graphcountries) | Country-related data like currencies, languages, flags, regions+subregions and bordering countries | No | Yes | Unknown |
| [HelloSalut](https://www.fourtonfish.com/hellosalut/hello/) | Get hello translation following user language | No | Yes | Unknown |
| [HERE Maps](https://developer.here.com) | Create/customize digital maps based on HERE Maps data | `apiKey` | Yes | Unknown |
| [Hong Kong GeoData Store](https://geodata.gov.hk/gs/) | API for accessing geo-data of Hong Kong | No | Yes | Unknown |
| [IP 2 Country](https://ip2country.info) | Map an IP to a country | No | Yes | Unknown |
| [IP Address Details](https://ipinfo.io/) | Find geolocation with ip address | No | Yes | Unknown |
| [IP Location](https://ipapi.co/api/#introduction) | Find IP address location information | No | Yes | Unknown |
| [IP Location](https://ip-api.com/docs) | Find location with ip address | No | No | Unknown |
| [IP Sidekick](https://ipsidekick.com) | Geolocation API that returns extra information about an IP address | `apiKey` | Yes | Unknown |
| [IP Vigilante](https://www.ipvigilante.com/) | Free IP Geolocation API | No | Yes | Unknown |
| [IP2Location](https://www.ip2location.com/web-service/ip2location) | IP geolocation web service to get more than 55 parameters | `apiKey` | Yes | Unknown |
| [IP2Proxy](https://www.ip2location.com/web-service/ip2proxy) | Detect proxy and VPN using IP address | `apiKey` | Yes | Unknown |
| [ipapi](https://ipapi.com/) | Real-time Geolocation & Reverse IP Lookup REST API | `apiKey` | Yes | Unknown |
| [IPGEO](https://api.techniknews.net/ipgeo/) | Unlimited free IP Address API with useful information | No | Yes | Unknown |
| [IPGeolocationAPI.com](https://ipgeolocationapi.com/) | Locate your visitors by IP with country details | No | Yes | Yes |
| [IPInfoDB](https://ipinfodb.com/api) | Free Geolocation tools and APIs for country, region, city and time zone lookup by IP address | `apiKey` | Yes | Unknown |
| [Localizr](https://docs.localizr.xyz) | Get a list of countries,currencies or locales translated from a locale/language code | No | Yes | Yes |
| [LocationIQ](https://locationiq.org/docs/) | Provides forward/reverse geocoding and batch geocoding | `apiKey` | Yes | Yes |
| [Mapbox](https://www.mapbox.com/developers/) | Create/customize beautiful digital maps | `apiKey` | Yes | Unknown |
| [Mexico](https://github.com/IcaliaLabs/sepomex) | Mexico RESTful zip codes API | No | Yes | Unknown |
| [One Map, Singapore](https://docs.onemap.sg/) | Singapore Land Authority REST API services for Singapore addresses | `apiKey` | Yes | Unknown |
| [OnWater](https://onwater.io/) | Determine if a lat/lon is on water or land | No | Yes | Unknown |
| [OpenCage](https://opencagedata.com) | Forward and reverse geocoding using open data | `apiKey` | Yes | Yes |
| [OpenStreetMap](http://wiki.openstreetmap.org/wiki/API) | Navigation, geolocation and geographical data | `OAuth` | No | Unknown |
| [positionstack](https://positionstack.com/) | Forward & Reverse Batch Geocoding REST API | `apiKey` | Yes | Unknown |
| [PostcodeData.nl](http://api.postcodedata.nl/v1/postcode/?postcode=1211EP&streetnumber=60&ref=domeinnaam.nl&type=json) | Provide geolocation data based on postcode for Dutch addresses | No | No | Unknown |
| [Postcodes.io](https://postcodes.io) | Postcode lookup & Geolocation for the UK | No | Yes | Yes |
| [REST Countries](https://restcountries.eu) | Get information about countries via a RESTful API | No | Yes | Unknown |
| [Uebermaps](https://uebermaps.com/api/v2) | Discover and share maps with friends | `apiKey` | Yes | Unknown |
| [US ZipCode](https://smartystreets.com/docs/cloud/us-zipcode-api) | Validate and append data for any US ZipCode | `apiKey` | Yes | Yes |
| [Utah AGRC](https://api.mapserv.utah.gov) | Utah Web API for geocoding Utah addresses | `apiKey` | Yes | Unknown |
| [ViaCep](https://viacep.com.br) | Brazil RESTful zip codes API | No | Yes | Unknown |
| [ZipCodeAPI](https://www.zipcodeapi.com) | US zip code distance, radius and location API | `apiKey` | Yes | Unknown |
| [Zippopotam.us](http://www.zippopotam.us) | Get information about place such as country, city, state, etc | No | No | Unknown |
| [Ziptastic](https://ziptasticapi.com/) | Get the country, state, and city of any US zip-code | No | Yes | Unknown |

**[⬆ Back to Index](#index)**
### Government
API | Description | Auth | HTTPS | CORS |
|---|---|---|---|---|
| [BCLaws](http://www.bclaws.ca/civix/template/complete/api/index.html) | Access to the laws of British Columbia | No | No | Unknown |
| [Brazil Central Bank Open Data](https://dadosabertos.bcb.gov.br/) | Brazil Central Bank Open Data | No | Yes | Unknown |
| [BusinessUSA](https://business.usa.gov/developer) | Authoritative information on U.S. programs, events, services and more | `apiKey` | Yes | Unknown |
| [Census.gov](https://www.census.gov/data/developers/data-sets.html) | The US Census Bureau provides various APIs and data sets on demographics and businesses | No | Yes | Unknown |
| [City, Lyon Opendata](https://data.beta.grandlyon.com/fr/accueil) | Lyon(FR) City Open Data | `apiKey` | Yes | Unknown |
| [City, Nantes Opendata](https://data.nantesmetropole.fr/pages/home/) | Nantes(FR) City Open Data | `apiKey` | Yes | Unknown |
| [City, New York Opendata](https://opendata.cityofnewyork.us/) | New York (US) City Open Data | No | Yes | Unknown |
| [City, Prague Opendata](http://opendata.praha.eu/en) | Prague(CZ) City Open Data | No | No | Unknown |
| [Code.gov](https://code.gov) | The primary platform for Open Source and code sharing for the U.S. Federal Government | `apiKey` | Yes | Unknown |
| [Colorado Information Marketplace](https://data.colorado.gov/) | Colorado State Government Open Data | No | Yes | Unknown |
| [Data USA](https://datausa.io/about/api/) | US Public Data | No | Yes | Unknown |
| [Data.gov](https://api.data.gov/) | US Government Data | `apiKey` | Yes | Unknown |
| [Data.parliament.uk](https://explore.data.parliament.uk/?learnmore=Members) | Contains live datasets including information about petitions, bills, MP votes, attendance and more | No | No | Unknown |
| [District of Columbia Open Data](http://opendata.dc.gov/pages/using-apis) | Contains D.C. government public datasets, including crime, GIS, financial data, and so on | No | Yes | Unknown |
| [duma.gov.ru](http://api.duma.gov.ru) | Russian State Duma Open Data | `apiKey` | No | Unknown |
| [EPA](https://developer.epa.gov/category/apis/) | Web services and data sets from the US Environmental Protection Agency | No | Yes | Unknown |
| [FBI Wanted](https://www.fbi.gov/wanted/api) | Access information on the FBI Wanted program | No | Yes | Unknown |
| [FEC](https://api.open.fec.gov/developers/) | Information on campaign donations in federal elections | `apiKey` | Yes | Unknown |
| [Federal Register](https://www.federalregister.gov/reader-aids/developer-resources) | The Daily Journal of the United States Government | No | Yes | Unknown |
| [Food Standards Agency](http://ratings.food.gov.uk/open-data/en-GB) | UK food hygiene rating data API | No | No | Unknown |
| [Open Government, Australia](https://www.data.gov.au/) | Australian Government Open Data | No | Yes | Unknown |
| [Open Government, Belgium](https://data.gov.be/) | Belgium Government Open Data | No | Yes | Unknown |
| [Open Government, Canada](http://open.canada.ca/en) | Canadian Government Open Data | No | No | Unknown |
| [Open Government, France](https://www.data.gouv.fr/) | French Government Open Data | `apiKey` | Yes | Unknown |
| [Open Government, India](https://data.gov.in/) | Indian Government Open Data | `apiKey` | Yes | Unknown |
| [Open Government, Italy](https://www.dati.gov.it/) | Italy Government Open Data | No | Yes | Unknown |
| [Open Government, New Zealand](https://www.data.govt.nz/) | New Zealand Government Open Data | No | Yes | Unknown |
| [Open Government, Romania](http://data.gov.ro/) | Romania Government Open Data | No | No | Unknown |
| [Open Government, Taiwan](https://data.gov.tw/) | Taiwan Government Open Data | No | Yes | Unknown |
| [Open Government, Thailand](https://data.go.th/) | Thailand Government Open Data | `apiKey` | Yes | Unknown |
| [Open Government, UK](https://data.gov.uk/) | UK Government Open Data | No | Yes | Unknown |
| [Open Government, USA](https://www.data.gov/) | United States Government Open Data | No | Yes | Unknown |
| [Represent by Open North](https://represent.opennorth.ca/) | Find Canadian Government Representatives | No | Yes | Unknown |
| [UK government API catalogue](https://alphagov.github.io/api-catalogue) | APIs from UK government organisations | No | Yes | Unknown |
| [USAspending.gov](https://api.usaspending.gov/) | US federal spending data | No | Yes | Unknown |

**[⬆ Back to Index](#index)**
### Health
API | Description | Auth | HTTPS | CORS |
|---|---|---|---|---|
| [Coronavirus in the UK](https://coronavirus.data.gov.uk/details/developers-guide) | UK Government coronavirus data, including deaths and cases by region | No | Yes | Unknown |
| [Covid-19](https://covid19api.com/) | Covid 19 spread, infection and recovery | No | Yes | Yes |
| [Covid-19](https://github.com/M-Media-Group/Covid-19-API) | Covid 19 cases, deaths and recovery per country | No | Yes | Yes |
| [Covid-19 Government Response](https://covidtracker.bsg.ox.ac.uk) | Government measures tracker to fight against the Covid-19 pandemic | No | Yes | Yes |
| [Diabetes](http://predictbgl.com/api/) | Logging and retrieving diabetes information | No | No | Unknown |
| [Healthcare.gov](https://www.healthcare.gov/developers/) | Educational content about the US Health Insurance Marketplace | No | Yes | Unknown |
| [Lexigram](https://docs.lexigram.io/v1/welcome) | NLP that extracts mentions of clinical concepts from text, gives access to clinical ontology | `apiKey` | Yes | Unknown |
| [Makeup](http://makeup-api.herokuapp.com/) | Makeup Information | No | No | Unknown |
| [Medicare](https://data.medicare.gov/developers) | Access to the data from the CMS - medicare.gov | No | Yes | Unknown |
| [NPPES](https://npiregistry.cms.hhs.gov/registry/help-api) | National Plan & Provider Enumeration System, info on healthcare providers registered in US | No | Yes | Unknown |
| [Nutritionix](https://developer.nutritionix.com/) | Worlds largest verified nutrition database | `apiKey` | Yes | Unknown |
| [openFDA](https://open.fda.gov) | Public FDA data about drugs, devices and foods | No | Yes | Unknown |
| [Orion Health](https://developer.orionhealth.io/) | Medical platform which allows the development of applications for different healthcare scenarios | `OAuth` | Yes | Unknown |
| [Quarantine](https://quarantine.country/coronavirus/api/) | Coronavirus API with free COVID-19 live updates | No | Yes | Yes |
| [USDA Nutrients](https://fdc.nal.usda.gov/) | National Nutrient Database for Standard Reference | `apiKey` | Yes | Unknown |

**[⬆ Back to Index](#index)**
### Jobs
API | Description | Auth | HTTPS | CORS |
|---|---|---|---|---|
| [Adzuna](https://developer.adzuna.com/overview) | Job board aggregator | `apiKey` | Yes | Unknown |
| [Careerjet](https://www.careerjet.com/partners/api/) | Job search engine | `apiKey` | No | Unknown |
| [Github Jobs](https://jobs.github.com/api) | Jobs for software developers | No | Yes | Yes |
| [GraphQL Jobs](https://graphql.jobs/docs/api/) | Jobs with GraphQL | No | Yes | Yes |
| [Jobs2Careers](http://api.jobs2careers.com/api/spec.pdf) | Job aggregator | `apiKey` | Yes | Unknown |
| [Jooble](https://us.jooble.org/api/about) | Job search engine | `apiKey` | Yes | Unknown |
| [Juju](http://www.juju.com/publisher/spec/) | Job search engine | `apiKey` | No | Unknown |
| [Open Skills](https://github.com/workforce-data-initiative/skills-api/wiki/API-Overview) | Job titles, skills and related jobs data | No | No | Unknown |
| [Reed](https://www.reed.co.uk/developers) | Job board aggregator | `apiKey` | Yes | Unknown |
| [The Muse](https://www.themuse.com/developers/api/v2) | Job board and company profiles | `apiKey` | Yes | Unknown |
| [Upwork](https://developers.upwork.com/) | Freelance job board and management system | `OAuth` | Yes | Unknown |
| [USAJOBS](https://developer.usajobs.gov/) | US government job board | `apiKey` | Yes | Unknown |
| [ZipRecruiter](https://www.ziprecruiter.com/publishers) | Job search app and website | `apiKey` | Yes | Unknown |

**[⬆ Back to Index](#index)**
### Machine Learning
API | Description | Auth | HTTPS | CORS |
|---|---|---|---|---|
| [Clarifai](https://docs.clarifai.com) | Computer Vision | `OAuth` | Yes | Unknown |
| [Cloudmersive](https://www.cloudmersive.com/image-recognition-and-processing-api) | Image captioning, face recognition, NSFW classification | `apiKey` | Yes | Yes |
| [Deepcode](https://www.deepcode.ai) | AI for code review | No | Yes | Unknown |
| [Dialogflow](https://dialogflow.com) | Natural Language Processing | `apiKey` | Yes | Unknown |
| [EXUDE-API](http://uttesh.com/exude-api/) | Used for the primary ways for filtering the stopping, stemming words from the text data | No | Yes | Yes |
| [Keen IO](https://keen.io/) | Data Analytics | `apiKey` | Yes | Unknown |
| [Time Door](https://timedoor.io) | A time series analysis API | `apiKey` | Yes | Yes |
| [Unplugg](https://unplu.gg/test_api.html) | Forecasting API for timeseries data | `apiKey` | Yes | Unknown |
| [Wit.ai](https://wit.ai/) | Natural Language Processing | `OAuth` | Yes | Unknown |

**[⬆ Back to Index](#index)**
### Music
API | Description | Auth | HTTPS | CORS |
|---|---|---|---|---|
| [AI Mastering](https://aimastering.com/api_docs/) | Automated Music Mastering | `apiKey` | Yes | Yes |
| [Bandsintown](https://app.swaggerhub.com/apis/Bandsintown/PublicAPI/3.0.0) | Music Events | No | Yes | Unknown |
| [Deezer](https://developers.deezer.com/api) | Music | `OAuth` | Yes | Unknown |
| [Discogs](https://www.discogs.com/developers/) | Music | `OAuth` | Yes | Unknown |
| [Freesound](https://freesound.org/docs/api/) | Music Samples | `apiKey` | Yes | Unknown |
| [Genius](https://docs.genius.com/) | Crowdsourced lyrics and music knowledge | `OAuth` | Yes | Unknown |
| [Genrenator](https://binaryjazz.us/genrenator-api/) | Music genre generator | No | Yes | Unknown |
| [iTunes Search](https://affiliate.itunes.apple.com/resources/documentation/itunes-store-web-service-search-api/) | Software products | No | Yes | Unknown |
| [Jamendo](https://developer.jamendo.com/v3.0/docs) | Music | `OAuth` | Yes | Unknown |
| [KKBOX](https://developer.kkbox.com) | Get music libraries, playlists, charts, and perform out of KKBOX's platform | `OAuth` | Yes | Unknown |
| [LastFm](https://www.last.fm/api) | Music | `apiKey` | Yes | Unknown |
| [Lyrics.ovh](http://docs.lyricsovh.apiary.io/) | Simple API to retrieve the lyrics of a song | No | Yes | Unknown |
| [Mixcloud](https://www.mixcloud.com/developers/) | Music | `OAuth` | Yes | Yes |
| [MusicBrainz](https://musicbrainz.org/doc/Development/XML_Web_Service/Version_2) | Music | No | Yes | Unknown |
| [Musixmatch](https://developer.musixmatch.com/) | Music | `apiKey` | Yes | Unknown |
| [Openwhyd](https://openwhyd.github.io/openwhyd/API) | Download curated playlists of streaming tracks (YouTube, SoundCloud, etc...) | No | Yes | No |
| [Songkick](https://www.songkick.com/developer/) | Music Events | `OAuth` | Yes | Unknown |
| [Songsterr](https://www.songsterr.com/a/wa/api/) | Provides guitar, bass and drums tabs and chords | No | Yes | Unknown |
| [SoundCloud](https://developers.soundcloud.com/) | Allow users to upload and share sounds | `OAuth` | Yes | Unknown |
| [Spotify](https://beta.developer.spotify.com/documentation/web-api/) | View Spotify music catalog, manage users' libraries, get recommendations and more | `OAuth` | Yes | Unknown |
| [TasteDive](https://tastedive.com/read/api) | Similar artist API (also works for movies and TV shows) | `apiKey` | Yes | Unknown |
| [TheAudioDB](https://www.theaudiodb.com/api_guide.php) | Music | `apiKey` | Yes | Unknown |
| [Vagalume](https://api.vagalume.com.br/docs/) | Crowdsourced lyrics and music knowledge | `apiKey` | Yes | Unknown |

**[⬆ Back to Index](#index)**
### News
API | Description | Auth | HTTPS | CORS |
|---|---|---|---|---|
| [Associated Press](https://developer.ap.org/) | Search for news and metadata from Associated Press | `apiKey` | Yes | Unknown |
| [Chronicling America](http://chroniclingamerica.loc.gov/about/api/) | Provides access to millions of pages of historic US newspapers from the Library of Congress | No | No | Unknown |
| [Currents](https://currentsapi.services/) | Latest news published in various news sources, blogs and forums | `apiKey` | Yes | Yes |
| [Feedbin](https://github.com/feedbin/feedbin-api) | RSS reader | `OAuth` | Yes | Unknown |
| [mediastack](https://mediastack.com/) | Free, Simple REST API for Live News & Blog Articles | `apiKey` | Yes | Unknown |
| [New York Times](https://developer.nytimes.com/) | Provides news | `apiKey` | Yes | Unknown |
| [News](https://newsapi.org/) | Headlines currently published on a range of news sources and blogs | `apiKey` | Yes | Unknown |
| [NPR One](http://dev.npr.org/api/) | Personalized news listening experience from NPR | `OAuth` | Yes | Unknown |
| [Spaceflight News](https://spaceflightnewsapi.net) | Spaceflight related news 🚀 | No | Yes | Yes |
| [The Guardian](http://open-platform.theguardian.com/) | Access all the content the Guardian creates, categorised by tags and section | `apiKey` | Yes | Unknown |
| [The Old Reader](https://github.com/theoldreader/api) | RSS reader | `apiKey` | Yes | Unknown |

**[⬆ Back to Index](#index)**
### Open Data
API | Description | Auth | HTTPS | CORS |
|---|---|---|---|---|
| [18F](http://18f.github.io/API-All-the-X/) | Unofficial US Federal Government API Development | No | No | Unknown |
| [Archive.org](https://archive.readme.io/docs) | The Internet Archive | No | Yes | Unknown |
| [Callook.info](https://callook.info) | United States ham radio callsigns | No | Yes | Unknown |
| [CARTO](https://carto.com/) | Location Information Prediction | `apiKey` | Yes | Unknown |
| [CivicFeed](https://developers.civicfeed.com/) | News articles and public datasets | `apiKey` | Yes | Unknown |
| [Enigma Public](http://docs.enigma.com/public/public_v20_api_about) | Broadest collection of public data | `apiKey` | Yes | Yes |
| [French Address Search](https://geo.api.gouv.fr/adresse) | Address search via the French Government | No | Yes | Unknown |
| [LinkPreview](https://www.linkpreview.net) | Get JSON formatted summary with title, description and preview image for any requested URL | `apiKey` | Yes | Yes |
| [Marijuana Strains](http://strains.evanbusse.com/) | Marijuana strains, races, flavors and effects | `apiKey` | No | Unknown |
| [Microlink.io](https://microlink.io) | Extract structured data from any website | No | Yes | Yes |
| [OpenCorporates](http://api.opencorporates.com/documentation/API-Reference) | Data on corporate entities and directors in many countries | `apiKey` | Yes | Unknown |
| [Quandl](https://www.quandl.com/) | Stock Market Data | No | Yes | Unknown |
| [Recreation Information Database](https://ridb.recreation.gov/) | Recreational areas, federal lands, historic sites, museums, and other attractions/resources(US) | `apiKey` | Yes | Unknown |
| [Scoop.it](http://www.scoop.it/dev) | Content Curation Service | `apiKey` | No | Unknown |
| [Teleport](https://developers.teleport.org/) | Quality of Life Data | No | Yes | Unknown |
| [Universities List](https://github.com/Hipo/university-domains-list) | University names, countries and domains | No | Yes | Unknown |
| [University of Oslo](https://data.uio.no/) | Courses, lecture videos, detailed information for courses etc. for the University of Oslo (Norway) | No | Yes | Unknown |
| [UPC database](https://upcdatabase.org/api) | More than 1.5 million barcode numbers from all around the world | `apiKey` | Yes | Unknown |
| [Wikidata](https://www.wikidata.org/w/api.php?action=help) | Collaboratively edited knowledge base operated by the Wikimedia Foundation | `OAuth` | Yes | Unknown |
| [Wikipedia](https://www.mediawiki.org/wiki/API:Main_page) | Mediawiki Encyclopedia | No | Yes | Unknown |
| [Yelp](https://www.yelp.com/developers/documentation/v3) | Find Local Business | `OAuth` | Yes | Unknown |

**[⬆ Back to Index](#index)**
### Open Source Projects
API | Description | Auth | HTTPS | CORS |
|---|---|---|---|---|
| [Countly](https://api.count.ly/reference) | Countly web analytics | No | No | Unknown |
| [Creative Commons Catalog](https://api.creativecommons.engineering/) | Search among openly licensed and public domain works | `OAuth` | Yes | Yes |
| [Drupal.org](https://www.drupal.org/drupalorg/docs/api) | Drupal.org | No | Yes | Unknown |
| [Evil Insult Generator](https://evilinsult.com/api) | Evil Insults | No | Yes | Yes |

**[⬆ Back to Index](#index)**
### Patent
API | Description | Auth | HTTPS | CORS |
|---|---|---|---|---|
| [EPO](https://developers.epo.org/) | European patent search system api | `OAuth` | Yes | Unknown |
| [TIPO](https://tiponet.tipo.gov.tw/Gazette/OpenData/OD/OD05.aspx?QryDS=API00) | Taiwan patent search system api | `apiKey` | Yes | Unknown |
| [USPTO](https://www.uspto.gov/learning-and-resources/open-data-and-mobility) | USA patent api services | No | Yes | Unknown |

**[⬆ Back to Index](#index)**
### Personality
API | Description | Auth | HTTPS | CORS |
|---|---|---|---|---|
| [Advice Slip](http://api.adviceslip.com/) | Generate random advice slips | No | Yes | Unknown |
| [chucknorris.io](https://api.chucknorris.io) | JSON API for hand curated Chuck Norris jokes | No | Yes | Unknown |
| [Dictum](https://github.com/fisenkodv/dictum) | API to get access to the collection of the most inspiring expressions of mankind | No | Yes | Unknown |
| [FavQs.com](https://favqs.com/api) | FavQs allows you to collect, discover and share your favorite quotes | `apiKey` | Yes | Unknown |
| [FOAAS](http://www.foaas.com/) | Fuck Off As A Service | No | No | Unknown |
| [Forismatic](http://forismatic.com/en/api/) | Inspirational Quotes | No | No | Unknown |
| [icanhazdadjoke](https://icanhazdadjoke.com/api) | The largest selection of dad jokes on the internet | No | Yes | Unknown |
| [kanye.rest](https://kanye.rest) | REST API for random Kanye West quotes | No | Yes | Yes |
| [Medium](https://github.com/Medium/medium-api-docs) | Community of readers and writers offering unique perspectives on ideas | `OAuth` | Yes | Unknown |
| [NaMoMemes](https://github.com/theIYD/NaMoMemes) | Memes on Narendra Modi | No | Yes | Unknown |
| [Programming Quotes](https://github.com/skolakoda/programming-quotes-api) | Programming Quotes API for open source projects | No | Yes | Unknown |
| [Quotable Quotes](https://github.com/lukePeavey/quotable) | Quotable is a free, open source quotations API | No | Yes | Unknown |
| [Quote Garden](https://pprathameshmore.github.io/QuoteGarden/) | REST API for more than 5000 famous quotes | No | Yes | Unknown |
| [Quotes on Design](https://quotesondesign.com/api/) | Inspirational Quotes | No | Yes | Unknown |
| [taylor.rest](https://taylor.rest) | REST API for random Taylor Swift quotes | No | Yes | No |
| [Traitify](https://app.traitify.com/developer) | Assess, collect and analyze Personality | No | Yes | Unknown |

**[⬆ Back to Index](#index)**
### Phone
API | Description | Auth | HTTPS | CORS |
|---|---|---|---|---|
| [Abstract Phone Validation](https://www.abstractapi.com/phone-validation-api) | Validate phone numbers globally | `apiKey` | Yes | Yes |
| [apilayer numverify](https://numverify.com) | Phone number validation | `apiKey` | Yes | Unknown |
| [Cloudmersive Validate](https://cloudmersive.com/phone-number-validation-API) | Validate international phone numbers | `apiKey` | Yes | Yes |
| [NumValidate](https://numvalidate.com) | Open Source phone number validation | No | Yes | Unknown |

**[⬆ Back to Index](#index)**
### Photography
API | Description | Auth | HTTPS | CORS |
|---|---|---|---|---|
| [Flickr](https://www.flickr.com/services/api/) | Flickr Services | `OAuth` | Yes | Unknown |
| [Getty Images](http://developers.gettyimages.com/en/) | Build applications using the world's most powerful imagery | `OAuth` | Yes | Unknown |
| [Gfycat](https://developers.gfycat.com/api/) | Jiffier GIFs | `OAuth` | Yes | Unknown |
| [Giphy](https://developers.giphy.com/docs/) | Get all your gifs | `apiKey` | Yes | Unknown |
| [Gyazo](https://gyazo.com/api/docs) | Upload images | `apiKey` | Yes | Unknown |
| [Imgur](https://apidocs.imgur.com/) | Images | `OAuth` | Yes | Unknown |
| [Lorem Picsum](https://picsum.photos/) | Images from Unsplash | No | Yes | Unknown |
| [ObjectCut](https://objectcut.com/) | Image Background removal | `apiKey` | Yes | Yes |
| [Pexels](https://www.pexels.com/api/) | Free Stock Photos and Videos | `apiKey` | Yes | Yes |
| [Pixabay](https://pixabay.com/sk/service/about/api/) | Photography | `apiKey` | Yes | Unknown |
| [PlaceKitten](https://placekitten.com/) | Resizable kitten placeholder images | No | Yes | Unknown |
| [ReSmush.it](https://resmush.it/api) | Photo optimization | No | No | Unknown |
| [ScreenShotLayer](https://screenshotlayer.com) | URL 2 Image | No | Yes | Unknown |
| [Unsplash](https://unsplash.com/developers) | Photography | `OAuth` | Yes | Unknown |
| [Wallhaven](https://wallhaven.cc/help/api) | Wallpapers | `apiKey` | Yes | Unknown |

**[⬆ Back to Index](#index)**
### Science & Math
API | Description | Auth | HTTPS | CORS |
|---|---|---|---|---|
| [arcsecond.io](https://api.arcsecond.io/) | Multiple astronomy data sources | No | Yes | Unknown |
| [CORE](https://core.ac.uk/services#api) | Access the world's Open Access research papers | `apiKey` | Yes | Unknown |
| [GBIF](https://www.gbif.org/developer/summary) | Global Biodiversity Information Facility | No | Yes | Yes |
| [hubblesite](https://hubblesite.org/api/documentation/) | Space Telescope News Releases | No | Yes | Unknown |
| [iDigBio](https://github.com/idigbio/idigbio-search-api/wiki) | Access millions of museum specimens from organizations around the world | No | Yes | Unknown |
| [inspirehep.net](https://inspirehep.net/info/hep/api?ln=en) | High Energy Physics info. system | No | Yes | Unknown |
| [ITIS](https://www.itis.gov/ws_description.html) | Integrated Taxonomic Information System | No | Yes | Unknown |
| [Launch Library 2](https://thespacedevs.com/llapi) | Spaceflight launches and events database | No | Yes | Yes |
| [Materials Platform for Data Science](https://mpds.io) | Curated experimental data for materials science | `apiKey` | Yes | No |
| [Minor Planet Center](http://www.asterank.com/mpc) | Asterank.com Information | No | No | Unknown |
| [NASA](https://api.nasa.gov) | NASA data, including imagery | No | Yes | Unknown |
| [NASA APOD (unofficial API)](https://apodapi.herokuapp.com/) | API for getting APOD (Astronomy Image of the Day) images along with metadata | No | Yes | Yes |
| [Newton](https://newton.now.sh/) | Symbolic and Arithmetic Math Calculator | No | Yes | Unknown |
| [Numbers](https://math.tools/api/numbers/) | Number of the day, random number, number facts and anything else you want to do with numbers | `apiKey` | Yes | Yes |
| [Numbers](http://numbersapi.com) | Facts about numbers | No | No | Unknown |
| [Open Notify](http://open-notify.org/Open-Notify-API/) | ISS astronauts, current location, etc | No | No | Unknown |
| [Open Science Framework](https://developer.osf.io) | Repository and archive for study designs, research materials, data, manuscripts, etc | No | Yes | Unknown |
| [Satellite Passes](https://satellites.fly.dev) | Query next satellite passes above you | No | Yes | Yes |
| [SHARE](https://share.osf.io/api/v2/) | A free, open, dataset about research and scholarly activities | No | Yes | Unknown |
| [SpaceX](https://github.com/r-spacex/SpaceX-API) | Company, vehicle, launchpad and launch data | No | Yes | Unknown |
| [Sunrise and Sunset](https://sunrise-sunset.org/api) | Sunset and sunrise times for a given latitude and longitude | No | Yes | Unknown |
| [Trefle](https://trefle.io/) | Botanical data for plant species | `apiKey` | Yes | Unknown |
| [USGS Earthquake Hazards Program](https://earthquake.usgs.gov/fdsnws/event/1/) | Earthquakes data real-time | No | Yes | Unknown |
| [USGS Water Services](https://waterservices.usgs.gov/) | Water quality and level info for rivers and lakes | No | Yes | Unknown |
| [World Bank](https://datahelpdesk.worldbank.org/knowledgebase/topics/125589) | World Data | No | No | Unknown |

**[⬆ Back to Index](#index)**
### Security
API | Description | Auth | HTTPS | CORS |
|---|---|---|---|---|
| [Censys.io](https://censys.io/api) | Search engine for Internet connected host and devices | `apiKey` | Yes | No |
| [CRXcavator](https://crxcavator.io/apidocs) | Chrome extension risk scoring | `apiKey` | Yes | Unknown |
| [FilterLists](https://filterlists.com) | Lists of filters for adblockers and firewalls | No | Yes | Unknown |
| [FraudLabs Pro](https://www.fraudlabspro.com/developer/api/screen-order) | Screen order information using AI to detect frauds | `apiKey` | Yes | Unknown |
| [GitGuardian](https://api.gitguardian.com/doc) | Scan files for secrets (API Keys, database credentials, ...) | `apiKey` | Yes | No |
| [HaveIBeenPwned](https://haveibeenpwned.com/API/v3) | Passwords which have previously been exposed in data breaches | `apiKey` | Yes | Unknown |
| [Intelligence X](https://github.com/IntelligenceX/SDK/blob/master/Intelligence%20X%20API.pdf) | Perform OSINT via Intelligence X | `apiKey` | Yes | Unknown |
| [LoginRadius](https://www.loginradius.com/docs/) | Managed User Authentication Service | `apiKey` | Yes | Yes |
| [National Vulnerability Database](https://nvd.nist.gov/vuln/Data-Feeds/JSON-feed-changelog) | U.S. National Vulnerability Database | No | Yes | Unknown |
| [Pulsedive](https://pulsedive.com/api/) | Scan, search and collect threat intelligence data in real-time | `apiKey` | Yes | Unknown |
| [SecurityTrails](https://securitytrails.com/corp/apidocs) | Domain and IP related information such as current and historical WHOIS and DNS records | `apiKey` | Yes | Unknown |
| [Shodan](https://developer.shodan.io/) | Search engine for Internet connected devices | `apiKey` | Yes | Unknown |
| [UK Police](https://data.police.uk/docs/) | UK Police data | No | Yes | Unknown |
| [Virushee](https://api.virushee.com/) | Virushee file/data scanning | No | Yes | Yes |

**[⬆ Back to Index](#index)**
### Shopping
API | Description | Auth | HTTPS | CORS |
|---|---|---|---|---|
| [Best Buy](https://bestbuyapis.github.io/api-documentation/#overview) | Products, Buying Options, Categories, Recommendations, Stores and Commerce | `apiKey` | Yes | Unknown |
| [Bratabase](https://developers.bratabase.com/) | Database of different types of Bra Sizes | `OAuth` | Yes | Unknown |
| [eBay](https://go.developer.ebay.com/) | Sell and Buy on eBay | `OAuth` | Yes | Unknown |
| [Etsy](https://www.etsy.com/developers/documentation/getting_started/api_basics) | Manage shop and interact with listings | `OAuth` | Yes | Unknown |
| [Wal-Mart](https://developer.walmartlabs.com/docs) | Item price and availability | `apiKey` | Yes | Unknown |
| [Wegmans](https://dev.wegmans.io) | Wegmans Food Markets | `apiKey` | Yes | Unknown |

**[⬆ Back to Index](#index)**
### Social
API | Description | Auth | HTTPS | CORS |
|---|---|---|---|---|
| [Buffer](https://buffer.com/developers/api) | Access to pending and sent updates in Buffer | `OAuth` | Yes | Unknown |
| [Carro Score](https://docs.score.getcarro.com/) | Social Media Influence Rating | `apiKey` | Yes | Yes |
| [Cisco Spark](https://developer.ciscospark.com) | Team Collaboration Software | `OAuth` | Yes | Unknown |
| [Discord](https://discord.com/developers/docs/intro) | Make bots for Discord, integrate Discord onto an external platform | `OAuth` | Yes | Unknown |
| [Disqus](https://disqus.com/api/docs/auth/) | Communicate with Disqus data | `OAuth` | Yes | Unknown |
| [Facebook](https://developers.facebook.com/) | Facebook Login, Share on FB, Social Plugins, Analytics and more | `OAuth` | Yes | Unknown |
| [Foursquare](https://developer.foursquare.com/) | Interact with Foursquare users and places (geolocation-based checkins, photos, tips, events, etc) | `OAuth` | Yes | Unknown |
| [Fuck Off as a Service](https://www.foaas.com) | Asks someone to fuck off | No | Yes | Unknown |
| [Full Contact](https://www.fullcontact.com/developer/docs/) | Get Social Media profiles and contact Information | `OAuth` | Yes | Unknown |
| [HackerNews](https://github.com/HackerNews/API) | Social news for CS and entrepreneurship | No | Yes | Unknown |
| [Instagram](https://www.instagram.com/developer/) | Instagram Login, Share on Instagram, Social Plugins and more | `OAuth` | Yes | Unknown |
| [LinkedIn](https://developer.linkedin.com/docs/rest-api) | The foundation of all digital integrations with LinkedIn | `OAuth` | Yes | Unknown |
| [Meetup.com](https://www.meetup.com/meetup_api/) | Data about Meetups from Meetup.com | `apiKey` | Yes | Unknown |
| [MySocialApp](https://mysocialapp.io) | Seamless Social Networking features, API, SDK to any app | `apiKey` | Yes | Unknown |
| [Open Collective](https://docs.opencollective.com/help/developers/api) | Get Open Collective data | No | Yes | Unknown |
| [Pinterest](https://developers.pinterest.com/) | The world's catalog of ideas | `OAuth` | Yes | Unknown |
| [Reddit](https://www.reddit.com/dev/api) | Homepage of the internet | `OAuth` | Yes | Unknown |
| [Saidit](https://www.saidit.net/dev/api) | Open Source Reddit Clone | `OAuth` | Yes | Unknown |
| [Slack](https://api.slack.com/) | Team Instant Messaging | `OAuth` | Yes | Unknown |
| [Telegram Bot](https://core.telegram.org/bots/api) | Simplified HTTP version of the MTProto API for bots | `apiKey` | Yes | Unknown |
| [Telegram MTProto](https://core.telegram.org/api#getting-started) | Read and write Telegram data | `OAuth` | Yes | Unknown |
| [Trash Nothing](https://trashnothing.com/developer) | A freecycling community with thousands of free items posted every day | `OAuth` | Yes | Yes |
| [Tumblr](https://www.tumblr.com/docs/en/api/v2) | Read and write Tumblr Data | `OAuth` | Yes | Unknown |
| [Twitch](https://dev.twitch.tv/docs) | Game Streaming API | `OAuth` | Yes | Unknown |
| [Twitter](https://developer.twitter.com/en/docs) | Read and write Twitter data | `OAuth` | Yes | No |
| [vk](https://vk.com/dev/sites) | Read and write vk data | `OAuth` | Yes | Unknown |

**[⬆ Back to Index](#index)**
### Sports & Fitness
API | Description | Auth | HTTPS | CORS |
|---|---|---|---|---|
| [balldontlie](https://balldontlie.io) | Balldontlie provides access to stats data from the NBA | No | Yes | Yes |
| [BikeWise](https://www.bikewise.org/documentation/api_v2) | Bikewise is a place to learn about and report bike crashes, hazards and thefts | No | Yes | Unknown |
| [Canadian Football League (CFL)](http://api.cfl.ca/) | Official JSON API providing real-time league, team and player statistics about the CFL | `apiKey` | Yes | No |
| [City Bikes](http://api.citybik.es/v2/) | City Bikes around the world | No | No | Unknown |
| [Ergast F1](http://ergast.com/mrd/) | F1 data from the beginning of the world championships in 1950 | No | Yes | Unknown |
| [Fitbit](https://dev.fitbit.com/) | Fitbit Information | `OAuth` | Yes | Unknown |
| [Football (Soccer) Videos](https://www.scorebat.com/video-api/) | Embed codes for goals and highlights from Premier League, Bundesliga, Serie A and many more | No | Yes | Yes |
| [Football Prediction](https://boggio-analytics.com/fp-api/) | Predictions for upcoming football matches, odds, results and stats | `X-Mashape-Key` | Yes | Unknown |
| [Football-Data.org](http://api.football-data.org/index) | Football Data | No | No | Unknown |
| [JCDecaux Bike](https://developer.jcdecaux.com/) | JCDecaux's self-service bicycles | `apiKey` | Yes | Unknown |
| [MLB Records and Stats](https://appac.github.io/mlb-data-api-docs/) | Current and historical MLB statistics | No | No | Unknown |
| [NBA Stats](https://any-api.com/nba_com/nba_com/docs/API_Description) | Current and historical NBA Statistics | No | Yes | Unknown |
| [NHL Records and Stats](https://gitlab.com/dword4/nhlapi) | NHL historical data and statistics | No | Yes | Unknown |
| [Sport List & Data](https://developers.decathlon.com/products/sports) | List of and resources related to sports | No | Yes | Yes |
| [Strava](https://strava.github.io/api/) | Connect with athletes, activities and more | `OAuth` | Yes | Unknown |
| [SuredBits](https://suredbits.com/api/) | Query sports data, including teams, players, games, scores and statistics | No | No | No |
| [TheSportsDB](https://www.thesportsdb.com/api.php) | Crowd-Sourced Sports Data and Artwork | `apiKey` | Yes | Yes |
| [Wger](https://wger.de/en/software/api) | Workout manager data as exercises, muscles or equipment | `apiKey` | Yes | Unknown |

**[⬆ Back to Index](#index)**
### Test Data
API | Description | Auth | HTTPS | CORS |
|---|---|---|---|---|
| [Bacon Ipsum](https://baconipsum.com/json-api/) | A Meatier Lorem Ipsum Generator | No | Yes | Unknown |
| [Dicebear Avatars](https://avatars.dicebear.com/) | Generate random pixel-art avatars | No | Yes | No |
| [FakeJSON](https://fakejson.com) | Service to generate test and fake data | `apiKey` | Yes | Yes |
| [FakerAPI](https://fakerapi.it/en) | APIs collection to get fake data | No | Yes | Yes |
| [JSONPlaceholder](http://jsonplaceholder.typicode.com/) | Fake data for testing and prototyping | No | No | Unknown |
| [Loripsum](http://loripsum.net/) | The "lorem ipsum" generator that doesn't suck | No | No | Unknown |
| [PIPL](https://pipl.ir/) | Free and public API that generates random and fake people's data in JSON | No | Yes | No |
| [Randommer](https://randommer.io/randommer-api) | Random data generator | `apiKey` | Yes | Yes |
| [RandomUser](https://randomuser.me) | Generates random user data | No | Yes | Unknown |
| [RoboHash](https://robohash.org/) | Generate random robot/alien avatars | No | Yes | Unknown |
| [This Person Does not Exist](https://thispersondoesnotexist.com) | Generates real-life faces of people who do not exist | No | Yes | Unknown |
| [UUID Generator](https://www.uuidtools.com/docs) | Generate UUIDs | No | Yes | No |
| [Yes No](https://yesno.wtf/api) | Generate yes or no randomly | No | Yes | Unknown |

**[⬆ Back to Index](#index)**
### Text Analysis
API | Description | Auth | HTTPS | CORS |
|---|---|---|---|---|
| [Aylien Text Analysis](https://docs.aylien.com/textapi/#getting-started) | A collection of information retrieval and natural language APIs | `apiKey` | Yes | Unknown |
| [Cloudmersive Natural Language Processing](https://www.cloudmersive.com/nlp-api) | Natural language processing and text analysis | `apiKey` | Yes | Yes |
| [Detect Language](https://detectlanguage.com/) | Detects text language | `apiKey` | Yes | Unknown |
| [Google Cloud Natural](https://cloud.google.com/natural-language/docs/) | Natural language understanding technology, including sentiment, entity and syntax analysis | `apiKey` | Yes | Unknown |
<<<<<<< HEAD
| [Semantira](https://semantria.readme.io/docs) | Text Analytics with sentiment analysis, categorization & named entity extraction | `OAuth` | Yes | Unknown |
| [Sentiment Analysis](https://www.meaningcloud.com/developer/sentiment-analysis) | Multilingual sentiment analysis of texts from different sources | `apiKey` | Yes | Yes |
=======
| [languagelayer](https://languagelayer.com/) | Language Detection JSON API supporting 173 languages | `OAuth` | Yes | Unknown |
| [Semantria](https://semantria.readme.io/docs) | Text Analytics with sentiment analysis, categorization & named entity extraction | `OAuth` | Yes | Unknown |
| [Tisane](https://tisane.ai/) | Text Analytics with focus on detection of abusive content and law enforcement applications | `OAuth` | Yes | Yes |
>>>>>>> a5af8fda
| [Watson Natural Language Understanding](https://cloud.ibm.com/apidocs/natural-language-understanding/natural-language-understanding) | Natural language processing for advanced text analysis | `OAuth` | Yes | Unknown |

**[⬆ Back to Index](#index)**
### Tracking
API | Description | Auth | HTTPS | CORS |
|---|---|---|---|---|
| [Pixela](https://pixe.la) | API for recording and tracking habits or effort, routines | `X-Mashape-Key` | Yes | Yes |
| [Postmon](http://postmon.com.br) | An API to query Brazilian ZIP codes and orders easily, quickly and free | No | No | Unknown |
| [Sweden](https://developer.postnord.com/docs2) | Provides information about parcels in transport | `apiKey` | No | Unknown |
| [UPS](https://www.ups.com/upsdeveloperkit) | Shipment and Address information | `apiKey` | Yes | Unknown |
| [WhatPulse](https://whatpulse.org/pages/webapi/) | Small application that measures your keyboard/mouse usage | No | Yes | Unknown |

**[⬆ Back to Index](#index)**
### Transportation
API | Description | Auth | HTTPS | CORS |
|---|---|---|---|---|
| [ADS-B Exchange](https://www.adsbexchange.com/data/) | Access real-time and historical data of any and all airborne aircraft | No | Yes | Unknown |
| [AIS Hub](http://www.aishub.net/api) | Real-time data of any marine and inland vessel equipped with AIS tracking system | `apiKey` | No | Unknown |
| [Amadeus for Developers](https://developers.amadeus.com/self-service) | Travel Search - Limited usage | `OAuth` | Yes | Unknown |
| [aviationstack](https://aviationstack.com/) | Real-time Flight Status & Global Aviation Data API | `OAuth` | Yes | Unknown |
| [Bay Area Rapid Transit](http://api.bart.gov) | Stations and predicted arrivals for BART | `apiKey` | No | Unknown |
| [BlaBlaCar](https://dev.blablacar.com) | Search car sharing trips | `apiKey` | Yes | Unknown |
| [Community Transit](https://github.com/transitland/transitland-datastore/blob/master/README.md#api-endpoints) | Transitland API | No | Yes | Unknown |
| [GraphHopper](https://graphhopper.com/api/1/docs/) | A-to-B routing with turn-by-turn instructions | `apiKey` | Yes | Unknown |
| [Icelandic APIs](http://docs.apis.is/) | Open APIs that deliver services in or regarding Iceland | No | Yes | Unknown |
| [Izi](http://api-docs.izi.travel/) | Audio guide for travellers | `apiKey` | Yes | Unknown |
| [Metro Lisboa](http://app.metrolisboa.pt/status/getLinhas.php) | Delays in subway lines | No | No | No |
| [Navitia](https://api.navitia.io/) | The open API for building cool stuff with transport data | `apiKey` | Yes | Unknown |
| [Open Charge Map](https://openchargemap.org/site/develop/api) | Global public registry of electric vehicle charging locations | No | Yes | Unknown |
| [REFUGE Restrooms](https://www.refugerestrooms.org/api/docs/#!/restrooms) | Provides safe restroom access for transgender, intersex and gender nonconforming individuals | No | Yes | Unknown |
| [Schiphol Airport](https://developer.schiphol.nl/) | Schiphol | `apiKey` | Yes | Unknown |
| [TransitLand](https://transit.land/documentation/datastore/api-endpoints.html) | Transit Aggregation | No | Yes | Unknown |
| [Transport for Atlanta, US](http://www.itsmarta.com/app-developer-resources.aspx) | Marta | No | No | Unknown |
| [Transport for Auckland, New Zealand](https://api.at.govt.nz/) | Auckland Transport | No | Yes | Unknown |
| [Transport for Belgium](https://hello.irail.be/api/) | Belgian transport API | No | Yes | Unknown |
| [Transport for Berlin, Germany](https://github.com/derhuerst/vbb-rest/blob/3/docs/index.md) | Third-party VBB API | No | Yes | Unknown |
| [Transport for Bordeaux, France](https://opendata.bordeaux-metropole.fr/explore/) | Bordeaux Métropole public transport and more (France) | `apiKey` | Yes | Unknown |
| [Transport for Boston, US](https://mbta.com/developers/v3-api) | MBTA API | No | No | Unknown |
| [Transport for Budapest, Hungary](https://bkkfutar.docs.apiary.io) | Budapest public transport API | No | Yes | Unknown |
| [Transport for Chicago, US](http://www.transitchicago.com/developers/) | CTA | No | No | Unknown |
| [Transport for Czech Republic](https://www.chaps.cz/eng/products/idos-internet) | Czech transport API | No | Yes | Unknown |
| [Transport for Denver, US](http://www.rtd-denver.com/gtfs-developer-guide.shtml) | RTD | No | No | Unknown |
| [Transport for Finland](https://digitransit.fi/en/developers/ ) | Finnish transport API | No | Yes | Unknown |
| [Transport for Germany](http://data.deutschebahn.com/dataset/api-fahrplan) | Deutsche Bahn (DB) API | `apiKey` | No | Unknown |
| [Transport for Grenoble, France](https://www.metromobilite.fr/pages/opendata/OpenDataApi.html) | Grenoble public transport | No | No | No |
| [Transport for Honolulu, US](http://hea.thebus.org/api_info.asp) | Honolulu Transportation Information | `apiKey` | No | Unknown |
| [Transport for India](https://data.gov.in/sector/transport) | India Public Transport API | `apiKey` | Yes | Unknown |
| [Transport for Lisbon, Portugal](https://emel.city-platform.com/opendata/) | Data about buses routes, parking and traffic | `apiKey` | Yes | Unknown |
| [Transport for London, England](https://api.tfl.gov.uk) | TfL API | `apiKey` | Yes | Unknown |
| [Transport for Manchester, England](https://developer.tfgm.com/) | TfGM transport network data | `apiKey` | Yes | No |
| [Transport for Paris, France](http://data.ratp.fr/api/v1/console/datasets/1.0/search/) | RATP Open Data API | No | No | Unknown |
| [Transport for Philadelphia, US](http://www3.septa.org/hackathon/) | SEPTA APIs | No | No | Unknown |
| [Transport for Sao Paulo, Brazil](http://www.sptrans.com.br/desenvolvedores/api-do-olho-vivo-guia-de-referencia/documentacao-api/) | SPTrans | `OAuth` | No | Unknown |
| [Transport for Sweden](https://www.trafiklab.se/api) | Public Transport consumer | `OAuth` | Yes | Unknown |
| [Transport for Switzerland](https://opentransportdata.swiss/en/) | Official Swiss Public Transport Open Data | `apiKey` | Yes | Unknown |
| [Transport for Switzerland](https://transport.opendata.ch/) | Swiss public transport API | No | Yes | Unknown |
| [Transport for The Netherlands](http://www.ns.nl/reisinformatie/ns-api) | NS, only trains | `apiKey` | No | Unknown |
| [Transport for The Netherlands](https://github.com/skywave/KV78Turbo-OVAPI/wiki) | OVAPI, country-wide public transport | No | Yes | Unknown |
| [Transport for Toronto, Canada](https://myttc.ca/developers) | TTC | No | Yes | Unknown |
| [Transport for United States](http://www.nextbus.com/xmlFeedDocs/NextBusXMLFeed.pdf) | NextBus API | No | No | Unknown |
| [Transport for Vancouver, Canada](https://developer.translink.ca/) | TransLink | `OAuth` | Yes | Unknown |
| [Transport for Washington, US](https://developer.wmata.com/) | Washington Metro transport API | `OAuth` | Yes | Unknown |
| [Uber](https://developer.uber.com/products) | Uber ride requests and price estimation | `OAuth` | Yes | Yes |
| [WhereIsMyTransport](https://developer.whereismytransport.com/) | Platform for public transport data in emerging cities | `OAuth` | Yes | Unknown |

**[⬆ Back to Index](#index)**
### URL Shorteners
API | Description | Auth | HTTPS | CORS |
|---|---|---|---|---|
| [Bitly](http://dev.bitly.com/get_started.html) | URL shortener and link management | `OAuth` | Yes | Unknown |
| [CleanURI](https://cleanuri.com/docs) | URL shortener service | No | Yes | Yes |
| [ClickMeter](https://support.clickmeter.com/hc/en-us/categories/201474986) | Monitor, compare and optimize your marketing links | `apiKey` | Yes | Unknown |
| [Rebrandly](https://developers.rebrandly.com/v1/docs) | Custom URL shortener for sharing branded links | `apiKey` | Yes | Unknown |
| [Shrtlnk](https://shrtlnk.dev/developer) | Simple and efficient short link creation | `apiKey` | Yes | Yes |
| [T.LY](https://t.ly/docs) | URL shortener API | No | Yes | No |
| [TinyUID](https://tinyuid.com/docs) | Shorten long URLs | No | Yes | Yes |
| [Zero Width Shortener](https://docs.zws.im) | Shortens URLs using spaces that have zero width, making them invisible to humans | No | Yes | Unknown |

**[⬆ Back to Index](#index)**
### Vehicle
API | Description | Auth | HTTPS | CORS |
|---|---|---|---|---|
| [Brazilian Vehicles and Prices](https://deividfortuna.github.io/fipe/) | Vehicles information from Fundação Instituto de Pesquisas Econômicas - Fipe | No | Yes | Unknown |
| [Kelley Blue Book](http://developer.kbb.com/#!/data/1-Default) | Vehicle info, pricing, configuration, plus much more | `apiKey` | Yes | No |
| [Mercedes-Benz](https://developer.mercedes-benz.com/apis) | Telematics data, remotely access vehicle functions, car configurator, locate service dealers | `apiKey` | Yes | No |
| [NHTSA](https://vpic.nhtsa.dot.gov/api/) | NHTSA Product Information Catalog and Vehicle Listing | No | Yes | Unknown |
| [Smartcar](https://smartcar.com/docs/) | Lock and unlock vehicles and get data like odometer reading and location. Works on most new cars | `OAuth` | Yes | Yes |

**[⬆ Back to Index](#index)**
### Video
API | Description | Auth | HTTPS | CORS |
|---|---|---|---|---|
| [An API of Ice And Fire](https://anapioficeandfire.com/) | Game Of Thrones API | No | Yes | Unknown |
| [Breaking Bad](https://breakingbadapi.com/documentation) | Breaking Bad API | No | Yes | Unknown |
| [Breaking Bad Quotes](https://github.com/shevabam/breaking-bad-quotes) | Some Breaking Bad quotes | No | Yes | Unknown |
| [Czech Television](http://www.ceskatelevize.cz/xml/tv-program/) | TV programme of Czech TV | No | No | Unknown |
| [Dailymotion](https://developer.dailymotion.com/) | Dailymotion Developer API | `OAuth` | Yes | Unknown |
| [Final Space](https://finalspaceapi.com/docs/) | Final Space API | No | Yes | Yes |
| [Game of Thrones Quotes](https://gameofthronesquotes.xyz/) | Some Game of Thrones quotes | No | Yes | Unknown |
| [Harry Potter](https://www.potterapi.com/) | Harry Potter API | `apiKey` | Yes | Yes |
| [MCU Countdown](https://github.com/DiljotSG/MCU-Countdown) | A Countdown to the next MCU Film | No | Yes | Yes |
| [Open Movie Database](http://www.omdbapi.com/) | Movie information | `apiKey` | Yes | Unknown |
| [Ron Swanson Quotes](https://github.com/jamesseanwright/ron-swanson-quotes#ron-swanson-quotes-api) | Television | No | Yes | Unknown |
| [STAPI](http://stapi.co) | Information on all things Star Trek | No | No | No |
| [SWAPI](https://www.swapi.tech) | All things Star Wars | No | Yes | Yes |
| [The Lord of the Rings](https://the-one-api.dev/) | The Lord of the Rings API | `apiKey` | Yes | Unknown |
| [The Vampire Diaries](https://vampire-diaries-api.netlify.app/) | TV Show Data | `apiKey` | Yes | Yes |
| [TMDb](https://www.themoviedb.org/documentation/api) | Community-based movie data | `apiKey` | Yes | Unknown |
| [Trakt](https://trakt.tv/b/api-docs) | Movie and TV Data | `apiKey` | Yes | Yes |
| [TVDB](https://api.thetvdb.com/swagger) | Television data | `apiKey` | Yes | Unknown |
| [TVMaze](http://www.tvmaze.com/api) | TV Show Data | No | No | Unknown |
| [Vimeo](https://developer.vimeo.com/) | Vimeo Developer API | `OAuth` | Yes | Unknown |
| [YouTube](https://developers.google.com/youtube/) | Add YouTube functionality to your sites and apps | `OAuth` | Yes | Unknown |
| [YTS](https://yts.mx/api) | Movie Data | No | Yes | Unknown |

**[⬆ Back to Index](#index)**
### Weather
API | Description | Auth | HTTPS | CORS |
|---|---|---|---|---|
| [7Timer!](http://www.7timer.info/doc.php?lang=en) | Weather, especially for Astroweather | No | No | Unknown |
| [APIXU](https://www.apixu.com/doc/request.aspx) | Weather | `apiKey` | Yes | Unknown |
| [ColorfulClouds](https://open.caiyunapp.com/ColorfulClouds_Weather_API) | Weather | `apiKey` | Yes | Yes |
| [Dark Sky](https://darksky.net/dev/) | Weather | `apiKey` | Yes | No |
| [Foreca](https://developer.foreca.com) | Weather | `OAuth` | Yes | Unknown |
| [MetaWeather](https://www.metaweather.com/api/) | Weather | No | Yes | No |
| [Meteorologisk Institutt](https://api.met.no/weatherapi/documentation) | Weather and climate data | `User-Agent` | Yes | Unknown |
| [NOAA Climate Data](https://www.ncdc.noaa.gov/cdo-web/) | Weather and climate data | `apiKey` | Yes | Unknown |
| [ODWeather](http://api.oceandrivers.com/static/docs.html) | Weather and weather webcams | No | No | Unknown |
| [openSenseMap](https://api.opensensemap.org/) | Data from Personal Weather Stations called senseBoxes | No | Yes | Yes |
| [OpenUV](https://www.openuv.io) | Real-time UV Index Forecast | `apiKey` | Yes | Unknown |
| [OpenWeatherMap](https://openweathermap.org/api) | Weather | `apiKey` | Yes | Unknown |
| [QWeather](https://dev.qweather.com/) | Location-based weather data | `apiKey` | Yes | Yes |
| [Storm Glass](https://stormglass.io/) | Global marine weather from multiple sources | `apiKey` | Yes | Yes |
| [TheRainery](https://therainery.com/documentation/) | Forecast models from meteorological institutes | `apiKey` | Yes | No |
| [weather-api](https://github.com/robertoduessmann/weather-api) | A RESTful free API to check the weather | No | Yes | No |
| [Weatherbit](https://www.weatherbit.io/api) | Weather | `apiKey` | Yes | Unknown |
| [weatherstack](https://weatherstack.com/) | Real-Time & Historical World Weather Data API | `apiKey` | Yes | Unknown |

**[⬆ Back to Index](#index)**

<br>

## License
[MIT](LICENSE)<|MERGE_RESOLUTION|>--- conflicted
+++ resolved
@@ -881,14 +881,12 @@
 | [Cloudmersive Natural Language Processing](https://www.cloudmersive.com/nlp-api) | Natural language processing and text analysis | `apiKey` | Yes | Yes |
 | [Detect Language](https://detectlanguage.com/) | Detects text language | `apiKey` | Yes | Unknown |
 | [Google Cloud Natural](https://cloud.google.com/natural-language/docs/) | Natural language understanding technology, including sentiment, entity and syntax analysis | `apiKey` | Yes | Unknown |
-<<<<<<< HEAD
-| [Semantira](https://semantria.readme.io/docs) | Text Analytics with sentiment analysis, categorization & named entity extraction | `OAuth` | Yes | Unknown |
-| [Sentiment Analysis](https://www.meaningcloud.com/developer/sentiment-analysis) | Multilingual sentiment analysis of texts from different sources | `apiKey` | Yes | Yes |
-=======
+ Add-Sentiment-Analysis-API
 | [languagelayer](https://languagelayer.com/) | Language Detection JSON API supporting 173 languages | `OAuth` | Yes | Unknown |
 | [Semantria](https://semantria.readme.io/docs) | Text Analytics with sentiment analysis, categorization & named entity extraction | `OAuth` | Yes | Unknown |
+| [Sentiment Analysis](https://www.meaningcloud.com/developer/sentiment-analysis) | Multilingual sentiment analysis of texts from different sources | `apiKey` | Yes | Yes |
 | [Tisane](https://tisane.ai/) | Text Analytics with focus on detection of abusive content and law enforcement applications | `OAuth` | Yes | Yes |
->>>>>>> a5af8fda
+ master
 | [Watson Natural Language Understanding](https://cloud.ibm.com/apidocs/natural-language-understanding/natural-language-understanding) | Natural language processing for advanced text analysis | `OAuth` | Yes | Unknown |
 
 **[⬆ Back to Index](#index)**
