# Public APIs [![Run tests](https://github.com/public-apis/public-apis/workflows/Run%20tests/badge.svg)](https://github.com/public-apis/public-apis/actions?query=workflow%3A%22Run+tests%22) [![Validate links](https://github.com/public-apis/public-apis/workflows/Validate%20links/badge.svg?branch=master)](https://github.com/public-apis/public-apis/actions?query=workflow%3A%22Validate+links%22)

A collective list of free APIs for use in software and web development.

A public API for this project can be found [here](https://github.com/davemachado/public-api)!

For information on contributing to this project, please see the [contributing guide](.github/CONTRIBUTING.md).

Please note a passing build status indicates all listed APIs are available since the last update. A failing build status indicates that 1 or more services may be unavailable at the moment.

## Index

* [Animals](#animals)
* [Anime](#anime)
* [Anti-Malware](#anti-malware)
* [Art & Design](#art--design)
* [Books](#books)
* [Business](#business)
* [Calendar](#calendar)
* [Cloud Storage & File Sharing](#cloud-storage--file-sharing)
* [Continuous Integration](#continuous-integration)
* [Cryptocurrency](#cryptocurrency)
* [Currency Exchange](#currency-exchange)
* [Data Validation](#data-validation)
* [Development](#development)
* [Dictionaries](#dictionaries)
* [Documents & Productivity](#documents--productivity)
* [Environment](#environment)
* [Events](#events)
* [Finance](#finance)
* [Food & Drink](#food--drink)
* [Games & Comics](#games--comics)
* [Geocoding](#geocoding)
* [Government](#government)
* [Health](#health)
* [Jobs](#jobs)
* [Machine Learning](#machine-learning)
* [Music](#music)
* [News](#news)
* [Open Data](#open-data)
* [Open Source Projects](#open-source-projects)
* [Patent](#patent)
* [Personality](#personality)
* [Phone](#phone)
* [Photography](#photography)
* [Science & Math](#science--math)
* [Security](#security)
* [Shopping](#shopping)
* [Social](#social)
* [Sports & Fitness](#sports--fitness)
* [Test Data](#test-data)
* [Text Analysis](#text-analysis)
* [Tracking](#tracking)
* [Transportation](#transportation)
* [URL Shorteners](#url-shorteners)
* [Vehicle](#vehicle)
* [Video](#video)
* [Weather](#weather)

### Animals
API | Description | Auth | HTTPS | CORS |
|---|---|---|---|---|
| [Cat Facts](https://alexwohlbruck.github.io/cat-facts/) | Daily cat facts | No | Yes | No |
| [Cats](https://docs.thecatapi.com/) | Pictures of cats from Tumblr | `apiKey` | Yes | Unknown |
| [Dogs](https://dog.ceo/dog-api/) | Based on the Stanford Dogs Dataset | No | Yes | Yes |
| [HTTPCat](https://http.cat/) | Cat for every HTTP Status | No | Yes | Unknown |
| [IUCN](http://apiv3.iucnredlist.org/api/v3/docs) | IUCN Red List of Threatened Species | `apiKey` | No | Unknown |
| [Movebank](https://github.com/movebank/movebank-api-doc) | Movement and Migration data of animals | No | Yes | Unknown |
| [RandomCat](https://aws.random.cat/meow) | Random pictures of cats | No | Yes | Yes |
| [RandomDog](https://random.dog/woof.json) | Random pictures of dogs | No | Yes | Yes |
| [RandomFox](https://randomfox.ca/floof/) | Random pictures of foxes | No | Yes | No |
| [RescueGroups](https://userguide.rescuegroups.org/display/APIDG/API+Developers+Guide+Home) | Adoption | No | Yes | Unknown |
| [Shibe.Online](http://shibe.online/) | Random pictures of Shibu Inu, cats or birds | No | Yes | Yes |

**[⬆ Back to Index](#index)**
### Anime
API | Description | Auth | HTTPS | CORS |
|---|---|---|---|---|
| [AniList](https://github.com/AniList/ApiV2-GraphQL-Docs) | Anime discovery & tracking | `OAuth` | Yes | Unknown |
| [AnimeNewsNetwork](https://www.animenewsnetwork.com/encyclopedia/api.php) | Anime industry news | No | Yes | Yes |
| [Jikan](https://jikan.moe) | Unofficial MyAnimeList API | No | Yes | Yes |
| [Kitsu](https://kitsu.docs.apiary.io/) | Anime discovery platform | `OAuth` | Yes | Yes |
| [MyAnimeList](https://myanimelist.net/clubs.php?cid=13727) | Anime and Manga Database and Community | `OAuth` | Yes | Unknown |
| [Studio Ghibli](https://ghibliapi.herokuapp.com) | Resources from Studio Ghibli films | No | Yes | Yes |
| [What Anime](https://soruly.github.io/trace.moe/) | Scan anime image to get specific detail | No | Yes | Yes |

**[⬆ Back to Index](#index)**
### Anti-Malware
API | Description | Auth | HTTPS | CORS |
|---|---|---|---|---|
| [AbuseIPDB](https://docs.abuseipdb.com/) | IP/domain/URL reputation | `apiKey` | Yes | Unknown |
| [AlienVault Open Threat Exchange (OTX)](https://otx.alienvault.com/api) | IP/domain/URL reputation | `apiKey` | Yes | Unknown |
| [Google Safe Browsing](https://developers.google.com/safe-browsing/) | Google Link/Domain Flagging | `apiKey` | Yes | Unknown |
| [Metacert](https://metacert.com/) | Metacert Link Flagging | `apiKey` | Yes | Unknown |
| [URLScan.io](https://urlscan.io/about-api/) | Scan and Analyse URLs | `apiKey` | Yes | Unknown |
| [VirusTotal](https://www.virustotal.com/en/documentation/public-api/) | VirusTotal File/URL Analysis | `apiKey` | Yes | Unknown |
| [Web Of Trust (WOT)](https://support.mywot.com/hc/en-us/articles/360024398673-3-Using-the-API) | Website reputation | `apiKey` | Yes | Unknown |

**[⬆ Back to Index](#index)**
### Art & Design
API | Description | Auth | HTTPS | CORS |
|---|---|---|---|---|
| [Behance](https://www.behance.net/dev) | Design | `apiKey` | Yes | Unknown |
| [Cooper Hewitt](https://collection.cooperhewitt.org/api) | Smithsonian Design Museum | `apiKey` | Yes | Unknown |
<<<<<<< HEAD
| [Dribbble](http://developer.dribbble.com/v1/) | Design | `OAuth` | No | Unknown |
| [Europeana](https://pro.europeana.eu/resources/apis/search) | European Museum and Galleries content | `apiKey` | Yes | Unknown |
=======
| [Dribbble](http://developer.dribbble.com/v2/) | Design | `OAuth` | No | Unknown |
>>>>>>> 691e00d9
| [Harvard Art Museums](https://github.com/harvardartmuseums/api-docs) | Art | `apiKey` | No | Unknown |
| [Iconfinder](https://developer.iconfinder.com) | Icons | `apiKey` | Yes | Unknown |
| [Icons8](http://docs.icons8.apiary.io/#reference/0/meta) | Icons | `OAuth` | Yes | Unknown |
| [Metropolitan Museum of Art](https://metmuseum.github.io/) | Met Museum of Art | No | Yes | Unknown |
| [Noun Project](http://api.thenounproject.com/index.html) | Icons | `OAuth` | No | Unknown |
| [Rijksmuseum](https://www.rijksmuseum.nl/en/api) | Art | `apiKey` | Yes | Unknown |

**[⬆ Back to Index](#index)**
### Books
API | Description | Auth | HTTPS | CORS |
|---|---|---|---|---|
| [Bhagavad Gita](https://bhagavadgita.io/api) | Bhagavad Gita text | `OAuth` | Yes | Yes |
| [British National Bibliography](http://bnb.data.bl.uk/) | Books | No | No | Unknown |
| [Google Books](https://developers.google.com/books/) | Books | `OAuth` | Yes | Unknown |
| [LibGen](https://garbage.world/posts/libgen/) | Library Genesis search engine | No | No | Unknown |
| [New York Times Books](https://developer.nytimes.com/docs/books-product/1/overview) | Book reviews and The New York Times Best Sellers lists | `apiKey` | Yes | Unknown |
| [Open Library](https://openlibrary.org/developers/api) | Books, book covers and related data | No | Yes | No |
| [Penguin Publishing](http://www.penguinrandomhouse.biz/webservices/rest/) | Books, book covers and related data | No | Yes | Yes |
| [Rig Veda](https://aninditabasu.github.io/indica/html/rv.html) | Gods and poets, their categories, and the verse meters, with the mandal and sukta number | No | Yes | Unknown |
| [Vedic Society](https://aninditabasu.github.io/indica/html/vs.html) | Descriptions of all nouns (names, places, animals, things) from vedic literature | No | Yes | Unknown |

**[⬆ Back to Index](#index)**
### Business
API | Description | Auth | HTTPS | CORS |
|---|---|---|---|---|
| [Charity Search](http://charityapi.orghunter.com/) | Non-profit charity data | `apiKey` | No | Unknown |
| [Clearbit Logo](https://clearbit.com/docs#logo-api) | Search for company logos and embed them in your projects | `apiKey` | Yes | Unknown |
| [Domainsdb.info](https://domainsdb.info/) | Registered Domain Names Search | No | Yes | No |
| [Freelancer](https://developers.freelancer.com) | Hire freelancers to get work done | `OAuth` | Yes | Unknown |
| [Gmail](https://developers.google.com/gmail/api/) | Flexible, RESTful access to the user's inbox | `OAuth` | Yes | Unknown |
| [Google Analytics](https://developers.google.com/analytics/) | Collect, configure and analyze your data to reach the right audience | `OAuth` | Yes | Unknown |
| [MailboxValidator](https://www.mailboxvalidator.com/api-single-validation) | Validate email address to improve deliverability | `apiKey` | Yes | Unknown |
| [mailgun](https://www.mailgun.com/) | Email Service | `apiKey` | Yes | Unknown |
| [markerapi](http://www.markerapi.com/) | Trademark Search | No | No | Unknown |
| [Trello](https://developers.trello.com/) | Boards, lists and cards to help you organize and prioritize your projects | `OAuth` | Yes | Unknown |

**[⬆ Back to Index](#index)**
### Calendar
API | Description | Auth | HTTPS | CORS |
|---|---|---|---|---|
| [Abstract Public Holidays](https://www.abstractapi.com/holidays-api) | Data on national, regional, and religious holidays via API | `apiKey` | Yes | Yes |
| [Calendar Index](https://www.calendarindex.com/) | Worldwide Holidays and Working Days | `apiKey` | Yes | Yes |
| [Church Calendar](http://calapi.inadiutorium.cz/) | Catholic liturgical calendar | No | No | Unknown |
| [Czech Namedays Calendar](https://svatky.adresa.info) | Lookup for a name and returns nameday date | No | No | Unknown |
| [Google Calendar](https://developers.google.com/google-apps/calendar/) | Display, create and modify Google calendar events | `OAuth` | Yes | Unknown |
| [Hebrew Calendar](https://www.hebcal.com/home/developer-apis) | Convert between Gregorian and Hebrew, fetch Shabbat and Holiday times, etc | No | No | Unknown |
| [Holidays](https://holidayapi.com/) | Historical data regarding holidays | `apiKey` | Yes | Unknown |
| [LectServe](http://www.lectserve.com) | Protestant liturgical calendar | No | No | Unknown |
| [Nager.Date](https://date.nager.at) | Public holidays for more than 90 countries | No | Yes | No |
| [Namedays Calendar](https://api.abalin.net/) | Provides namedays for multiple countries | No | Yes | Yes |
| [Non-Working Days](https://github.com/gadael/icsdb) | Database of ICS files for non working days | No | Yes | Unknown |
| [Russian Calendar](https://github.com/egno/work-calendar) | Check if a date is a Russian holiday or not | No | Yes | No |
| [UnixTime Converter](https://unixtime.co.za) | A REST API to convert UnixTime to DateTime and DateTime to UnixTime | No | Yes | Unknown |

**[⬆ Back to Index](#index)**
### Cloud Storage & File Sharing
API | Description | Auth | HTTPS | CORS |
|---|---|---|---|---|
| [Box](https://developer.box.com/) | File Sharing and Storage | `OAuth` | Yes | Unknown |
| [Dropbox](https://www.dropbox.com/developers) | File Sharing and Storage | `OAuth` | Yes | Unknown |
| [Google Drive](https://developers.google.com/drive/) | File Sharing and Storage | `OAuth` | Yes | Unknown |
| [OneDrive](https://dev.onedrive.com/) | File Sharing and Storage | `OAuth` | Yes | Unknown |
| [Pastebin](https://pastebin.com/api/) | Plain Text Storage | `apiKey` | Yes | Unknown |

**[⬆ Back to Index](#index)**
### Continuous Integration
API | Description | Auth | HTTPS | CORS |
|---|---|---|---|---|
| [CircleCI](https://circleci.com/docs/api/v1-reference/) | Automate the software development process using continuous integration and continuous delivery | `apiKey` | Yes | Unknown |
| [Codeship](https://apidocs.codeship.com/) | Codeship is a Continuous Integration Platform in the cloud | `apiKey` | Yes | Unknown |
| [Travis CI](https://docs.travis-ci.com/api/) | Sync your GitHub projects with Travis CI to test your code in minutes | `apiKey` | Yes | Unknown |

**[⬆ Back to Index](#index)**
### Cryptocurrency
API | Description | Auth | HTTPS | CORS |
|---|---|---|---|---|
| [Binance](https://github.com/binance/binance-spot-api-docs) | Exchange for Trading Cryptocurrencies based in China | `apiKey` | Yes | Unknown |
| [BitcoinAverage](https://apiv2.bitcoinaverage.com/) | Digital Asset Price Data for the blockchain industry | `apiKey` | Yes | Unknown |
| [BitcoinCharts](https://bitcoincharts.com/about/exchanges/) | Financial and Technical Data related to the Bitcoin Network | No | Yes | Unknown |
| [Bitfinex](https://docs.bitfinex.com/docs) | Cryptocurrency Trading Platform | `apiKey` | Yes | Unknown |
| [Bitmex](https://www.bitmex.com/app/apiOverview) | Real-Time Cryptocurrency derivatives trading platform based in Hong Kong | `apiKey` | Yes | Unknown |
| [Bittrex](https://bittrex.com/Home/Api) | Next Generation Crypto Trading Platform | `apiKey` | Yes | Unknown |
| [Block](https://www.block.io/docs/basic) | Bitcoin Payment, Wallet & Transaction Data | `apiKey` | Yes | Unknown |
| [Blockchain](https://www.blockchain.info/api) | Bitcoin Payment, Wallet & Transaction Data | No | Yes | Unknown |
| [BlockFacts](https://blockfacts.io/) | Real-time crypto data from multiple exchanges via a single unified API, and much more | `apiKey` | Yes | Unknown |
| [CoinAPI](https://docs.coinapi.io/) | All Currency Exchanges integrate under a single api | `apiKey` | Yes | No |
| [Coinbase](https://developers.coinbase.com) | Bitcoin, Bitcoin Cash, Litecoin and Ethereum Prices | `apiKey` | Yes | Unknown |
| [Coinbase Pro](https://docs.pro.coinbase.com/#api) | Cryptocurrency Trading Platform | `apiKey` | Yes | Unknown |
| [CoinDesk](http://www.coindesk.com/api/) | Bitcoin Price Index | No | No | Unknown |
| [CoinGecko](http://www.coingecko.com/api) | Cryptocurrency Price, Market, and Developer/Social Data | No | Yes | Yes |
| [Coinigy](https://coinigy.docs.apiary.io) | Interacting with Coinigy Accounts and Exchange Directly | `apiKey` | Yes | Unknown |
| [coinlayer](https://coinlayer.com) | Real-time Crypto Currency Exchange Rates | `apiKey` | Yes | Unknown |
| [Coinlib](https://coinlib.io/apidocs) | Crypto Currency Prices | `apiKey` | Yes | Unknown |
| [Coinlore](https://www.coinlore.com/cryptocurrency-data-api) | Cryptocurrencies prices, volume and more | No | Yes | Unknown |
| [CoinMarketCap](https://coinmarketcap.com/api/) | Cryptocurrencies Prices | `apiKey` | Yes | Unknown |
| [Coinpaprika](https://api.coinpaprika.com) | Cryptocurrencies prices, volume and more | No | Yes | Yes |
| [CoinRanking](https://developers.coinranking.com/api/documentation/) | Live Cryptocurrency data | No | Yes | Unknown |
| [CryptoCompare](https://www.cryptocompare.com/api#) | Cryptocurrencies Comparison | No | Yes | Unknown |
| [Cryptonator](https://www.cryptonator.com/api/) | Cryptocurrencies Exchange Rates | No | Yes | Unknown |
| [Gemini](https://docs.gemini.com/rest-api/) | Cryptocurrencies Exchange | No | Yes | Unknown |
| [ICObench](https://icobench.com/developers) | Various information on listing, ratings, stats, and more | `apiKey` | Yes | Unknown |
| [MercadoBitcoin](https://www.mercadobitcoin.net/api-doc/) | Brazilian Cryptocurrency Information | No | Yes | Unknown |
| [Nexchange](https://nexchange2.docs.apiary.io/) | Automated cryptocurrency exchange service | No | No | Yes |
| [Poloniex](https://poloniex.com/support/api/) | US based digital asset exchange | `apiKey` | Yes | Unknown |
| [WorldCoinIndex](https://www.worldcoinindex.com/apiservice) | Cryptocurrencies Prices | `apiKey` | Yes | Unknown |

**[⬆ Back to Index](#index)**
### Currency Exchange
API | Description | Auth | HTTPS | CORS |
|---|---|---|---|---|
| [1Forge](https://1forge.com/forex-data-api/api-documentation) | Forex currency market data | `apiKey` | Yes | Unknown |
| [Currencylayer](https://currencylayer.com/documentation) | Exchange rates and currency conversion | `apiKey` | Yes | Unknown |
| [CurrencyScoop](https://currencyscoop.com/api-documentation) | Real-time and historical currency rates JSON API | `apiKey` | Yes | Yes |
| [Czech National Bank](https://www.cnb.cz/cs/financni_trhy/devizovy_trh/kurzy_devizoveho_trhu/denni_kurz.xml) | A collection of exchange rates | No | Yes | Unknown |
| [ExchangeRate-API](https://www.exchangerate-api.com) | Free currency conversion | No | Yes | Yes |
| [Exchangeratesapi.io](https://exchangeratesapi.io) | Exchange rates with currency conversion | No | Yes | Yes |
| [Fixer.io](http://fixer.io) | Exchange rates and currency conversion | `apiKey` | Yes | Unknown |
| [Frankfurter](https://www.frankfurter.app/docs) | Exchange rates, currency conversion and time series | No | Yes | Yes |
| [ratesapi](https://ratesapi.io) | Free exchange rates and historical rates | No | Yes | Unknown |
| [VATComply.com](https://www.vatcomply.com/documentation) | Exchange rates, geolocation and VAT number validation | No | Yes | Yes |

**[⬆ Back to Index](#index)**
### Data Validation
API | Description | Auth | HTTPS | CORS |
|---|---|---|---|---|
| [Abstract Email Validation](https://www.abstractapi.com/email-verification-validation-api) | Validate email addresses for deliverability and spam | `apiKey` | Yes | Yes |
| [Cloudmersive Validate](https://cloudmersive.com/validate-api) | Validate email addresses, phone numbers, VAT numbers and domain names | `apiKey` | Yes | Yes |
| [Lob.com](https://lob.com/) | US Address Verification | `apiKey` | Yes | Unknown |
| [mailboxlayer](https://mailboxlayer.com) | Email address validation | No | Yes | Unknown |
| [PurgoMalum](http://www.purgomalum.com) | Content validator against profanity & obscenity | No | No | Unknown |
| [US Autocomplete](https://smartystreets.com/docs/cloud/us-autocomplete-api) | Enter address data quickly with real-time address suggestions | `apiKey` | Yes | Yes |
| [US Extract](https://smartystreets.com/products/apis/us-extract-api) | Extract postal addresses from any text including emails | `apiKey` | Yes | Yes |
| [US Street Address](https://smartystreets.com/docs/cloud/us-street-api) | Validate and append data for any US postal address | `apiKey` | Yes | Yes |
| [vatlayer](https://vatlayer.com) | VAT number validation | No | Yes | Unknown |
| [Veriphone](https://veriphone.io) | Phone number validation & carrier lookup | `apiKey` | Yes | Yes |

**[⬆ Back to Index](#index)**
### Development
API | Description | Auth | HTTPS | CORS |
|---|---|---|---|---|
| [24 Pull Requests](https://24pullrequests.com/api) | Project to promote open source collaboration during December | No | Yes | Yes |
| [Abstract Screenshot](https://www.abstractapi.com/website-screenshot-api) | Take programmatic screenshots of web pages from any website | `apiKey` | Yes | Yes |
| [Agify.io](https://agify.io) | Estimates the age from a first name | No | Yes | Yes |
| [ApiFlash](https://apiflash.com/) | Chrome based screenshot API for developers | `apiKey` | Yes | Unknown |
| [APIs.guru](https://apis.guru/api-doc/) | Wikipedia for Web APIs, OpenAPI/Swagger specs for public APIs | No | Yes | Unknown |
| [BetterMeta](http://bettermeta.io) | Return a site's meta tags in JSON format | `X-Mashape-Key` | Yes | Unknown |
| [Bitbucket](https://developer.atlassian.com/bitbucket/api/2/reference/) | Bitbucket API | `OAuth` | Yes | Unknown |
| [Bored](https://www.boredapi.com/) | Find random activities to fight boredom | No | Yes | Unknown |
| [Browshot](https://browshot.com/api/documentation) | Easily make screenshots of web pages in any screen size, as any device | `apiKey` | Yes | Yes |
| [CDNJS](https://api.cdnjs.com/libraries/jquery) | Library info on CDNJS | No | Yes | Unknown |
| [Changelogs.md](https://changelogs.md) | Structured changelog metadata from open source projects | No | Yes | Unknown |
| [CountAPI](https://countapi.xyz) | Free and simple counting service. You can use it to track page hits and specific events | No | Yes | Yes |
| [DigitalOcean Status](https://status.digitalocean.com/api) | Status of all DigitalOcean services | No | Yes | Unknown |
| [DomainDb Info](https://api.domainsdb.info/) | Domain name search to find all domains containing particular words/phrases/etc | No | Yes | Unknown |
| [Genderize.io](https://genderize.io) | Estimates a gender from a first name | No | Yes | Yes |
| [GitHub](https://docs.github.com/en/free-pro-team@latest/rest) | Make use of GitHub repositories, code and user info programmatically | `OAuth` | Yes | Yes |
| [Gitlab](https://docs.gitlab.com/ee/api/) | Automate GitLab interaction programmatically | `OAuth` | Yes | Unknown |
| [Gitter](https://developer.gitter.im/docs/welcome) | Chat for Developers | `OAuth` | Yes | Unknown |
| [HTTP2.Pro](https://http2.pro/doc/api) | Test endpoints for client and server HTTP/2 protocol support | No | Yes | Unknown |
| [IBM Text to Speech](https://cloud.ibm.com/docs/text-to-speech/getting-started.html) | Convert text to speech | `apiKey` | Yes | Yes |
| [IFTTT](https://platform.ifttt.com/docs/connect_api) | IFTTT Connect API | No | Yes | Unknown |
| [Image-Charts](https://documentation.image-charts.com/) | Generate charts, QR codes and graph images | No | Yes | Yes |
| [import.io](http://api.docs.import.io/) | Retrieve structured data from a website or RSS feed | `apiKey` | Yes | Unknown |
| [IPify](https://www.ipify.org/) | A simple IP Address API | No | Yes | Unknown |
| [IPinfo](https://ipinfo.io/developers) | Another simple IP Address API | No | Yes | Unknown |
| [jsDelivr](https://github.com/jsdelivr/data.jsdelivr.com) | Package info and download stats on jsDelivr CDN | No | Yes | Yes |  
| [JSON 2 JSONP](https://json2jsonp.com/) | Convert JSON to JSONP (on-the-fly) for easy cross-domain data requests using client-side JavaScript | No | Yes | Unknown |
| [JSONbin.io](https://jsonbin.io) | Free JSON storage service. Ideal for small scale Web apps, Websites and Mobile apps | `apiKey` | Yes | Yes |
| [Judge0](https://api.judge0.com/) | Compile and run source code | No | Yes | Unknown |
| [License-API](https://github.com/cmccandless/license-api/blob/master/README.md) | Unofficial REST API for choosealicense.com | No | Yes | No |
| [MAC address vendor lookup](https://macaddress.io/api) | Retrieve vendor details and other information regarding a given MAC address or an OUI | `apiKey` | Yes | Yes |
| [Nationalize.io](https://nationalize.io) | Estimate the nationality of a first name | No | Yes | Yes |
| [OOPSpam](https://oopspam.com/) | Multiple spam filtering service | No | Yes | Yes |
| [PageCDN](https://pagecdn.com/docs/public-api) | Public API for javascript, css and font libraries on PageCDN | `apiKey` | Yes | Yes |
| [Plino](https://plino.herokuapp.com/) | Spam filtering system | No | Yes | Unknown |
| [Postman](https://docs.api.getpostman.com/) | Tool for testing APIs | `apiKey` | Yes | Unknown |
| [ProxyCrawl](https://proxycrawl.com) | Scraping and crawling anticaptcha service | `apiKey` | Yes | Unknown |
| [Public APIs](https://github.com/davemachado/public-api) | A collective list of free JSON APIs for use in web development | No | Yes | Unknown |
| [Pusher Beams](https://pusher.com/beams) | Push notifications for Android & iOS | `apiKey` | Yes | Unknown |
| [QR Code](https://fungenerators.com/api/qrcode/) | Create new QR Code or decode existing one | `apiKey` | Yes | Yes |
| [QR code](http://qrtag.net/api/) | Create an easy to read QR code and URL shortener | No | Yes | Yes |
| [QR code](http://goqr.me/api/) | Generate and decode / read QR code graphics | No | Yes | Unknown |
| [QuickChart](https://quickchart.io/) | Generate chart and graph images | No | Yes | Yes |
| [ReqRes](https://reqres.in/ ) | A hosted REST-API ready to respond to your AJAX requests | No | Yes | Unknown |
| [Scraper.AI](https://docs.scraper.ai/#/) | Extract and monitor data from any website | `apiKey` | Yes | Unknown |
| [ScraperApi](https://www.scraperapi.com) | Easily build scalable web scrapers | `apiKey` | Yes | Unknown |
| [scrapestack](https://scrapestack.com/) | Real-time, Scalable Proxy & Web Scraping REST API | `apiKey` | Yes | Unknown |
| [ScreenshotAPI.net](https://screenshotapi.net/) | Create pixel-perfect website screenshots | `apiKey` | Yes | Yes |
| [serpstack](https://serpstack.com/) | Real-Time & Accurate Google Search Results API | `apiKey` | Yes | Yes |
| [SHOUTCLOUD](http://shoutcloud.io/) | ALL-CAPS AS A SERVICE | No | No | Unknown |
| [StackExchange](https://api.stackexchange.com/) | Q&A forum for developers | `OAuth` | Yes | Unknown |
| [userstack](https://userstack.com/) | Secure User-Agent String Lookup JSON API | `OAuth` | Yes | Unknown |

**[⬆ Back to Index](#index)**
### Dictionaries
API | Description | Auth | HTTPS | CORS |
|---|---|---|---|---|
| [Lingua Robot](https://www.linguarobot.io) | Word definitions, pronunciations, synonyms, antonyms and others | `apiKey` | Yes | Yes |
| [Merriam-Webster](https://dictionaryapi.com/) | Dictionary and Thesaurus Data | `apiKey` | Yes | Unknown |
| [OwlBot](https://owlbot.info/) | Definitions with example sentence and photo if available | `apiKey` | Yes | Yes |
| [Oxford](https://developer.oxforddictionaries.com/) | Dictionary Data | `apiKey` | Yes | No |
| [Wordnik](http://developer.wordnik.com) | Dictionary Data | `apiKey` | No | Unknown |
| [Words](https://www.wordsapi.com/) | Definitions and synonyms for more than 150,000 words | `apiKey` | Yes | Unknown |

**[⬆ Back to Index](#index)**
### Documents & Productivity
API | Description | Auth | HTTPS | CORS |
|---|---|---|---|---|
| [Cloudmersive Document and Data Conversion](https://cloudmersive.com/convert-api) | HTML/URL to PDF/PNG, Office documents to PDF, image conversion | `apiKey` | Yes | Yes |
| [File.io](https://www.file.io) | File Sharing | No | Yes | Unknown |
| [Mercury](https://mercury.postlight.com/web-parser/) | Web parser | `apiKey` | Yes | Unknown |
| [pdflayer](https://pdflayer.com) | HTML/URL to PDF | `apiKey` | Yes | Unknown |
| [Pocket](https://getpocket.com/developer/) | Bookmarking service | `OAuth` | Yes | Unknown |
| [PrexView](https://prexview.com) | Data from XML or JSON to PDF, HTML or Image | `apiKey` | Yes | Unknown |
| [Restpack](https://restpack.io/) | Provides screenshot, HTML to PDF and content extraction APIs | `apiKey` | Yes | Unknown |
| [Todoist](https://developer.todoist.com) | Todo Lists | `OAuth` | Yes | Unknown |
| [Vector Express](http://vector.express) | Free vector file converting API | No | No | Yes |
| [WakaTime](https://wakatime.com/developers) | Automated time tracking leaderboards for programmers | No | Yes | Unknown |

**[⬆ Back to Index](#index)**
### Environment
API | Description | Auth | HTTPS | CORS |
|---|---|---|---|---|
| [AirVisual](https://airvisual.com/api) | Air quality and weather data | `apiKey` | Yes | Unknown |
| [GrünstromIndex](https://www.corrently.de/hintergrund/gruenstromindex/index.html) | Green Power Index for Germany (Grünstromindex/GSI) | No | No | Yes |
| [OpenAQ](https://docs.openaq.org/) | Open air quality data | `apiKey` | Yes | Unknown |
| [PM25.in](http://www.pm25.in/api_doc) | Air quality of China | `apiKey` | No | Unknown |
| [PVWatts](https://developer.nrel.gov/docs/solar/pvwatts/v6/) | Energy production photovoltaic (PV) energy systems | `apiKey` | Yes | Unknown |
| [UK Carbon Intensity](https://carbon-intensity.github.io/api-definitions/#carbon-intensity-api-v1-0-0) | The Official Carbon Intensity API for Great Britain developed by National Grid | No | Yes | Unknown |

**[⬆ Back to Index](#index)**
### Events
API | Description | Auth | HTTPS | CORS |
|---|---|---|---|---|
| [Eventbrite](https://www.eventbrite.com/developer/v3/) | Find events | `OAuth` | Yes | Unknown |
| [Picatic](http://developer.picatic.com/?utm_medium=web&utm_source=github&utm_campaign=public-apis%20repo&utm_content=toddmotto) | Sell tickets anywhere | `apiKey` | Yes | Unknown |
| [Ticketmaster](http://developer.ticketmaster.com/products-and-docs/apis/getting-started/) | Search events, attractions, or venues | `apiKey` | Yes | Unknown |

**[⬆ Back to Index](#index)**
### Finance
API | Description | Auth | HTTPS | CORS |
|---|---|---|---|---|
| [Abstract VAT Validation](https://www.abstractapi.com/vat-validation-rates-api) | Validate VAT numbers and calculate VAT rates | `apiKey` | Yes | Yes |
| [Alpha Vantage](https://www.alphavantage.co/) | Realtime and historical stock data | `apiKey` | Yes | Unknown |
| [IEX Cloud](https://iexcloud.io/docs/api/) | Realtime & Historical Stock and Market Data | `apiKey` | Yes | Yes |
| [IG](https://labs.ig.com/gettingstarted) | Spreadbetting and CFD Market Data | `apiKey` | Yes | Unknown |
| [Intrinio](https://intrinio.com/) | A wide selection of financial data feeds | `apiKey` | Yes | Unknown |
| [marketstack](https://marketstack.com/) | Real-Time, Intraday & Historical Market Data API | `apiKey` | Yes | Unknown |
| [Plaid](https://plaid.com/) | Connect with users’ bank accounts and access transaction data | `apiKey` | Yes | Unknown |
| [Razorpay IFSC](https://ifsc.razorpay.com/) | Indian Financial Systems Code (Bank Branch Codes) | No | Yes | Unknown |
| [Tradier](https://developer.tradier.com) | US equity/option market data (delayed, intraday, historical) | `OAuth` | Yes | Yes |
| [YNAB](https://api.youneedabudget.com/) | Budgeting & Planning | `OAuth` | Yes | Yes |

**[⬆ Back to Index](#index)**
### Food & Drink
API | Description | Auth | HTTPS | CORS |
|---|---|---|---|---|
| [Edamam nutrition](https://developer.edamam.com/edamam-docs-nutrition-api) | Nutrition Analysis | `apiKey` | Yes | Unknown |
| [Edamam recipes](https://developer.edamam.com/edamam-docs-recipe-api) | Recipe Search | `apiKey` | Yes | Unknown |
| [Foodish](https://github.com/surhud004/Foodish#readme) | Random pictures of food dishes | No | Yes | Yes |
| [LCBO](https://lcboapi.com/) | Alcohol | `apiKey` | Yes | Unknown |
| [Open Brewery DB](https://www.openbrewerydb.org) | Breweries, Cideries and Craft Beer Bottle Shops | No | Yes | Yes |
| [Open Food Facts](https://world.openfoodfacts.org/data) | Food Products Database | No | Yes | Unknown |
| [PunkAPI](https://punkapi.com/) | Brewdog Beer Recipes | No | Yes | Unknown |
| [Recipe Puppy](http://www.recipepuppy.com/about/api/) | Food | No | No | Unknown |
| [TacoFancy](https://github.com/evz/tacofancy-api) | Community-driven taco database | No | No | Unknown |
| [The Report of the Week](https://github.com/andyklimczak/TheReportOfTheWeek-API) | Food & Drink Reviews | No | Yes | Unknown |
| [TheCocktailDB](https://www.thecocktaildb.com/api.php) | Cocktail Recipes | `apiKey` | Yes | Yes |
| [TheMealDB](https://www.themealdb.com/api.php) | Meal Recipes | `apiKey` | Yes | Yes |
| [What's on the menu?](http://nypl.github.io/menus-api/) | NYPL human-transcribed historical menu collection | `apiKey` | No | Unknown |
| [WhiskyHunter](https://whiskyhunter.net/api/) | Past online whisky auctions statistical data | No | Yes | Unknown |
| [Zestful](https://zestfuldata.com/) | Parse recipe ingredients | `apiKey` | Yes | Yes |

**[⬆ Back to Index](#index)**
### Games & Comics
API | Description | Auth | HTTPS | CORS |
|---|---|---|---|---|
| [Age of Empires II](https://age-of-empires-2-api.herokuapp.com) | Get information about Age of Empires II resources | No | Yes | No |
| [AmiiboAPI](https://amiiboapi.com/) | Nintendo Amiibo Information | No | Yes | Yes |
| [CheapShark](https://www.cheapshark.com/api) | Steam/PC Game Prices and Deals | No | Yes | Yes |
| [Chuck Norris Database](http://www.icndb.com/api/) | Jokes | No | No | Unknown |
| [Clash of Clans](https://developer.clashofclans.com) | Clash of Clans Game Information | `apiKey` | Yes | Unknown |
| [Clash Royale](https://developer.clashroyale.com) | Clash Royale Game Information | `apiKey` | Yes | Unknown |
| [Comic Vine](https://comicvine.gamespot.com/api/documentation) | Comics | No | Yes | Unknown |
| [Deck of Cards](http://deckofcardsapi.com/) | Deck of Cards | No | No | Unknown |
| [Destiny The Game](https://github.com/Bungie-net/api) | Bungie Platform API | `apiKey` | Yes | Unknown |
| [Dota 2](https://docs.opendota.com/) | Provides information about Player stats , Match stats, Rankings for Dota 2 | No | Yes | Unknown |
| [Dungeons and Dragons](http://www.dnd5eapi.co/) | Reference for 5th edition spells, classes, monsters, and more | No | No | No |
| [Eve Online](https://esi.evetech.net/ui) | Third-Party Developer Documentation | `OAuth` | Yes | Unknown |
| [Final Fantasy XIV](https://xivapi.com/) | Final Fantasy XIV Game data API | No | Yes | Yes |
| [Fortnite](https://fortnitetracker.com/site-api) | Fortnite Stats | `apiKey` | Yes | Unknown |
| [Giant Bomb](https://www.giantbomb.com/api/documentation) | Video Games | No | Yes | Unknown |
| [Guild Wars 2](https://wiki.guildwars2.com/wiki/API:Main) | Guild Wars 2 Game Information | `apiKey` | Yes | Unknown |
| [Halo](https://developer.haloapi.com/) | Halo 5 and Halo Wars 2 Information | `apiKey` | Yes | Unknown |
| [Hearthstone](http://hearthstoneapi.com/) | Hearthstone Cards Information | `X-Mashape-Key` | Yes | Unknown |
| [Hypixel](https://api.hypixel.net/) | Hypixel player stats | `apiKey` | Yes | Unknown |
| [Hytale](https://hytale-api.com/) | Hytale blog posts and jobs | No | Yes | Unknown |
| [IGDB.com](https://api.igdb.com/) | Video Game Database | `apiKey` | Yes | Unknown |
| [JokeAPI](https://sv443.net/jokeapi/v2/) | Programming, Miscellaneous and Dark Jokes | No | Yes | Yes |
| [Jokes](https://github.com/15Dkatz/official_joke_api) | Programming and general jokes | No | Yes | Unknown |
| [Jokes One](https://jokes.one/api/joke/) | Joke of the day and large category of jokes accessible via REST API | `apiKey` | Yes | Yes |
| [Jservice](http://jservice.io) | Jeopardy Question Database | No | No | Unknown |
| [Magic The Gathering](http://magicthegathering.io/) | Magic The Gathering Game Information | No | No | Unknown |
| [Marvel](http://developer.marvel.com) | Marvel Comics | `apiKey` | No | Unknown |
| [mod.io](https://docs.mod.io) | Cross Platform Mod API | `apiKey` | Yes | Unknown |
| [Open Trivia](https://opentdb.com/api_config.php) | Trivia Questions | No | Yes | Unknown |
| [PandaScore](https://pandascore.co) | E-sports games and results | `apiKey` | Yes | Unknown |
| [PlayerUnknown's Battlegrounds](https://pubgtracker.com/site-api) | PUBG Stats | `apiKey` | Yes | Unknown |
| [Pokéapi](https://pokeapi.co) | Pokémon Information | No | Yes | Unknown |
| [Pokémon TCG](https://pokemontcg.io) | Pokémon TCG Information | No | Yes | Unknown |
| [Random Facts](https://fungenerators.com/api/facts/) | Random Facts from hundreds of categories | `apiKey` | Yes | Yes |
| [Rick and Morty](https://rickandmortyapi.com) | All the Rick and Morty information, including images | No | Yes | Yes |
| [Riot Games](https://developer.riotgames.com/) | League of Legends Game Information | `apiKey` | Yes | Unknown |
| [Scryfall](https://scryfall.com/docs/api) | Magic: The Gathering database | No | Yes | Yes |
| [Steam](https://developer.valvesoftware.com/wiki/Steam_Web_API) | Steam Client Interaction | `OAuth` | Yes | Unknown |
| [SuperHeroes](https://superheroapi.com) | All SuperHeroes and Villains data from all universes under a single API | `apiKey` | Yes | Unknown |
| [Tronald Dump](https://www.tronalddump.io/) | The dumbest things Donald Trump has ever said | No | Yes | Unknown |
| [Wargaming.net](https://developers.wargaming.net/) | Wargaming.net info and stats | `apiKey` | Yes | No |
| [xkcd](https://xkcd.com/json.html) | Retrieve xkcd comics as JSON | No | Yes | No |

**[⬆ Back to Index](#index)**
### Geocoding
API | Description | Auth | HTTPS | CORS |
|---|---|---|---|---|
| [Abstract IP Geolocation](https://www.abstractapi.com/ip-geolocation-api) | Geolocate website visitors from their IPs | `apiKey` | Yes | Yes |
| [adresse.data.gouv.fr](https://adresse.data.gouv.fr) | Address database of France, geocoding and reverse | No | Yes | Unknown |
| [Battuta](http://battuta.medunes.net) | A (country/region/city) in-cascade location API | `apiKey` | No | Unknown |
| [Bing Maps](https://www.microsoft.com/maps/) | Create/customize digital maps based on Bing Maps data | `apiKey` | Yes | Unknown |
| [bng2latlong](https://www.getthedata.com/bng2latlong) | Convert British OSGB36 easting and northing (British National Grid) to WGS84 latitude and longitude | No | Yes | Yes |
| [CitySDK](http://www.citysdk.eu/citysdk-toolkit/) | Open APIs for select European cities | No | Yes | Unknown |
| [Country](http://country.is/) | Get your visitors' country from their IP | No | Yes | Yes |
| [Daum Maps](http://apis.map.daum.net/) | Daum Maps provide multiple APIs for Korean maps | `apiKey` | No | Unknown |
| [FreeGeoIP](https://freegeoip.app/) | Free geo ip information, no registration required. 15k/hour rate limit | No | Yes | Yes |
| [GeoApi](https://api.gouv.fr/api/geoapi.html) | French geographical data | No | Yes | Unknown |
| [Geocod.io](https://www.geocod.io/) | Address geocoding / reverse geocoding in bulk | `apiKey` | Yes | Unknown |
| [Geocode.xyz](https://geocode.xyz/api) | Provides worldwide forward/reverse geocoding, batch geocoding and geoparsing | No | Yes | Unknown |
| [GeoDataSource](https://www.geodatasource.com/web-service) | Geocoding of city name by using latitude and longitude coordinates | `apiKey` | Yes | Unknown |
| [GeoJS](https://geojs.io/) | IP geolocation with ChatOps integration | No | Yes | Yes |
| [GeoNames](http://www.geonames.org/export/web-services.html) | Place names and other geographical data | No | No | Unknown |
| [geoPlugin](https://www.geoplugin.com) | IP geolocation and currency conversion | No | Yes | Yes |
| [Google Earth Engine](https://developers.google.com/earth-engine/) | A cloud-based platform for planetary-scale environmental data analysis | `apiKey` | Yes | Unknown |
| [Google Maps](https://developers.google.com/maps/) | Create/customize digital maps based on Google Maps data | `apiKey` | Yes | Unknown |
| [HelloSalut](https://www.fourtonfish.com/hellosalut/hello/) | Get hello translation following user language | No | Yes | Unknown |
| [HERE Maps](https://developer.here.com) | Create/customize digital maps based on HERE Maps data | `apiKey` | Yes | Unknown |
| [IP 2 Country](https://ip2country.info) | Map an IP to a country | No | Yes | Unknown |
| [IP Address Details](https://ipinfo.io/) | Find geolocation with ip address | No | Yes | Unknown |
| [IP Location](https://ipapi.co/api/#introduction) | Find IP address location information | No | Yes | Unknown |
| [IP Location](https://ip-api.com/docs) | Find location with ip address | No | No | Unknown |
| [IP Sidekick](https://ipsidekick.com) | Geolocation API that returns extra information about an IP address | `apiKey` | Yes | Unknown |
| [IP Vigilante](https://www.ipvigilante.com/) | Free IP Geolocation API | No | Yes | Unknown |
| [IP2Location](https://www.ip2location.com/web-service/ip2location) | IP geolocation web service to get more than 55 parameters | `apiKey` | Yes | Unknown |
| [IP2Proxy](https://www.ip2location.com/web-service/ip2proxy) | Detect proxy and VPN using IP address | `apiKey` | Yes | Unknown |
| [ipapi](https://ipapi.com/) | Real-time Geolocation & Reverse IP Lookup REST API | `apiKey` | Yes | Unknown |
| [IPGEO](https://api.techniknews.net/ipgeo/) | Unlimited free IP Address API with useful information | No | Yes | Unknown |
| [IPGeolocationAPI.com](https://ipgeolocationapi.com/) | Locate your visitors by IP with country details | No | Yes | Yes |
| [IPInfoDB](https://ipinfodb.com/api) | Free Geolocation tools and APIs for country, region, city and time zone lookup by IP address | `apiKey` | Yes | Unknown |
| [ipstack](https://ipstack.com/) | Locate and identify website visitors by IP address | `apiKey` | Yes | Unknown |
| [LocationIQ](https://locationiq.org/docs/) | Provides forward/reverse geocoding and batch geocoding | `apiKey` | Yes | Yes |
| [Mapbox](https://www.mapbox.com/developers/) | Create/customize beautiful digital maps | `apiKey` | Yes | Unknown |
| [Mexico](https://github.com/IcaliaLabs/sepomex) | Mexico RESTful zip codes API | No | Yes | Unknown |
| [One Map, Singapore](https://docs.onemap.sg/) | Singapore Land Authority REST API services for Singapore addresses | `apiKey` | Yes | Unknown |
| [OnWater](https://onwater.io/) | Determine if a lat/lon is on water or land | No | Yes | Unknown |
| [OpenCage](https://opencagedata.com) | Forward and reverse geocoding using open data | `apiKey` | Yes | Yes |
| [OpenStreetMap](http://wiki.openstreetmap.org/wiki/API) | Navigation, geolocation and geographical data | `OAuth` | No | Unknown |
| [positionstack](https://positionstack.com/) | Forward & Reverse Batch Geocoding REST API | `apiKey` | Yes | Unknown |
| [PostcodeData.nl](http://api.postcodedata.nl/v1/postcode/?postcode=1211EP&streetnumber=60&ref=domeinnaam.nl&type=json) | Provide geolocation data based on postcode for Dutch addresses | No | No | Unknown |
| [Postcodes.io](https://postcodes.io) | Postcode lookup & Geolocation for the UK | No | Yes | Yes |
| [REST Countries](https://restcountries.eu) | Get information about countries via a RESTful API | No | Yes | Unknown |
| [Uebermaps](https://uebermaps.com/api/v2) | Discover and share maps with friends | `apiKey` | Yes | Unknown |
| [US ZipCode](https://smartystreets.com/docs/cloud/us-zipcode-api) | Validate and append data for any US ZipCode | `apiKey` | Yes | Yes |
| [Utah AGRC](https://api.mapserv.utah.gov) | Utah Web API for geocoding Utah addresses | `apiKey` | Yes | Unknown |
| [ViaCep](https://viacep.com.br) | Brazil RESTful zip codes API | No | Yes | Unknown |
| [ZipCodeAPI](https://www.zipcodeapi.com) | US zip code distance, radius and location API | `apiKey` | Yes | Unknown |
| [Zippopotam](http://www.zippopotam.us) | Get information about place such as country, city, state, etc | No | No | Unknown |
| [Ziptastic](https://ziptasticapi.com/) | Get the country, state, and city of any US zip-code | No | Yes | Unknown |

**[⬆ Back to Index](#index)**
### Government
API | Description | Auth | HTTPS | CORS |
|---|---|---|---|---|
| [BCLaws](http://www.bclaws.ca/civix/template/complete/api/index.html) | Access to the laws of British Columbia | No | No | Unknown |
| [BusinessUSA](https://business.usa.gov/developer) | Authoritative information on U.S. programs, events, services and more | `apiKey` | Yes | Unknown |
| [Census.gov](https://www.census.gov/data/developers/data-sets.html) | The US Census Bureau provides various APIs and data sets on demographics and businesses | No | Yes | Unknown |
| [City, Lyon Opendata](https://data.beta.grandlyon.com/fr/accueil) | Lyon(FR) City Open Data | `apiKey` | Yes | Unknown |
| [City, Nantes Opendata](https://data.nantesmetropole.fr/pages/home/) | Nantes(FR) City Open Data | `apiKey` | Yes | Unknown |
| [City, New York Opendata](https://opendata.cityofnewyork.us/) | New York (US) City Open Data | No | Yes | Unknown |
| [City, Prague Opendata](http://opendata.praha.eu/en) | Prague(CZ) City Open Data | No | No | Unknown |
| [Code.gov](https://code.gov) | The primary platform for Open Source and code sharing for the U.S. Federal Government | `apiKey` | Yes | Unknown |
| [Colorado Information Marketplace](https://data.colorado.gov/) | Colorado State Government Open Data | No | Yes | Unknown |
| [Data USA](https://datausa.io/about/api/) | US Public Data | No | Yes | Unknown |
| [Data.gov](https://api.data.gov/) | US Government Data | `apiKey` | Yes | Unknown |
| [Data.parliament.uk](https://explore.data.parliament.uk/?learnmore=Members) | Contains live datasets including information about petitions, bills, MP votes, attendance and more | No | No | Unknown |
| [District of Columbia Open Data](http://opendata.dc.gov/pages/using-apis) | Contains D.C. government public datasets, including crime, GIS, financial data, and so on | No | Yes | Unknown |
| [EPA](https://developer.epa.gov/category/apis/) | Web services and data sets from the US Environmental Protection Agency | No | Yes | Unknown |
| [FBI Wanted](https://www.fbi.gov/wanted/api) | Access information on the FBI Wanted program | No | Yes | Unknown |
| [FEC](https://api.open.fec.gov/developers/) | Information on campaign donations in federal elections | `apiKey` | Yes | Unknown |
| [Federal Register](https://www.federalregister.gov/reader-aids/developer-resources) | The Daily Journal of the United States Government | No | Yes | Unknown |
| [Food Standards Agency](http://ratings.food.gov.uk/open-data/en-GB) | UK food hygiene rating data API | No | No | Unknown |
| [Open Government, Australia](https://www.data.gov.au/) | Australian Government Open Data | No | Yes | Unknown |
| [Open Government, Belgium](https://data.gov.be/) | Belgium Government Open Data | No | Yes | Unknown |
| [Open Government, Canada](http://open.canada.ca/en) | Canadian Government Open Data | No | No | Unknown |
| [Open Government, France](https://www.data.gouv.fr/) | French Government Open Data | `apiKey` | Yes | Unknown |
| [Open Government, India](https://data.gov.in/) | Indian Government Open Data | `apiKey` | Yes | Unknown |
| [Open Government, Italy](https://www.dati.gov.it/) | Italy Government Open Data | No | Yes | Unknown |
| [Open Government, New Zealand](https://www.data.govt.nz/) | New Zealand Government Open Data | No | Yes | Unknown |
| [Open Government, Romania](http://data.gov.ro/) | Romania Government Open Data | No | No | Unknown |
| [Open Government, Taiwan](https://data.gov.tw/) | Taiwan Government Open Data | No | Yes | Unknown |
| [Open Government, USA](https://www.data.gov/) | United States Government Open Data | No | Yes | Unknown |
| [Represent by Open North](https://represent.opennorth.ca/) | Find Canadian Government Representatives | No | Yes | Unknown |
| [USAspending.gov](https://api.usaspending.gov/) | US federal spending data | No | Yes | Unknown |

**[⬆ Back to Index](#index)**
### Health
API | Description | Auth | HTTPS | CORS |
|---|---|---|---|---|
| [Covid-19](https://covid19api.com/) | Covid 19 spread, infection and recovery | No | Yes | Yes |
| [Covid-19](https://github.com/M-Media-Group/Covid-19-API) | Covid 19 cases, deaths and recovery per country | No | Yes | Yes |
| [Covid-19 Government Response](https://covidtracker.bsg.ox.ac.uk) | Government measures tracker to fight against the Covid-19 pandemic | No | Yes | Yes |
| [Diabetes](http://predictbgl.com/api/) | Logging and retrieving diabetes information | No | No | Unknown |
| [Healthcare.gov](https://www.healthcare.gov/developers/) | Educational content about the US Health Insurance Marketplace | No | Yes | Unknown |
| [Lexigram](https://docs.lexigram.io/v1/welcome) | NLP that extracts mentions of clinical concepts from text, gives access to clinical ontology | `apiKey` | Yes | Unknown |
| [Makeup](http://makeup-api.herokuapp.com/) | Makeup Information | No | No | Unknown |
| [Medicare](https://data.medicare.gov/developers) | Access to the data from the CMS - medicare.gov | No | Yes | Unknown |
| [NPPES](https://npiregistry.cms.hhs.gov/registry/help-api) | National Plan & Provider Enumeration System, info on healthcare providers registered in US | No | Yes | Unknown |
| [Nutritionix](https://developer.nutritionix.com/) | Worlds largest verified nutrition database | `apiKey` | Yes | Unknown |
| [openFDA](https://open.fda.gov) | Public FDA data about drugs, devices and foods | No | Yes | Unknown |
| [Orion Health](https://developer.orionhealth.io/) | Medical platform which allows the development of applications for different healthcare scenarios | `OAuth` | Yes | Unknown |
| [USDA Nutrients](https://fdc.nal.usda.gov/) | National Nutrient Database for Standard Reference | `apiKey` | Yes | Unknown |

**[⬆ Back to Index](#index)**
### Jobs
API | Description | Auth | HTTPS | CORS |
|---|---|---|---|---|
| [Adzuna](https://developer.adzuna.com/overview) | Job board aggregator | `apiKey` | Yes | Unknown |
| [Careerjet](https://www.careerjet.com/partners/api/) | Job search engine | `apiKey` | No | Unknown |
| [Github Jobs](https://jobs.github.com/api) | Jobs for software developers | No | Yes | Yes |
| [GraphQL Jobs](https://graphql.jobs/docs/api/) | Jobs with GraphQL | No | Yes | Yes |
| [Indeed](https://www.indeed.com/publisher) | Job board aggregator | `apiKey` | Yes | Unknown |
| [Jobs2Careers](http://api.jobs2careers.com/api/spec.pdf) | Job aggregator | `apiKey` | Yes | Unknown |
| [Jooble](https://us.jooble.org/api/about) | Job search engine | `apiKey` | Yes | Unknown |
| [Juju](http://www.juju.com/publisher/spec/) | Job search engine | `apiKey` | No | Unknown |
| [Open Skills](https://github.com/workforce-data-initiative/skills-api/wiki/API-Overview) | Job titles, skills and related jobs data | No | No | Unknown |
| [Reed](https://www.reed.co.uk/developers) | Job board aggregator | `apiKey` | Yes | Unknown |
| [The Muse](https://www.themuse.com/developers/api/v2) | Job board and company profiles | `apiKey` | Yes | Unknown |
| [Upwork](https://developers.upwork.com/) | Freelance job board and management system | `OAuth` | Yes | Unknown |
| [USAJOBS](https://developer.usajobs.gov/) | US government job board | `apiKey` | Yes | Unknown |
| [ZipRecruiter](https://www.ziprecruiter.com/publishers) | Job search app and website | `apiKey` | Yes | Unknown |

**[⬆ Back to Index](#index)**
### Machine Learning
API | Description | Auth | HTTPS | CORS |
|---|---|---|---|---|
| [Clarifai](https://docs.clarifai.com) | Computer Vision | `OAuth` | Yes | Unknown |
| [Cloudmersive](https://www.cloudmersive.com/image-recognition-and-processing-api) | Image captioning, face recognition, NSFW classification | `apiKey` | Yes | Yes |
| [Deepcode](https://www.deepcode.ai/docs/Overview%252FOverview) | AI for code review | No | Yes | Unknown |
| [Dialogflow](https://dialogflow.com) | Natural Language Processing | `apiKey` | Yes | Unknown |
| [Keen IO](https://keen.io/) | Data Analytics | `apiKey` | Yes | Unknown |
| [Sentim-API](https://sentim-api.herokuapp.com) | Text sentiment analysis | No | Yes | Yes |
| [Time Door](https://timedoor.io) | A time series analysis API | `apiKey` | Yes | Yes |
| [Unplugg](https://unplu.gg/test_api.html) | Forecasting API for timeseries data | `apiKey` | Yes | Unknown |
| [Wit.ai](https://wit.ai/) | Natural Language Processing | `OAuth` | Yes | Unknown |

**[⬆ Back to Index](#index)**
### Music
API | Description | Auth | HTTPS | CORS |
|---|---|---|---|---|
| [AI Mastering](https://aimastering.com/api_docs/) | Automated Music Mastering | `apiKey` | Yes | Yes |
| [Bandsintown](https://app.swaggerhub.com/apis/Bandsintown/PublicAPI/3.0.0) | Music Events | No | Yes | Unknown |
| [Deezer](https://developers.deezer.com/api) | Music | `OAuth` | Yes | Unknown |
| [Discogs](https://www.discogs.com/developers/) | Music | `OAuth` | Yes | Unknown |
| [Freesound](https://freesound.org/docs/api/) | Music Samples | `apiKey` | Yes | Unknown |
| [Genius](https://docs.genius.com/) | Crowdsourced lyrics and music knowledge | `OAuth` | Yes | Unknown |
| [Genrenator](https://binaryjazz.us/genrenator-api/) | Music genre generator | No | Yes | Unknown |
| [iTunes Search](https://affiliate.itunes.apple.com/resources/documentation/itunes-store-web-service-search-api/) | Software products | No | Yes | Unknown |
| [Jamendo](https://developer.jamendo.com/v3.0/docs) | Music | `OAuth` | Yes | Unknown |
| [KKBOX](https://developer.kkbox.com) | Get music libraries, playlists, charts, and perform out of KKBOX's platform | `OAuth` | Yes | Unknown |
| [LastFm](https://www.last.fm/api) | Music | `apiKey` | Yes | Unknown |
| [Lyrics.ovh](http://docs.lyricsovh.apiary.io/) | Simple API to retrieve the lyrics of a song | No | Yes | Unknown |
| [Mixcloud](https://www.mixcloud.com/developers/) | Music | `OAuth` | Yes | Yes |
| [MusicBrainz](https://musicbrainz.org/doc/Development/XML_Web_Service/Version_2) | Music | No | Yes | Unknown |
| [Musixmatch](https://developer.musixmatch.com/) | Music | `apiKey` | Yes | Unknown |
| [Openwhyd](https://openwhyd.github.io/openwhyd/API) | Download curated playlists of streaming tracks (YouTube, SoundCloud, etc...) | `No` | Yes | No |
| [Songkick](https://www.songkick.com/developer/) | Music Events | `OAuth` | Yes | Unknown |
| [Songsterr](https://www.songsterr.com/a/wa/api/) | Provides guitar, bass and drums tabs and chords | No | Yes | Unknown |
| [SoundCloud](https://developers.soundcloud.com/) | Allow users to upload and share sounds | `OAuth` | Yes | Unknown |
| [Spotify](https://beta.developer.spotify.com/documentation/web-api/) | View Spotify music catalog, manage users' libraries, get recommendations and more | `OAuth` | Yes | Unknown |
| [TasteDive](https://tastedive.com/read/api) | Similar artist API (also works for movies and TV shows) | `apiKey` | Yes | Unknown |
| [TheAudioDB](https://www.theaudiodb.com/api_guide.php) | Music | `apiKey` | Yes | Unknown |
| [Vagalume](https://api.vagalume.com.br/docs/) | Crowdsourced lyrics and music knowledge | `apiKey` | Yes | Unknown |

**[⬆ Back to Index](#index)**
### News
API | Description | Auth | HTTPS | CORS |
|---|---|---|---|---|
| [Associated Press](https://developer.ap.org/) | Search for news and metadata from Associated Press | `apiKey` | Yes | Unknown |
| [Chronicling America](http://chroniclingamerica.loc.gov/about/api/) | Provides access to millions of pages of historic US newspapers from the Library of Congress | No | No | Unknown |
| [Currents](https://currentsapi.services/) | Latest news published in various news sources, blogs and forums | `apiKey` | Yes | Yes |
| [Feedbin](https://github.com/feedbin/feedbin-api) | RSS reader | `OAuth` | Yes | Unknown |
| [mediastack](https://mediastack.com/) | Free, Simple REST API for Live News & Blog Articles | `apiKey` | Yes | Unknown |
| [New York Times](https://developer.nytimes.com/) | Provides news | `apiKey` | Yes | Unknown |
| [News](https://newsapi.org/) | Headlines currently published on a range of news sources and blogs | `apiKey` | Yes | Unknown |
| [NPR One](http://dev.npr.org/api/) | Personalized news listening experience from NPR | `OAuth` | Yes | Unknown |
| [Spaceflight News](https://spaceflightnewsapi.net) | Spaceflight related news 🚀 | No | Yes | Yes |
| [The Guardian](http://open-platform.theguardian.com/) | Access all the content the Guardian creates, categorised by tags and section | `apiKey` | Yes | Unknown |
| [The Old Reader](https://github.com/theoldreader/api) | RSS reader | `apiKey` | Yes | Unknown |

**[⬆ Back to Index](#index)**
### Open Data
API | Description | Auth | HTTPS | CORS |
|---|---|---|---|---|
| [18F](http://18f.github.io/API-All-the-X/) | Unofficial US Federal Government API Development | No | No | Unknown |
| [Archive.org](https://archive.readme.io/docs) | The Internet Archive | No | Yes | Unknown |
| [Callook.info](https://callook.info) | United States ham radio callsigns | No | Yes | Unknown |
| [CARTO](https://carto.com/) | Location Information Prediction | `apiKey` | Yes | Unknown |
| [CivicFeed](https://developers.civicfeed.com/) | News articles and public datasets | `apiKey` | Yes | Unknown |
| [Enigma Public](http://docs.enigma.com/public/public_v20_api_about) | Broadest collection of public data | `apiKey` | Yes | Yes |
| [French Address Search](https://geo.api.gouv.fr/adresse) | Address search via the French Government | No | Yes | Unknown |
| [LinkPreview](https://www.linkpreview.net) | Get JSON formatted summary with title, description and preview image for any requested URL | `apiKey` | Yes | Yes |
| [Marijuana Strains](http://strains.evanbusse.com/) | Marijuana strains, races, flavors and effects | `apiKey` | No | Unknown |
| [Microlink.io](https://microlink.io) | Extract structured data from any website | No | Yes | Yes |
| [OpenCorporates](http://api.opencorporates.com/documentation/API-Reference) | Data on corporate entities and directors in many countries | `apiKey` | Yes | Unknown |
| [Quandl](https://www.quandl.com/) | Stock Market Data | No | Yes | Unknown |
| [Recreation Information Database](https://ridb.recreation.gov/) | Recreational areas, federal lands, historic sites, museums, and other attractions/resources(US) | `apiKey` | Yes | Unknown |
| [Scoop.it](http://www.scoop.it/dev) | Content Curation Service | `apiKey` | No | Unknown |
| [Teleport](https://developers.teleport.org/) | Quality of Life Data | No | Yes | Unknown |
| [Universities List](https://github.com/Hipo/university-domains-list) | University names, countries and domains | No | Yes | Unknown |
| [University of Oslo](https://data.uio.no/) | Courses, lecture videos, detailed information for courses etc. for the University of Oslo (Norway) | No | Yes | Unknown |
| [UPC database](https://upcdatabase.org/api) | More than 1.5 million barcode numbers from all around the world | `apiKey` | Yes | Unknown |
| [Wikidata](https://www.wikidata.org/w/api.php?action=help) | Collaboratively edited knowledge base operated by the Wikimedia Foundation | `OAuth` | Yes | Unknown |
| [Wikipedia](https://www.mediawiki.org/wiki/API:Main_page) | Mediawiki Encyclopedia | No | Yes | Unknown |
| [Yelp](https://www.yelp.com/developers/documentation/v3) | Find Local Business | `OAuth` | Yes | Unknown |

**[⬆ Back to Index](#index)**
### Open Source Projects
API | Description | Auth | HTTPS | CORS |
|---|---|---|---|---|
| [Countly](https://api.count.ly/reference) | Countly web analytics | No | No | Unknown |
| [Creative Commons Catalog](https://api.creativecommons.engineering/) | Search among openly licensed and public domain works | `OAuth` | Yes | Yes |
| [Drupal.org](https://www.drupal.org/drupalorg/docs/api) | Drupal.org | No | Yes | Unknown |
| [Evil Insult Generator](https://evilinsult.com/api) | Evil Insults | No | Yes | Yes |

**[⬆ Back to Index](#index)**
### Patent
API | Description | Auth | HTTPS | CORS |
|---|---|---|---|---|
| [EPO](https://developers.epo.org/) | European patent search system api | `OAuth` | Yes | Unknown |
| [TIPO](https://tiponet.tipo.gov.tw/Gazette/OpenData/OD/OD05.aspx?QryDS=API00) | Taiwan patent search system api | `apiKey` | Yes | Unknown |
| [USPTO](https://www.uspto.gov/learning-and-resources/open-data-and-mobility) | USA patent api services | No | Yes | Unknown |

**[⬆ Back to Index](#index)**
### Personality
API | Description | Auth | HTTPS | CORS |
|---|---|---|---|---|
| [Advice Slip](http://api.adviceslip.com/) | Generate random advice slips | No | Yes | Unknown |
| [chucknorris.io](https://api.chucknorris.io) | JSON API for hand curated Chuck Norris jokes | No | Yes | Unknown |
| [FavQs.com](https://favqs.com/api) | FavQs allows you to collect, discover and share your favorite quotes | `apiKey` | Yes | Unknown |
| [FOAAS](http://www.foaas.com/) | Fuck Off As A Service | No | No | Unknown |
| [Forismatic](http://forismatic.com/en/api/) | Inspirational Quotes | No | No | Unknown |
| [icanhazdadjoke](https://icanhazdadjoke.com/api) | The largest selection of dad jokes on the internet | No | Yes | Unknown |
| [kanye.rest](https://kanye.rest) | REST API for random Kanye West quotes | No | Yes | Yes |
| [Medium](https://github.com/Medium/medium-api-docs) | Community of readers and writers offering unique perspectives on ideas | `OAuth` | Yes | Unknown |
| [NaMoMemes](https://github.com/theIYD/NaMoMemes) | Memes on Narendra Modi | No | Yes | Unknown |
| [Programming Quotes](https://github.com/skolakoda/programming-quotes-api) | Programming Quotes API for open source projects | No | Yes | Unknown |
| [Quotable Quotes](https://github.com/lukePeavey/quotable) | Quotable is a free, open source quotations API | No | Yes | Unknown |
| [Quote Garden](https://pprathameshmore.github.io/QuoteGarden/) | REST API for more than 5000 famous quotes | No | Yes | Unknown |
| [Quotes on Design](https://quotesondesign.com/api/) | Inspirational Quotes | No | Yes | Unknown |
| [taylor.rest](https://taylor.rest) | REST API for random Taylor Swift quotes | No | Yes | No |
| [Traitify](https://app.traitify.com/developer) | Assess, collect and analyze Personality | No | Yes | Unknown |

**[⬆ Back to Index](#index)**
### Phone
API | Description | Auth | HTTPS | CORS |
|---|---|---|---|---|
| [Abstract Phone Validation](https://www.abstractapi.com/phone-validation-api) | Validate phone numbers globally | `apiKey` | Yes | Yes |
| [Cloudmersive Validate](https://cloudmersive.com/phone-number-validation-API) | Validate international phone numbers | `apiKey` | Yes | Yes |
| [NumValidate](https://numvalidate.com) | Open Source phone number validation | No | Yes | Unknown |
| [numverify](https://numverify.com) | Phone number validation | No | Yes | Unknown |

**[⬆ Back to Index](#index)**
### Photography
API | Description | Auth | HTTPS | CORS |
|---|---|---|---|---|
| [Flickr](https://www.flickr.com/services/api/) | Flickr Services | `OAuth` | Yes | Unknown |
| [Getty Images](http://developers.gettyimages.com/en/) | Build applications using the world's most powerful imagery | `OAuth` | Yes | Unknown |
| [Gfycat](https://developers.gfycat.com/api/) | Jiffier GIFs | `OAuth` | Yes | Unknown |
| [Giphy](https://developers.giphy.com/docs/) | Get all your gifs | `apiKey` | Yes | Unknown |
| [Gyazo](https://gyazo.com/api/docs) | Upload images | `apiKey` | Yes | Unknown |
| [Imgur](https://apidocs.imgur.com/) | Images | `OAuth` | Yes | Unknown |
| [Lorem Picsum](https://picsum.photos/) | Images from Unsplash | No | Yes | Unknown |
| [ObjectCut](https://objectcut.com/) | Image Background removal | `apiKey` | Yes | Yes |
| [Pexels](https://www.pexels.com/api/) | Free Stock Photos and Videos | `apiKey` | Yes | Yes |
| [Pixabay](https://pixabay.com/sk/service/about/api/) | Photography | `apiKey` | Yes | Unknown |
| [PlaceKitten](https://placekitten.com/) | Resizable kitten placeholder images | No | Yes | Unknown |
| [ScreenShotLayer](https://screenshotlayer.com) | URL 2 Image | No | Yes | Unknown |
| [Unsplash](https://unsplash.com/developers) | Photography | `OAuth` | Yes | Unknown |
| [Wallhaven](https://wallhaven.cc/help/api) | Wallpapers | `apiKey` | Yes | Unknown |

**[⬆ Back to Index](#index)**
### Science & Math
API | Description | Auth | HTTPS | CORS |
|---|---|---|---|---|
| [arcsecond.io](https://api.arcsecond.io/) | Multiple astronomy data sources | No | Yes | Unknown |
| [CORE](https://core.ac.uk/services#api) | Access the world's Open Access research papers | `apiKey` | Yes | Unknown |
| [GBIF](https://www.gbif.org/developer/summary) | Global Biodiversity Information Facility | No | Yes | Yes |
| [iDigBio](https://github.com/idigbio/idigbio-search-api/wiki) | Access millions of museum specimens from organizations around the world | No | Yes | Unknown |
| [inspirehep.net](https://inspirehep.net/info/hep/api?ln=en) | High Energy Physics info. system | No | Yes | Unknown |
| [ITIS](https://www.itis.gov/ws_description.html) | Integrated Taxonomic Information System | No | Yes | Unknown |
| [Launch Library 2](https://thespacedevs.com/llapi) | Spaceflight launches and events database | No | Yes | Yes |
| [Minor Planet Center](http://www.asterank.com/mpc) | Asterank.com Information | No | No | Unknown |
| [NASA](https://api.nasa.gov) | NASA data, including imagery | No | Yes | Unknown |
| [NASA APOD (unofficial API)](https://apodapi.herokuapp.com/) | API for getting APOD (Astronomy Image of the Day) images along with metadata | No | Yes | Yes |
| [Newton](https://newton.now.sh/) | Symbolic and Arithmetic Math Calculator | No | Yes | Unknown |
| [Numbers](https://math.tools/api/numbers/) | Number of the day, random number, number facts and anything else you want to do with numbers | `apiKey` | Yes | Yes |
| [Numbers](http://numbersapi.com) | Facts about numbers | No | No | Unknown |
| [Open Notify](http://open-notify.org/Open-Notify-API/) | ISS astronauts, current location, etc | No | No | Unknown |
| [Open Science Framework](https://developer.osf.io) | Repository and archive for study designs, research materials, data, manuscripts, etc | No | Yes | Unknown |
| [SHARE](https://share.osf.io/api/v2/) | A free, open, dataset about research and scholarly activities | No | Yes | Unknown |
| [SpaceX](https://github.com/r-spacex/SpaceX-API) | Company, vehicle, launchpad and launch data | No | Yes | Unknown |
| [Sunrise and Sunset](https://sunrise-sunset.org/api) | Sunset and sunrise times for a given latitude and longitude | No | Yes | Unknown |
| [Trefle](https://trefle.io/) | Botanical data for plant species | `apiKey` | Yes | Unknown |
| [USGS Earthquake Hazards Program](https://earthquake.usgs.gov/fdsnws/event/1/) | Earthquakes data real-time | No | Yes | Unknown |
| [USGS Water Services](https://waterservices.usgs.gov/) | Water quality and level info for rivers and lakes | No | Yes | Unknown |
| [World Bank](https://datahelpdesk.worldbank.org/knowledgebase/topics/125589) | World Data | No | No | Unknown |

**[⬆ Back to Index](#index)**
### Security
API | Description | Auth | HTTPS | CORS |
|---|---|---|---|---|
| [Censys.io](https://censys.io/api) | Search engine for Internet connected host and devices | `apiKey` | Yes | No |
| [CRXcavator](https://crxcavator.io/apidocs) | Chrome extension risk scoring | `apiKey` | Yes | Unknown |
| [FilterLists](https://filterlists.com) | Lists of filters for adblockers and firewalls | No | Yes | Unknown |
| [FraudLabs Pro](https://www.fraudlabspro.com/developer/api/screen-order) | Screen order information using AI to detect frauds | `apiKey` | Yes | Unknown |
| [HaveIBeenPwned](https://haveibeenpwned.com/API/v3) | Passwords which have previously been exposed in data breaches | `apiKey` | Yes | Unknown |
| [Intelligence X](https://github.com/IntelligenceX/SDK/blob/master/Intelligence%20X%20API.pdf) | Perform OSINT via Intelligence X | `apiKey` | Yes | Unknown |
| [National Vulnerability Database](https://nvd.nist.gov/vuln/Data-Feeds/JSON-feed-changelog) | U.S. National Vulnerability Database | No | Yes | Unknown |
| [Pulsedive](https://pulsedive.com/api/) | Scan, search and collect threat intelligence data in real-time | `apiKey` | Yes | Unknown |
| [SecurityTrails](https://securitytrails.com/corp/apidocs) | Domain and IP related information such as current and historical WHOIS and DNS records | `apiKey` | Yes | Unknown |
| [Shodan](https://developer.shodan.io/) | Search engine for Internet connected devices | `apiKey` | Yes | Unknown |
| [UK Police](https://data.police.uk/docs/) | UK Police data | No | Yes | Unknown |

**[⬆ Back to Index](#index)**
### Shopping
API | Description | Auth | HTTPS | CORS |
|---|---|---|---|---|
| [Best Buy](https://bestbuyapis.github.io/api-documentation/#overview) | Products, Buying Options, Categories, Recommendations, Stores and Commerce | `apiKey` | Yes | Unknown |
| [Bratabase](https://developers.bratabase.com/) | Database of different types of Bra Sizes | `OAuth` | Yes | Unknown |
| [eBay](https://go.developer.ebay.com/) | Sell and Buy on eBay | `OAuth` | Yes | Unknown |
| [Wal-Mart](https://developer.walmartlabs.com/docs) | Item price and availability | `apiKey` | Yes | Unknown |
| [Wegmans](https://dev.wegmans.io) | Wegmans Food Markets | `apiKey` | Yes | Unknown |

**[⬆ Back to Index](#index)**
### Social
API | Description | Auth | HTTPS | CORS |
|---|---|---|---|---|
| [Buffer](https://buffer.com/developers/api) | Access to pending and sent updates in Buffer | `OAuth` | Yes | Unknown |
| [Carro Score](https://docs.score.getcarro.com/) | Social Media Influence Rating | `apiKey` | Yes | Yes |
| [Cisco Spark](https://developer.ciscospark.com) | Team Collaboration Software | `OAuth` | Yes | Unknown |
| [Discord](https://discordapp.com/developers/docs/intro) | Make bots for Discord, integrate Discord onto an external platform | `OAuth` | Yes | Unknown |
| [Disqus](https://disqus.com/api/docs/auth/) | Communicate with Disqus data | `OAuth` | Yes | Unknown |
| [Facebook](https://developers.facebook.com/) | Facebook Login, Share on FB, Social Plugins, Analytics and more | `OAuth` | Yes | Unknown |
| [Foursquare](https://developer.foursquare.com/) | Interact with Foursquare users and places (geolocation-based checkins, photos, tips, events, etc) | `OAuth` | Yes | Unknown |
| [Fuck Off as a Service](https://www.foaas.com) | Asks someone to fuck off | No | Yes | Unknown |
| [Full Contact](https://www.fullcontact.com/developer/docs/) | Get Social Media profiles and contact Information | `OAuth` | Yes | Unknown |
| [HackerNews](https://github.com/HackerNews/API) | Social news for CS and entrepreneurship | No | Yes | Unknown |
| [Instagram](https://www.instagram.com/developer/) | Instagram Login, Share on Instagram, Social Plugins and more | `OAuth` | Yes | Unknown |
| [LinkedIn](https://developer.linkedin.com/docs/rest-api) | The foundation of all digital integrations with LinkedIn | `OAuth` | Yes | Unknown |
| [Meetup.com](https://www.meetup.com/meetup_api/) | Data about Meetups from Meetup.com | `apiKey` | Yes | Unknown |
| [MySocialApp](https://mysocialapp.io) | Seamless Social Networking features, API, SDK to any app | `apiKey` | Yes | Unknown |
| [Open Collective](https://docs.opencollective.com/help/developers/api) | Get Open Collective data | No | Yes | Unknown |
| [Pinterest](https://developers.pinterest.com/) | The world's catalog of ideas | `OAuth` | Yes | Unknown |
| [Reddit](https://www.reddit.com/dev/api) | Homepage of the internet | `OAuth` | Yes | Unknown |
| [Saidit](https://www.saidit.net/dev/api) | Open Source Reddit Clone | `OAuth` | Yes | Unknown |
| [Slack](https://api.slack.com/) | Team Instant Messaging | `OAuth` | Yes | Unknown |
| [Telegram Bot](https://core.telegram.org/bots/api) | Simplified HTTP version of the MTProto API for bots | `apiKey` | Yes | Unknown |
| [Telegram MTProto](https://core.telegram.org/api#getting-started) | Read and write Telegram data | `OAuth` | Yes | Unknown |
| [Trash Nothing](https://trashnothing.com/developer) | A freecycling community with thousands of free items posted every day | `OAuth` | Yes | Yes |
| [Tumblr](https://www.tumblr.com/docs/en/api/v2) | Read and write Tumblr Data | `OAuth` | Yes | Unknown |
| [Twitch](https://dev.twitch.tv/docs) | Game Streaming API | `OAuth` | Yes | Unknown |
| [Twitter](https://developer.twitter.com/en/docs) | Read and write Twitter data | `OAuth` | Yes | No |
| [vk](https://vk.com/dev/sites) | Read and write vk data | `OAuth` | Yes | Unknown |

**[⬆ Back to Index](#index)**
### Sports & Fitness
API | Description | Auth | HTTPS | CORS |
|---|---|---|---|---|
| [balldontlie](https://balldontlie.io) | Balldontlie provides access to stats data from the NBA | No | Yes | Yes |
| [BikeWise](https://www.bikewise.org/documentation/api_v2) | Bikewise is a place to learn about and report bike crashes, hazards and thefts | No | Yes | Unknown |
| [Canadian Football League (CFL)](http://api.cfl.ca/) | Official JSON API providing real-time league, team and player statistics about the CFL | `apiKey` | Yes | No |
| [City Bikes](http://api.citybik.es/v2/) | City Bikes around the world | No | No | Unknown |
| [Ergast F1](http://ergast.com/mrd/) | F1 data from the beginning of the world championships in 1950 | No | Yes | Unknown |
| [Fitbit](https://dev.fitbit.com/) | Fitbit Information | `OAuth` | Yes | Unknown |
| [Football (Soccer) Videos](https://www.scorebat.com/video-api/) | Embed codes for goals and highlights from Premier League, Bundesliga, Serie A and many more | No | Yes | Yes |
| [Football Prediction](https://boggio-analytics.com/fp-api/) | Predictions for upcoming football matches, odds, results and stats | `X-Mashape-Key` | Yes | Unknown |
| [Football-Data.org](http://api.football-data.org/index) | Football Data | No | No | Unknown |
| [JCDecaux Bike](https://developer.jcdecaux.com/) | JCDecaux's self-service bicycles | `apiKey` | Yes | Unknown |
| [NBA Stats](https://any-api.com/nba_com/nba_com/docs/API_Description) | Current and historical NBA Statistics | No | Yes | Unknown |
| [NHL Records and Stats](https://gitlab.com/dword4/nhlapi) | NHL historical data and statistics | No | Yes | Unknown |
| [Sport List & Data](https://developers.decathlon.com/products/sports) | List of and resources related to sports | No | Yes | Yes |
| [Strava](https://strava.github.io/api/) | Connect with athletes, activities and more | `OAuth` | Yes | Unknown |
| [SuredBits](https://suredbits.com/api/) | Query sports data, including teams, players, games, scores and statistics | No | No | No |
| [TheSportsDB](https://www.thesportsdb.com/api.php) | Crowd-Sourced Sports Data and Artwork | `apiKey` | Yes | Yes |
| [Wger](https://wger.de/en/software/api) | Workout manager data as exercises, muscles or equipment | `apiKey` | Yes | Unknown |

**[⬆ Back to Index](#index)**
### Test Data
API | Description | Auth | HTTPS | CORS |
|---|---|---|---|---|
| [Bacon Ipsum](https://baconipsum.com/json-api/) | A Meatier Lorem Ipsum Generator | No | Yes | Unknown |
| [Dicebear Avatars](https://avatars.dicebear.com/) | Generate random pixel-art avatars | No | Yes | No |
| [FakeJSON](https://fakejson.com) | Service to generate test and fake data | `apiKey` | Yes | Yes |
| [JSONPlaceholder](http://jsonplaceholder.typicode.com/) | Fake data for testing and prototyping | No | No | Unknown |
| [Loripsum](http://loripsum.net/) | The "lorem ipsum" generator that doesn't suck | No | No | Unknown |
| [PIPL](https://pipl.ir/) | Free and public API that generates random and fake people's data in JSON | No | Yes | No |
| [RandomUser](https://randomuser.me) | Generates random user data | No | Yes | Unknown |
| [RoboHash](https://robohash.org/) | Generate random robot/alien avatars | No | Yes | Unknown |
| [This Person Does not Exist](https://thispersondoesnotexist.com) | Generates real-life faces of people who do not exist | No | Yes | Unknown |
| [Yes No](https://yesno.wtf/api) | Generate yes or no randomly | No | Yes | Unknown |

**[⬆ Back to Index](#index)**
### Text Analysis
API | Description | Auth | HTTPS | CORS |
|---|---|---|---|---|
| [Aylien Text Analysis](https://docs.aylien.com/textapi/#getting-started) | A collection of information retrieval and natural language APIs | `apiKey` | Yes | Unknown |
| [Cloudmersive Natural Language Processing](https://www.cloudmersive.com/nlp-api) | Natural language processing and text analysis | `apiKey` | Yes | Yes |
| [Detect Language](https://detectlanguage.com/) | Detects text language | `apiKey` | Yes | Unknown |
| [Google Cloud Natural](https://cloud.google.com/natural-language/docs/) | Natural language understanding technology, including sentiment, entity and syntax analysis | `apiKey` | Yes | Unknown |
| [languagelayer](https://languagelayer.com/) | Language Detection JSON API supporting 173 languages | `OAuth` | Yes | Unknown |
| [Semantira](https://semantria.readme.io/docs) | Text Analytics with sentiment analysis, categorization & named entity extraction | `OAuth` | Yes | Unknown |
| [Watson Natural Language Understanding](https://cloud.ibm.com/apidocs/natural-language-understanding/natural-language-understanding) | Natural language processing for advanced text analysis | `OAuth` | Yes | Unknown |

**[⬆ Back to Index](#index)**
### Tracking
API | Description | Auth | HTTPS | CORS |
|---|---|---|---|---|
| [Postmon](http://postmon.com.br) | An API to query Brazilian ZIP codes and orders easily, quickly and free | No | No | Unknown |
| [Sweden](https://developer.postnord.com/docs2) | Provides information about parcels in transport | `apiKey` | No | Unknown |
| [UPS](https://www.ups.com/upsdeveloperkit) | Shipment and Address information | `apiKey` | Yes | Unknown |
| [WhatPulse](https://whatpulse.org/pages/webapi/) | Small application that measures your keyboard/mouse usage | No | Yes | Unknown |

**[⬆ Back to Index](#index)**
### Transportation
API | Description | Auth | HTTPS | CORS |
|---|---|---|---|---|
| [ADS-B Exchange](https://www.adsbexchange.com/data/) | Access real-time and historical data of any and all airborne aircraft | No | Yes | Unknown |
| [AIS Hub](http://www.aishub.net/api) | Real-time data of any marine and inland vessel equipped with AIS tracking system | `apiKey` | No | Unknown |
| [Amadeus for Developers](https://developers.amadeus.com/self-service) | Travel Search - Limited usage | `OAuth` | Yes | Unknown |
| [aviationstack](https://aviationstack.com/) | Real-time Flight Status & Global Aviation Data API | `OAuth` | Yes | Unknown |
| [Bay Area Rapid Transit](http://api.bart.gov) | Stations and predicted arrivals for BART | `apiKey` | No | Unknown |
| [BlaBlaCar](https://dev.blablacar.com) | Search car sharing trips | `apiKey` | Yes | Unknown |
| [Community Transit](https://github.com/transitland/transitland-datastore/blob/master/README.md#api-endpoints) | Transitland API | No | Yes | Unknown |
| [GraphHopper](https://graphhopper.com/api/1/docs/) | A-to-B routing with turn-by-turn instructions | `apiKey` | Yes | Unknown |
| [Icelandic APIs](http://docs.apis.is/) | Open APIs that deliver services in or regarding Iceland | No | Yes | Unknown |
| [Izi](http://api-docs.izi.travel/) | Audio guide for travellers | `apiKey` | Yes | Unknown |
| [Metro Lisboa](http://app.metrolisboa.pt/status/getLinhas.php) | Delays in subway lines | No | No | No |
| [Navitia](https://api.navitia.io/) | The open API for building cool stuff with transport data | `apiKey` | Yes | Unknown |
| [Open Charge Map](https://openchargemap.org/site/develop/api) | Global public registry of electric vehicle charging locations | No | Yes | Unknown |
| [REFUGE Restrooms](https://www.refugerestrooms.org/api/docs/#!/restrooms) | Provides safe restroom access for transgender, intersex and gender nonconforming individuals | No | Yes | Unknown |
| [Schiphol Airport](https://developer.schiphol.nl/) | Schiphol | `apiKey` | Yes | Unknown |
| [TransitLand](https://transit.land/documentation/datastore/api-endpoints.html) | Transit Aggregation | No | Yes | Unknown |
| [Transport for Atlanta, US](http://www.itsmarta.com/app-developer-resources.aspx) | Marta | No | No | Unknown |
| [Transport for Auckland, New Zealand](https://api.at.govt.nz/) | Auckland Transport | No | Yes | Unknown |
| [Transport for Belgium](https://hello.irail.be/api/) | Belgian transport API | No | Yes | Unknown |
| [Transport for Berlin, Germany](https://github.com/derhuerst/vbb-rest/blob/3/docs/index.md) | Third-party VBB API | No | Yes | Unknown |
| [Transport for Bordeaux, France](https://opendata.bordeaux-metropole.fr/explore/) | Bordeaux Métropole public transport and more (France) | `apiKey` | Yes | Unknown |
| [Transport for Boston, US](https://mbta.com/developers/v3-api) | MBTA API | No | No | Unknown |
| [Transport for Budapest, Hungary](https://bkkfutar.docs.apiary.io) | Budapest public transport API | No | Yes | Unknown |
| [Transport for Chicago, US](http://www.transitchicago.com/developers/) | CTA | No | No | Unknown |
| [Transport for Czech Republic](https://www.chaps.cz/eng/products/idos-internet) | Czech transport API | No | Yes | Unknown |
| [Transport for Denver, US](http://www.rtd-denver.com/gtfs-developer-guide.shtml) | RTD | No | No | Unknown |
| [Transport for Finland](https://digitransit.fi/en/developers/ ) | Finnish transport API | No | Yes | Unknown |
| [Transport for Germany](http://data.deutschebahn.com/dataset/api-fahrplan) | Deutsche Bahn (DB) API | `apiKey` | No | Unknown |
| [Transport for Grenoble, France](https://www.metromobilite.fr/pages/opendata/OpenDataApi.html) | Grenoble public transport | No | No | No |
| [Transport for Honolulu, US](http://hea.thebus.org/api_info.asp) | Honolulu Transportation Information | `apiKey` | No | Unknown |
| [Transport for India](https://data.gov.in/sector/transport) | India Public Transport API | `apiKey` | Yes | Unknown |
| [Transport for Lisbon, Portugal](https://emel.city-platform.com/opendata/) | Data about buses routes, parking and traffic | `apiKey` | Yes | Unknown |
| [Transport for London, England](https://api.tfl.gov.uk) | TfL API | No | Yes | Unknown |
| [Transport for Manchester, England](https://developer.tfgm.com/) | TfGM transport network data | `apiKey` | Yes | No |
| [Transport for Paris, France](http://data.ratp.fr/api/v1/console/datasets/1.0/search/) | RATP Open Data API | No | No | Unknown |
| [Transport for Philadelphia, US](http://www3.septa.org/hackathon/) | SEPTA APIs | No | No | Unknown |
| [Transport for Sao Paulo, Brazil](http://www.sptrans.com.br/desenvolvedores/api-do-olho-vivo-guia-de-referencia/documentacao-api/) | SPTrans | `OAuth` | No | Unknown |
| [Transport for Sweden](https://www.trafiklab.se/api) | Public Transport consumer | `OAuth` | Yes | Unknown |
| [Transport for Switzerland](https://opentransportdata.swiss/en/) | Official Swiss Public Transport Open Data | `apiKey` | Yes | Unknown |
| [Transport for Switzerland](https://transport.opendata.ch/) | Swiss public transport API | No | Yes | Unknown |
| [Transport for The Netherlands](http://www.ns.nl/reisinformatie/ns-api) | NS, only trains | `apiKey` | No | Unknown |
| [Transport for The Netherlands](https://github.com/skywave/KV78Turbo-OVAPI/wiki) | OVAPI, country-wide public transport | No | Yes | Unknown |
| [Transport for Toronto, Canada](https://myttc.ca/developers) | TTC | No | Yes | Unknown |
| [Transport for United States](http://www.nextbus.com/xmlFeedDocs/NextBusXMLFeed.pdf) | NextBus API | No | No | Unknown |
| [Transport for Vancouver, Canada](https://developer.translink.ca/) | TransLink | `OAuth` | Yes | Unknown |
| [Transport for Washington, US](https://developer.wmata.com/) | Washington Metro transport API | `OAuth` | Yes | Unknown |
| [Uber](https://developer.uber.com/products) | Uber ride requests and price estimation | `OAuth` | Yes | Yes |
| [WhereIsMyTransport](https://developer.whereismytransport.com/) | Platform for public transport data in emerging cities | `OAuth` | Yes | Unknown |

**[⬆ Back to Index](#index)**
### URL Shorteners
API | Description | Auth | HTTPS | CORS |
|---|---|---|---|---|
| [Bitly](http://dev.bitly.com/get_started.html) | URL shortener and link management | `OAuth` | Yes | Unknown |
| [CleanURI](https://cleanuri.com/docs) | URL shortener service | `No` | Yes | Yes |
| [ClickMeter](https://support.clickmeter.com/hc/en-us/categories/201474986) | Monitor, compare and optimize your marketing links | `apiKey` | Yes | Unknown |
| [Rebrandly](https://developers.rebrandly.com/v1/docs) | Custom URL shortener for sharing branded links | `apiKey` | Yes | Unknown |
| [TinyUID](https://tinyuid.com/docs) | Shorten long URLs | No | Yes | Yes |
| [Zero Width Shortener](https://docs.zws.im) | Shortens URLs using spaces that have zero width, making them invisible to humans | No | Yes | Unknown |

**[⬆ Back to Index](#index)**
### Vehicle
API | Description | Auth | HTTPS | CORS |
|---|---|---|---|---|
| [Brazilian Vehicles and Prices](https://deividfortuna.github.io/fipe/) | Vehicles information from Fundação Instituto de Pesquisas Econômicas - Fipe | No | Yes | Unknown |
| [Kelley Blue Book](http://developer.kbb.com/#!/data/1-Default) | Vehicle info, pricing, configuration, plus much more | `apiKey` | Yes | No |
| [Mercedes-Benz](https://developer.mercedes-benz.com/apis) | Telematics data, remotely access vehicle functions, car configurator, locate service dealers | `apiKey` | Yes | No |
| [NHTSA](https://vpic.nhtsa.dot.gov/api/) | NHTSA Product Information Catalog and Vehicle Listing | No | Yes | Unknown |
| [Smartcar](https://smartcar.com/docs/) | Lock and unlock vehicles and get data like odometer reading and location. Works on most new cars | `OAuth` | Yes | Yes |

**[⬆ Back to Index](#index)**
### Video
API | Description | Auth | HTTPS | CORS |
|---|---|---|---|---|
| [An API of Ice And Fire](https://anapioficeandfire.com/) | Game Of Thrones API | No | Yes | Unknown |
| [Breaking Bad](https://breakingbadapi.com/documentation) | Breaking Bad API | No | Yes | Unknown |
| [Breaking Bad Quotes](https://github.com/shevabam/breaking-bad-quotes) | Some Breaking Bad quotes | No | Yes | Unknown |
| [Czech Television](http://www.ceskatelevize.cz/xml/tv-program/) | TV programme of Czech TV | No | No | Unknown |
| [Dailymotion](https://developer.dailymotion.com/) | Dailymotion Developer API | `OAuth` | Yes | Unknown |
| [Final Space](https://finalspaceapi.com/docs/) | Final Space API | No | Yes | Yes |
| [Harry Potter](https://www.potterapi.com/) | Harry Potter API | `apiKey` | Yes | Yes |
| [Open Movie Database](http://www.omdbapi.com/) | Movie information | `apiKey` | Yes | Unknown |
| [Ron Swanson Quotes](https://github.com/jamesseanwright/ron-swanson-quotes#ron-swanson-quotes-api) | Television | No | Yes | Unknown |
| [STAPI](http://stapi.co) | Information on all things Star Trek | No | No | No |
| [SWAPI](https://www.swapi.tech) | All things Star Wars | No | Yes | Yes |
| [The Lord of the Rings](https://the-one-api.dev/) | The Lord of the Rings API | `apiKey` | Yes | Unknown |
| [TMDb](https://www.themoviedb.org/documentation/api) | Community-based movie data | `apiKey` | Yes | Unknown |
| [Trakt](https://trakt.tv/b/api-docs) | Movie and TV Data | `apiKey` | Yes | Yes |
| [TVDB](https://api.thetvdb.com/swagger) | Television data | `apiKey` | Yes | Unknown |
| [TVMaze](http://www.tvmaze.com/api) | TV Show Data | No | No | Unknown |
| [Vimeo](https://developer.vimeo.com/) | Vimeo Developer API | `OAuth` | Yes | Unknown |
| [YouTube](https://developers.google.com/youtube/) | Add YouTube functionality to your sites and apps | `OAuth` | Yes | Unknown |

**[⬆ Back to Index](#index)**
### Weather
API | Description | Auth | HTTPS | CORS |
|---|---|---|---|---|
| [7Timer!](http://www.7timer.info/doc.php?lang=en) | Weather, especially for Astroweather | No | No | Unknown |
| [APIXU](https://www.apixu.com/doc/request.aspx) | Weather | `apiKey` | Yes | Unknown |
| [Foreca](https://developer.foreca.com) | Weather | `OAuth` | Yes | Unknown |
| [MetaWeather](https://www.metaweather.com/api/) | Weather | No | Yes | No |
| [Meteorologisk Institutt](https://api.met.no/weatherapi/documentation) | Weather and climate data | No | Yes | Unknown |
| [NOAA Climate Data](https://www.ncdc.noaa.gov/cdo-web/) | Weather and climate data | `apiKey` | Yes | Unknown |
| [ODWeather](http://api.oceandrivers.com/static/docs.html) | Weather and weather webcams | No | No | Unknown |
| [openSenseMap](https://api.opensensemap.org/) | Data from Personal Weather Stations called senseBoxes | No | Yes | Yes |
| [OpenUV](https://www.openuv.io) | Real-time UV Index Forecast | `apiKey` | Yes | Unknown |
| [OpenWeatherMap](https://openweathermap.org/api) | Weather | `apiKey` | Yes | Unknown |
| [Storm Glass](https://stormglass.io/) | Global marine weather from multiple sources | `apiKey` | Yes | Yes |
| [TheRainery](https://therainery.com/documentation/) | Forecast models from meteorological institutes | `apiKey` | Yes | No |
| [Weatherbit](https://www.weatherbit.io/api) | Weather | `apiKey` | Yes | Unknown |
| [weatherstack](https://weatherstack.com/) | Real-Time & Historical World Weather Data API | `apiKey` | Yes | Unknown |

**[⬆ Back to Index](#index)**<|MERGE_RESOLUTION|>--- conflicted
+++ resolved
@@ -102,12 +102,8 @@
 |---|---|---|---|---|
 | [Behance](https://www.behance.net/dev) | Design | `apiKey` | Yes | Unknown |
 | [Cooper Hewitt](https://collection.cooperhewitt.org/api) | Smithsonian Design Museum | `apiKey` | Yes | Unknown |
-<<<<<<< HEAD
-| [Dribbble](http://developer.dribbble.com/v1/) | Design | `OAuth` | No | Unknown |
+| [Dribbble](http://developer.dribbble.com/v2/) | Design | `OAuth` | No | Unknown |
 | [Europeana](https://pro.europeana.eu/resources/apis/search) | European Museum and Galleries content | `apiKey` | Yes | Unknown |
-=======
-| [Dribbble](http://developer.dribbble.com/v2/) | Design | `OAuth` | No | Unknown |
->>>>>>> 691e00d9
 | [Harvard Art Museums](https://github.com/harvardartmuseums/api-docs) | Art | `apiKey` | No | Unknown |
 | [Iconfinder](https://developer.iconfinder.com) | Icons | `apiKey` | Yes | Unknown |
 | [Icons8](http://docs.icons8.apiary.io/#reference/0/meta) | Icons | `OAuth` | Yes | Unknown |
