--- conflicted
+++ resolved
@@ -460,11 +460,8 @@
 | [FIFA Ultimate Team](https://www.easports.com/fifa/ultimate-team/api/fut/item) | FIFA Ultimate Team items API | No | Yes | Unknown |
 | [Final Fantasy XIV](https://xivapi.com/) | Final Fantasy XIV Game data API | No | Yes | Yes |
 | [Fortnite](https://fortnitetracker.com/site-api) | Fortnite Stats | `apiKey` | Yes | Unknown |
-<<<<<<< HEAD
+| [FreeToGame](https://www.freetogame.com/api-doc) | Free-To-Play Games Database | No | Yes | Yes |
 | [GamerPower](https://www.gamerpower.com/api-read) | Game Giveaways Tracker | No | Yes | Yes |
-=======
-| [FreeToGame](https://www.freetogame.com/api-doc) | Free-To-Play Games Database | No | Yes | Yes |
->>>>>>> ef6dd1f5
 | [Giant Bomb](https://www.giantbomb.com/api/documentation) | Video Games | `apiKey` | Yes | Unknown |
 | [Guild Wars 2](https://wiki.guildwars2.com/wiki/API:Main) | Guild Wars 2 Game Information | `apiKey` | Yes | Unknown |
 | [GW2Spidy](https://github.com/rubensayshi/gw2spidy/wiki) | GW2Spidy API, Items data on the Guild Wars 2 Trade Market | No | Yes | Unknown |
