--- conflicted
+++ resolved
@@ -746,12 +746,9 @@
 |---|---|---|---|---|
 | [arcsecond.io](https://api.arcsecond.io/) | Multiple astronomy data sources | No | Yes | Unknown |
 | [CORE](https://core.ac.uk/services#api) | Access the world's Open Access research papers | `apiKey` | Yes | Unknown |
-<<<<<<< HEAD
 | [GBIF](http://api.gbif.org/v1/) | Global Biodiversity Information Facility | No | Yes | Yes |
+| [GBIF](https://www.gbif.org/developer/summary) | Global Biodiversity Information Facility | No | Yes | Yes |
 | [hubblesite](http://hubblesite.org/api/documentation/) | Space Telescope News Releases | No | No | Unknown |
-=======
-| [GBIF](https://www.gbif.org/developer/summary) | Global Biodiversity Information Facility | No | Yes | Yes |
->>>>>>> 22f9d610
 | [iDigBio](https://github.com/idigbio/idigbio-search-api/wiki) | Access millions of museum specimens from organizations around the world | No | Yes | Unknown |
 | [inspirehep.net](https://inspirehep.net/info/hep/api?ln=en) | High Energy Physics info. system | No | Yes | Unknown |
 | [ITIS](https://www.itis.gov/ws_description.html) | Integrated Taxonomic Information System | No | Yes | Unknown |
