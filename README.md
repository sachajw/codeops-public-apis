--- conflicted
+++ resolved
@@ -343,11 +343,8 @@
 | [Alpha Vantage](https://www.alphavantage.co/) | Realtime and historical stock data | `apiKey` | Yes | Unknown |
 | [IEX Cloud](https://iexcloud.io/docs/api/) | Realtime & Historical Stock and Market Data | `apiKey` | Yes | Yes |
 | [IG](https://labs.ig.com/gettingstarted) | Spreadbetting and CFD Market Data | `apiKey` | Yes | Unknown |
-<<<<<<< HEAD
 | [Intrinio](https://intrinio.com/) | A wide selection of financial data feeds | `apiKey` | Yes | Unknown |
-=======
 | [marketstack](https://marketstack.com/) | Real-Time, Intraday & Historical Market Data API | `apiKey` | Yes | Unknown |
->>>>>>> 54f3f498
 | [Plaid](https://plaid.com/) | Connect with users’ bank accounts and access transaction data | `apiKey` | Yes | Unknown |
 | [Razorpay IFSC](https://ifsc.razorpay.com/) | Indian Financial Systems Code (Bank Branch Codes) | No | Yes | Unknown |
 | [Tradier](https://developer.tradier.com) | US equity/option market data (delayed, intraday, historical) | `OAuth` | Yes | Yes |
