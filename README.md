# Public APIs

A collective list of JSON APIs for use in web development.

> While I appreciate the masses of pull requests and community involvement, some PRs have been specifically to market company APIs that offer paid for solutions. This API list is not a marketing tool, but a tool to help the community build applications and use free public APIs quickly and easily. Pull requests that explicitly are marketing attempts won't be accepted, thanks for understanding! :)

### Animals

| API | Description | OAuth |Link |
|---|---|---|---|
| Petfinder | Adoption | No | [Go!](https://www.petfinder.com/developers/api-docs/) |
| RescueGroups | Adoption | No | [Go!](https://userguide.rescuegroups.org/display/APIDG/API+Developers+Guide+Home) |
| IUCN | IUCN Red List of Threatened Species | No, but a token is required | [Go!] (http://apiv3.iucnredlist.org/api/v3/docs) |

### Anime

| API | Description | OAuth |Link |
|---|---|---|---|
| Hummingbird | Hummingbird Anime API | No | [Go!](https://hummingbird.me/) |
| AniList | AniList Anime API | Yes | [Go!](http://anilist-api.readthedocs.org/en/latest/#) |

### Business

| API | Description | OAuth |Link |
|---|---|---|---|
| markerapi | Trademark Search API | No | [Go!](http://www.markerapi.com/) |


### Calendar

| API | Description | OAuth |Link |
|---|---|---|---|
| Church Calendar API | Catholic liturgical calendar | No | [Go!](http://calapi.inadiutorium.cz/) |
| Non-working days API | Database of ICS files for non working days | No | [Go!](https://github.com/gadael/icsdb) |
| Date and Time | Global Date and Time | No | [Go!](http://www.timeanddate.com/services/api/) |
| Holidays | Free API for obtaining information about holidays. | No | [Go!](http://holidayapi.com/) |

### Development

| API | Description | OAuth |Link |
|---|---|---|---|
| RandomUser | Generates random user data | No | [Go!](https://randomuser.me) |
| UI Faces | Find and generate sample avatars for user interfaces | No | [Go!](http://uifaces.com/api) |
| UI Names | Generate random fake names | No | [Go!](https://github.com/thm/uinames) |
| Adorable Avatars | Generate random cartoon avatars | No | [Go!](http://avatars.adorable.io) |
| Github - User Data | Pull public information for a user's github | No | [Go!](https://api.github.com/users/hackeryou) |
| Gitter | Chat for GitHub | Yes | [Go!](https://developer.gitter.im/docs/) |
| JSONPlaceholder | Fake data for testing and prototyping | No | [Go!](http://jsonplaceholder.typicode.com/) |
| RoboHash | Generate random robot/alien avatars | No | [Go!](https://robohash.org/) |
| Plino | Spam filtering system | No | [Go!](https://plino.herokuapp.com/) |
| API Only | Several APIs free. | No | [Go!](http://apionly.com/) |
| Lorem Text | Generates Lorem Ipsum text | Yes | [Go!] (https://market.mashape.com/montanaflynn/lorem-text-generator)
| Hipster Ipsum | Generates Hipster Ipsum text | No | [Go!] (http://hipsterjesus.com/)
| Loripsum | The "lorem ipsum" generator that doesn't suck | No | [Go!] (http://loripsum.net/)
| ReqRes | A hosted REST-API ready to respond to your AJAX requests | No | [Go!] (http://reqres.in/)
| StackExchange | The All-in-one API for StackExchange sites | Yes | [Go!] (https://api.stackexchange.com/)
| Random Word | Generate random word | No | [Go!](http://randomword.setgetgo.com/) |

### Drinks and Food

| API | Description | OAuth |Link |
|---|---|---|---|
| Recipe Puppy | Food | No | [Go!](http://www.recipepuppy.com/about/api/)
| BreweryDB | Beer | No, but apiKey query string |[Go!](http://www.brewerydb.com/developers) |
| LCBO API | Alcohol | No, but apiKey query string |[Go!](https://lcboapi.com/) |
| Yummly | Find food recipes | No | [Go!](https://developer.yummly.com/) |
| PunkAPI | Brewdog Beer Recipes | No | [Go!] (https://punkapi.com/) |

### Data Access

| API | Description | OAuth |Link |
|---|---|---|---|
| Abbreviation API | Get abbreviations and meanings | No |[Go!](https://market.mashape.com/daxeel/abbreviations) |
| Callook.info API | United States ham radio callsigns | No |[Go!](https://callook.info) |
| Celebinfo API | Celebrity information API | No |[Go!](https://market.mashape.com/daxeel/celebinfo/) |
| Dronestream API | Tracks United States drone strikes | No |[Go!](http://dronestre.am/) |
| Open Government | Australian Government Open Data | No |[Go!](https://www.data.gov.au/) |
| Open Government | United States Government Open Data | No |[Go!](https://www.data.gov/) |
| Data USA | US Public Data | No |[Go!](http://datausa.io/about/api/) |
| Colorado Information Marketplace | Colorado State Government Open Data | No |[Go!](https://data.colorado.gov/) |
| Colorado Data Engine | Formatted and geolocated Colorado public data | No |[Go!](http://codataengine.org/) |
| Yelp | Find Local Business | Yes |[Go!](https://www.yelp.com/developers) |
| Quandl API | Stock Market Data | No |[Go!](https://www.quandl.com/) |
| Wikipedia | Mediawiki API | No |[Go!](https://www.mediawiki.org/wiki/API:Main_page) |

### Exchange

| API | Description | OAuth |Link |
|---|---|---|---|
| Currencylayer | Exchange rates and currency conversion | No | [Go!](https://currencylayer.com/documentation) |
| Fixer.io | JSON API for foreign exchange rates and currency conversion | No | [Go!](http://fixer.io) |

### Games & Comics

| API | Description | OAuth |Link |
|---|---|---|---|
| Marvel | Marvel Comics API | No | [Go!](http://developer.marvel.com) |
| SWAPI | Star Wars API | No |[Go!](https://swapi.co) |
| Pokéapi | The RESTful Pokémon API | No |[Go!](http://pokeapi.co) |
| Giant Bomb | Video Games | No |[Go!](http://www.giantbomb.com/api/documentation) |
| Comic Vine | Comics | No | [Go!](http://comicvine.gamespot.com/api/documentation) |
| Battle.net | Blizzard API | No | [Go!] (https://dev.battle.net/)  |
| Steam | Steam Client API | Yes | [Go!] (https://developer.valvesoftware.com/wiki/Steam_Web_API) |
| Deck of Cards | Deck of Cards API | No | [Go!] (http://deckofcardsapi.com/)  |
| Magic the gathering | Magic the gathering API | No | [Go!] (http://magicthegathering.io/)  |

### Geocoding

| API | Description | OAuth |Link |
|---|---|---|---|
| OpenCage | Forward and reverse geocoding using open data | No | [Go!](https://geocoder.opencagedata.com) |
| Google Maps API | Create/customize digital maps based on Google Maps data | No, but `apiKey` query string | [Go!](https://developers.google.com/maps/) |
| Mapbox | Create/customize beautiful digital maps | No, but `apiKey` query string | [Go!](https://www.mapbox.com/developers/) |
| IP Address Details| Find geolocation with ip address | No | [Go!](https://ipinfo.io/) |
| IP 2 Country | Map an IP to a country | No | [Go!](https://ip2country.info) |
| GeoNames | Place names and other geographical data | No | [Go!](http://www.geonames.org/export/web-services.html) |

### Health

| API | Description | OAuth |Link |
|---|---|---|---|
| USDA Nutrients | National Nutrient Database for Standard Reference | No | [Go!](https://ndb.nal.usda.gov/ndb/doc/index) |

### Health

| API | Description | OAuth |Link |
|---|---|---|---|
| Nutritionix | Worlds largest verified nutrition database | No, but `apiKey` query string | [Go!](https://developer.nutritionix.com/) |

### Media

| API | Description | OAuth |Link |
|---|---|---|---|
| Noun Project | Icons | Yes | [Go!](http://api.thenounproject.com/index.html) |
| Unsplash | Photography | Yes | [Go!](https://unsplash.com/developers) |
| Giphy | Get all your gifs | No | [Go!](https://github.com/Giphy/GiphyAPI) |
| TVMaze | TV Show Data | No | [Go!](http://www.tvmaze.com/api) |
| OMDB | Open movie database | No | [Go!](http://omdbapi.com) |
| MovieDB | Movie Data | No | [Go!](https://www.themoviedb.org/documentation/api) |
| Netflix Roulette | Netflix database | No | [Go!](http://netflixroulette.net/api/) |
| Good Reads | Books | No | [Go!](https://www.goodreads.com/api) |
| Dribbble | Design | Yes | [Go!](http://developer.dribbble.com/v1/) |
| Ron Swanson Quotes | Television | No | [Go!](https://github.com/jamesseanwright/ron-swanson-quotes#ron-swanson-quotes-api) |
| Rijksmuseum| Art | No | [Go!](https://www.rijksmuseum.nl/en/api) |
| iTunes Search | Software products API | No | [Go!](https://affiliate.itunes.apple.com/resources/documentation/itunes-store-web-service-search-api/) |
| Twitch | Game Streaming API | Yes | [Go!](https://github.com/justintv/Twitch-API) |
| Wordnik | Dictionary Data API | No | [Go!](http://developer.wordnik.com) |
| Imgur | Images | Yes | [Go!](https://api.imgur.com/#overview) |
| File.io | Files | No | [Go!](https://file.io) |
| Chuck Norris Database | Jokes | No | [Go!](http://www.icndb.com/api) |
| Medium | community of readers and writers offering unique perspectives on ideas. | Yes | [Go!](https://github.com/Medium/medium-api-docs)
| Flickr | Flickr Services | Yes | [Go!](https://www.flickr.com/services/api/)
| Reddit | Homepage of the internet | Parts | [Go!](https://www.reddit.com/dev/api)
| 500px |  Photography Community | Yes | [Go!](https://github.com/500px/api-documentation)
| HackerNews | Social news for CS and entrepreneurship | No | [Go!](https://github.com/HackerNews/API)
| Genius | Crowdsourced lyrics and music knowledge | Yes | [Go!](https://docs.genius.com/)

### Music
| API | Description | OAuth |Link |
|---|---|---|---|
| Discogs | Music | No | [Go!](https://www.discogs.com/developers/) |
| EchoNest | Music | No | [Go!](http://developer.echonest.com/docs/v4) |
| Jamendo | Music | Yes | [Go!](https://developer.jamendo.com/v3.0) |
| LastFm | Music | No | [Go!](http://www.last.fm/api) |
| Mixcloud | Music | No | [Go!](https://www.mixcloud.com/developers/) |
| MusicBrainz | Music | No | [Go!](https://musicbrainz.org/doc/Development/XML_Web_Service/Version_2) |
| Soundcloud | Music | No | [Go!](https://developers.soundcloud.com/) |
| Spotify | Music | No | [Go!](https://developer.spotify.com/web-api/migration-guide/) |
| Musixmatch | Music | No, but `apikey` query string | [Go!](https://developer.musixmatch.com/) |
| Musikki | Music | No | [Go!](https://music-api.musikki.com/reference) |
| Songsterr | Provides guitar, bass and drums tabs and chords  | No | [Go!](https://www.songsterr.com/a/wa/api/) |

### Open Source projects
| API | Description | OAuth |Link |
|---|---|---|---|
| Drupal.org | Drupal.org API | No | [Go!](https://www.drupal.org/drupalorg/api) |
| Countly  | Countly web analytics API | No | [Go!](http://resources.count.ly/) |
| Libraries.io | Open source software libraries | No | [Go!](https://libraries.io/api) |

### Planets
| API | Description | OAuth |Link |
|---|---|---|---|
| Minor Planet Center | Asterank.com API | No | [Go!](http://www.asterank.com/mpc) |

### Security

| API | Description | OAuth |Link |
|---|---|---|---|
| UK Police | UK Police data | No | [Go!](https://data.police.uk/docs/) |
| AXFR Database | AXFR public database API | No | [Go'](http://api.axfrcheck.com) |

### Science

| API | Description | OAuth |Link |
|---|---|---|---|
| TED Talks | TED API | No | [Go!](http://developer.ted.com/API_Docs) |
| NASA | NASA data, including imagery | No | [Go!](https://api.nasa.gov) |
| World Bank | World Data | No | [Go!](http://data.worldbank.org/developers) |
| Open Notify | ISS astronauts, current location API | No | [Go!](http://open-notify.org/Open-Notify-API/) |
| Fedger.io | Query machine intelligence data | No | [Go!](https://dev.fedger.io/docs/) |
| inspirehep.net | High Energy Physics info. system | No | [Go!](https://inspirehep.net/info/hep/api?ln=en) |
| USGS Earthquake Hazards Program | Earthquakes data real-time | No | [Go!](http://earthquake.usgs.gov/fdsnws/event/1/) |

### Social

| API | Description | OAuth |Link |
|---|---|---|---|
| Full Contact | Get Social Media profiles and contact Information | Yes | [Go!](https://www.fullcontact.com/developer/docs/) |
| Instagram API | Instagram Login, Share on Instagram, Social Plugins and more | Yes | [Go!](https://www.instagram.com/developer/) |
| LinkedIn REST-API | The foundation of all digital integrations with LinkedIn | Yes | [Go!](https://developer.linkedin.com/docs/rest-api) |
| Facebook API | Facebook Login, Share on FB, Social Plugins, Analytics and more | Yes | [Go!](https://developers.facebook.com/) |
| Twitter API | Read and write Twitter data | Yes | [Go!](https://dev.twitter.com/rest/public) |
| Telegram API | Read and write Telegram data | Yes | [Go!](https://core.telegram.org/api#getting-started) |
| Fuck Off as a Service | Asks someone to fuck off | No | [Go!](https://www.foaas.com) |
| vk API | Read and write vk dat | Yes | [Go!](https://vk.com/dev/sites) |
| Oculus API | Develop games for VR | Yes | [Go!](https://developer.oculus.com/) |
| Wit.ai API | Turn speech and text into actionable data | Yes | [Go!](https://wit.ai/docs) |

### Sports/Fitness

| API | Description | OAuth |Link |
|---|---|---|---|
| Football-Data.org | Football Data | No | [Go!](http://api.football-data.org) |
| FitBit | FitBit API | No | [Go!](https://dev.fitbit.com) |
| Stattleship | MLB, NBA, NHL, NFL | No, but a token is required | [Go!](https://www.stattleship.com/#) |
| JCDecaux Bike API | JCDecaux's self-service bicycles | No, but `apiKey` query string | [Go!](https://developer.jcdecaux.com/) |
| City Bikes API | City Bikes around the world | No | [Go!](http://api.citybik.es/v2/) |
| Ergast F1 API | F1 data from the beginning of the world championships in 1950 | No | [Go!](http://ergast.com/mrd/)

### Transportation
| API | Description | OAuth |Link |
|---|---|---|---|
| Transport for London, England | TfL API | No | [Go!](https://api.tfl.gov.uk) |
| Transport for Belgium | Belgian transport API | No | [Go!](https://hello.irail.be/api/) |
| Transport for Germany | Deutsche Bahn (DB) API | No | [Go!](http://data.deutschebahn.com/apis/fahrplan/) |
| Transport for Switzerland | Swiss public transport API | No | [Go!](https://transport.opendata.ch/) |
| Transport for Budapest | Budapest public transport API | No | [Go!](http://docs.bkkfutar.apiary.io/) |
| Transport for Norway | Norwegian transport API | No | [Go!](http://reisapi.ruter.no/help) |
| Transport for Toronto, Canada | TTC | No| [Go!](https://myttc.ca/developers) |
| Transport for Ottawa, Canada | OC Transpo next bus arrival API | No | [Go!](http://www.octranspo1.com/developers) |
| Transport for Vancouver, Canada | TransLink | Yes | [Go!](https://developer.translink.ca/) |
| Transport for Chicago, US | CTA | No | [Go!](http://www.transitchicago.com/developers/) |
| Transport for Washington, US | Washington Metro transport API | Yes | [Go!](https://developer.wmata.com/) |
| Transport for Minneapolis, US | NexTrip API | Yes | [Go!](http://svc.metrotransit.org/) |
| Transport for Paris, France | RATP Open Data API | No | [Go!](http://data.ratp.fr/api/v1/console/datasets/1.0/search/) |
| Transport for São Paulo, Brazil | SPTrans | Yes | [Go!](http://www.sptrans.com.br/desenvolvedores/APIOlhoVivo/Documentacao.aspx) |
| Transport for The Netherlands | NS | No | [Go!](http://www.ns.nl/reisinformatie/ns-api) |
<<<<<<< HEAD
| Transport for Sweden | Public Transport consumer | Yes | [Go!](https://www.trafiklab.se/api) |
| Transport for Finland | Finnish transport API | No | [Go!](http://digitransit.fi/en/developers/) |
| Schiphol Airport API | Schiphol | Yes | [Go!](https://flight-info.3scale.net/)
| Transport for Boston, MA, USA | MBTA API | No | [Go!](http://realtime.mbta.com/Portal/Home/Documents)
| TransitLand | Transit Aggregation | No | [Go!](https://transit.land/documentation/datastore/api-endpoints.html)
| Transport for Rio de Janeiro, Brazil | Prefeitura do Rio (City Hall) | No | [Go!](http://data.rio/group/transporte-e-mobilidade) |
| Trasport for Madrid, Spain | Madrid BUS transport API | No, but apiKey query string |[Go!](http://opendata.emtmadrid.es/Servicios-web/BUS) |
| Transport for India | India Public Transport API | No, Api key is required   | [Go!](https://data.gov.in/sector/transport) |
| Indian Railways | Indian Railways API | No, but a token is required |[Go!](http://api.erail.in/) |

### University
| API | Description | OAuth |Link |
|---|---|---|---|
| University API | University names, countries and domains| No| [Go!](https://github.com/Hipo/university-domains-list) |
=======
| Transport for Atlanta, US | Marta | No | [Go!](http://www.itsmarta.com/developers/data-sources/marta-bus-realtime-restful-api.aspx) |
>>>>>>> ee4604db

### Vehicle
| API | Description | OAuth |Link |
|---|---|---|---|
| Vehicle API | Lot of vehicles informations | No, but `apiKey` query string | [Go!](http://developer.edmunds.com/api-documentation/overview/) |

### Video
| API | Description | OAuth |Link |
|---|---|---|---|
| Vimeo | Vimeo Developer API | Yes | [Go!](https://developer.vimeo.com/)
| YouTube | Add YouTube functionality to your sites and apps. | Yes / No | [Go!](https://developers.google.com/youtube/)

### Weather
| API | Description | OAuth |Link |
|---|---|---|---|
| Wunderground | Weather | No | [Go!](http://www.wunderground.com/weather/api/) |
| OpenWeatherMap | Weather | No | [Go!](http://openweathermap.org/api) |
| Yahoo! Weather | Weather | No | [Go!](https://developer.yahoo.com/weather/) |
| Dark Sky Forecast API | Weather | No, but  `apiKey` query string | [Go!](https://developer.forecast.io/) |<|MERGE_RESOLUTION|>--- conflicted
+++ resolved
@@ -245,7 +245,6 @@
 | Transport for Paris, France | RATP Open Data API | No | [Go!](http://data.ratp.fr/api/v1/console/datasets/1.0/search/) |
 | Transport for São Paulo, Brazil | SPTrans | Yes | [Go!](http://www.sptrans.com.br/desenvolvedores/APIOlhoVivo/Documentacao.aspx) |
 | Transport for The Netherlands | NS | No | [Go!](http://www.ns.nl/reisinformatie/ns-api) |
-<<<<<<< HEAD
 | Transport for Sweden | Public Transport consumer | Yes | [Go!](https://www.trafiklab.se/api) |
 | Transport for Finland | Finnish transport API | No | [Go!](http://digitransit.fi/en/developers/) |
 | Schiphol Airport API | Schiphol | Yes | [Go!](https://flight-info.3scale.net/)
@@ -254,15 +253,13 @@
 | Transport for Rio de Janeiro, Brazil | Prefeitura do Rio (City Hall) | No | [Go!](http://data.rio/group/transporte-e-mobilidade) |
 | Trasport for Madrid, Spain | Madrid BUS transport API | No, but apiKey query string |[Go!](http://opendata.emtmadrid.es/Servicios-web/BUS) |
 | Transport for India | India Public Transport API | No, Api key is required   | [Go!](https://data.gov.in/sector/transport) |
+| Transport for Atlanta, US | Marta | No | [Go!](http://www.itsmarta.com/developers/data-sources/marta-bus-realtime-restful-api.aspx) |
 | Indian Railways | Indian Railways API | No, but a token is required |[Go!](http://api.erail.in/) |
 
 ### University
 | API | Description | OAuth |Link |
 |---|---|---|---|
 | University API | University names, countries and domains| No| [Go!](https://github.com/Hipo/university-domains-list) |
-=======
-| Transport for Atlanta, US | Marta | No | [Go!](http://www.itsmarta.com/developers/data-sources/marta-bus-realtime-restful-api.aspx) |
->>>>>>> ee4604db
 
 ### Vehicle
 | API | Description | OAuth |Link |
