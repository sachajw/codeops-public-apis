--- conflicted
+++ resolved
@@ -56,18 +56,13 @@
 | StackExchange | The All-in-one API for StackExchange sites | Yes | [Go!] (https://api.stackexchange.com/)
 | Random Word | Generate random word | No | [Go!](http://randomword.setgetgo.com/) |
 
-<<<<<<< HEAD
-### Drinks and Food
-=======
 ### Documents & Productivity
 
 | API | Description | OAuth |Link |
 |---|---|---|---|
 | pdflayer API | HTML/URL to PDF | No | [Go!](https://pdflayer.com) |
 
-
 ### Drinks
->>>>>>> 70a37b8c
 
 | API | Description | OAuth | Link |
 |---|---|---|---|
