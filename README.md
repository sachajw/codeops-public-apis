# Public APIs [![Build Status](https://api.travis-ci.org/toddmotto/public-apis.svg)](https://travis-ci.org/toddmotto/public-apis)

A collective list of free APIs for use in web development.

A JSON encoding of all entries can be found [here](json).

For information on contributing to this project, please see the [contributing guide](.github/CONTRIBUTING.md).

Please note a passing build status indicates all listed APIs are available since the last update. A failing build status indicates that 1 or more services may be unavailable at the moment.

## Index

* [Animals](#animals)
* [Anime](#anime)
* [Anti-Malware](#anti-malware)
* [Art & Design](#art--design)
* [Books](#books)
* [Business](#business)
* [Calendar](#calendar)
* [Cloud Storage & File Sharing](#cloud-storage--file-sharing)
* [Continuous Integration](#continuous-integration)
* [Currency Exchange](#currency-exchange)
* [Data Validation](#data-validation)
* [Development](#development)
* [Documents & Productivity](#documents--productivity)
* [Environment](#environment)
* [Events](#events)
* [Finance](#finance)
* [Food & Drink](#food--drink)
* [Fraud Prevention](#fraud-prevention)
* [Games & Comics](#games--comics)
* [Geocoding](#geocoding)
* [Government](#government)
* [Health](#health)
* [Machine Learning](#machine-learning)
* [Math](#math)
* [Music](#music)
* [News](#news)
* [Open Data](#open-data)
* [Open Source Projects](#open-source-projects)
* [Patent](#patent)
* [Personality](#personality)
* [Photography](#photography)
* [Science](#science)
* [Security](#security)
* [Shopping](#shopping)
* [Social](#social)
* [Sports & Fitness](#sports--fitness)
* [Text Analysis](#text-analysis)
* [Tracking](#tracking)
* [Transportation](#transportation)
* [University](#university)
* [URL Shorteners](#url-shorteners)
* [Vehicle](#vehicle)
* [Video](#video)
* [Weather](#weather)

### Animals
API | Description | Auth | HTTPS | Link |
|---|---|---|---|---|
| Dogs | Based on the Stanford Dogs Dataset | No | Yes | [Go!](https://dog.ceo/dog-api/) |
| IUCN | IUCN Red List of Threatened Species | `apiKey` | No | [Go!](http://apiv3.iucnredlist.org/api/v3/docs) |
| Movebank | Movement and Migration data of animals | No | Yes | [Go!](https://github.com/movebank/movebank-api-doc) |
| Petfinder | Adoption | `apiKey` | Yes | [Go!](https://www.petfinder.com/developers/api-docs/) |
| RescueGroups | Adoption | No | Yes | [Go!](https://userguide.rescuegroups.org/display/APIDG/API+Developers+Guide+Home) |

### Anime
API | Description | Auth | HTTPS | Link |
|---|---|---|---|---|
| AniList | AniList Anime | `OAuth` | No | [Go!](http://anilist-api.readthedocs.io/en/latest/) |
| Jikan | Unofficial MyAnimeList API | No | Yes | [Go!](https://jikan.me) |
| Kitsu | Anime discovery platform | `OAuth` | Yes | [Go!](http://docs.kitsu.apiary.io/) |
| Studio Ghibli | Resources from Studio Ghibli films | No | Yes | [Go!](https://ghibliapi.herokuapp.com) |

### Anti-Malware
API | Description | Auth | HTTPS | Link |
|---|---|---|---|---|
| AlienVault Open Threat Exchange (OTX) | IP/domain/URL reputation | `apiKey` | Yes | [Go!](https://otx.alienvault.com/api/) |
| Certly | Certly Link/Domain Flagging | `apiKey` | Yes | [Go!](https://guard.certly.io/) |
| Google Safe Browsing | Google Link/Domain Flagging | `apiKey` | Yes | [Go!](https://developers.google.com/safe-browsing/) |
| Metacert | Metacert Link Flagging | `apiKey` | Yes | [Go!](https://metacert.com/) |
| VirusTotal | VirusTotal File/URL Analysis | `apiKey` | Yes | [Go!](https://www.virustotal.com/en/documentation/public-api/) |
| Web Of Trust (WOT) | Website reputation | `apiKey` | Yes | [Go!](https://www.mywot.com/wiki/API) |

### Art & Design
API | Description | Auth | HTTPS | Link |
|---|---|---|---|---|
| Behance | Design | `apiKey` | Yes | [Go!](https://www.behance.net/dev) |
| Cooper Hewitt | Smithsonian Design Museum | `apiKey` | Yes | [Go!](https://collection.cooperhewitt.org/api) |
| Dribbble | Design | `OAuth` | No | [Go!](http://developer.dribbble.com/v1/) |
| Harvard Art Museums | Art | `apiKey` | No | [Go!](https://github.com/harvardartmuseums/api-docs) |
| Icons8 | Icons | `OAuth` | Yes | [Go!](http://docs.icons8.apiary.io/#reference/0/meta) |
| Noun Project | Icons | `OAuth` | No | [Go!](http://api.thenounproject.com/index.html) |
| Rijksmuseum | Art | `apiKey` | Yes | [Go!](https://www.rijksmuseum.nl/en/api) |

### Books
API | Description | Auth | HTTPS | Link |
|---|---|---|---|---|
| British National Bibliography | Books | No | No | [Go!](http://bnb.data.bl.uk/) |
| Goodreads | Books | No | Yes | [Go!](https://www.goodreads.com/api) |
| Google Books | Books | `OAuth` | Yes | [Go!](https://developers.google.com/books/) |

### Business
API | Description | Auth | HTTPS | Link |
|---|---|---|---|---|
| Clearbit Logo API | Search for company logos and embed them in your projects | No | Yes | [Go!](https://clearbit.com/docs#logo-api) |
| Domainsdb.info | Registered Domain Names Search | No | Yes | [Go!](https://domainsdb.info/) |
| Gmail | Flexible, RESTful access to the user's inbox | `OAuth` | Yes | [Go!](https://developers.google.com/gmail/api/) |
| Google Analytics | Collect, configure, and analyze your data to reach the right audience | `OAuth` | Yes | [Go!](https://developers.google.com/analytics/) |
| mailgun | Email Service | `apiKey` | Yes | [Go!](https://www.mailgun.com/) |
| markerapi | Trademark Search | No | No | [Go!](http://www.markerapi.com/) |
| Trello | Boards, lists, and cards to help you organize and prioritize your projects | `OAuth` | Yes | [Go!](https://developers.trello.com/) |

### Calendar
API | Description | Auth | HTTPS | Link |
|---|---|---|---|---|
| Church Calendar | Catholic liturgical calendar | No | No | [Go!](http://calapi.inadiutorium.cz/) |
| Google Calendar | Display, create and modify Google calendar events | `OAuth` | Yes | [Go!](https://developers.google.com/google-apps/calendar/) |
| Holidays | Historical data regarding holidays | `apiKey` | Yes | [Go!](https://holidayapi.com/) |
| LectServe | Protestant liturgical calendar | No | No | [Go!](http://www.lectserve.com) |
| Non-Working Days | Database of ICS files for non working days | No | Yes | [Go!](https://github.com/gadael/icsdb) |

### Cloud Storage & File Sharing
API | Description | Auth | HTTPS | Link |
|---|---|---|---|---|
| Box | File Sharing and Storage | `OAuth` | Yes | [Go!](https://developer.box.com/) |
| Dropbox | File Sharing and Storage | `OAuth` | Yes | [Go!](https://www.dropbox.com/developers) |
| Google Drive | File Sharing and Storage | `OAuth` | Yes | [Go!](https://developers.google.com/drive/) |
| OneDrive | File Sharing and Storage | `OAuth` | Yes | [Go!](https://dev.onedrive.com/) |

### Continuous Integration
API | Description | Auth | HTTPS | Link |
|---|---|---|---|---|
| CircleCI | Automate the software development process using continuous integration and continuous delivery | `apiKey` | Yes | [Go!](https://circleci.com/docs/api/v1-reference/) |
| Codeship | Codeship is a Continuous Integration Platform in the cloud | `apiKey` | Yes | [Go!](https://apidocs.codeship.com/) |
| Travis CI | Sync your GitHub projects with Travis CI to test your code in minutes | `apiKey` | Yes | [Go!](https://docs.travis-ci.com/api/) |

### Currency Exchange
API | Description | Auth | HTTPS | Link |
|---|---|---|---|---|
| 1Forge | Forex currency market data | `apiKey` | Yes | [Go!](https://1forge.com/forex-data-api/api-documentation) |
| Currencylayer | Exchange rates and currency conversion | `apiKey` | Yes | [Go!](https://currencylayer.com/documentation) |
| Fixer.io | Exchange rates and currency conversion | No | Yes | [Go!](http://fixer.io) |

### Data Validation
API | Description | Auth | HTTPS | Link |
|---|---|---|---|---|
| languagelayer | Language detection | No | Yes | [Go!](https://languagelayer.com) |
| Lob.com | US Address Verification | `apiKey` | Yes | [Go!](https://lob.com/) |
| mailboxlayer | Email address validation | No | Yes | [Go!](https://mailboxlayer.com) |
| numverify | Phone number validation | No | Yes | [Go!](https://numverify.com) |
| PurgoMalum | Content validator against profanity & obscenity | No | No | [Go!](http://www.purgomalum.com) |
| vatlayer | VAT number validation | No | Yes | [Go!](https://vatlayer.com) |

### Development
API | Description | Auth | HTTPS | Link |
|---|---|---|---|---|
| Adorable Avatars | Generate random cartoon avatars | No | Yes | [Go!](http://avatars.adorable.io) |
| APIs.guru | Wikipedia for Web APIs, OpenAPI/Swagger specs for public APIs | No | Yes | [Go!](https://apis.guru/api-doc/) |
| Bacon Ipsum | A Meatier Lorem Ipsum Generator | No | Yes | [Go!](https://baconipsum.com/json-api/) |
| BetterMeta | Return a site's meta tags in JSON format | X-Mashape-Key | Yes | [Go!](http://bettermeta.io) |
| Bitbucket - User Data | Pull public information for a user's Bitbucket account | No | Yes | [Go!](https://api.bitbucket.org/2.0/users/karllhughes) |
| Browshot | Easily make screenshots of web pages in any screen size, as any device | `apiKey` | Yes | [Go!](https://browshot.com/api/documentation) |
| CDNJS | Library info on CDNJS | No | Yes | [Go!](https://api.cdnjs.com/libraries/jquery) |
| Changelogs.md | Structured changelog metadata from open source projects | No | Yes | [Go!](https://changelogs.md) |
| Faceplusplus | A tool to detect face | `OAuth` | Yes | [Go!](https://www.faceplusplus.com/) |
| Genderize.io | Determines a gender from a first name | No | Yes | [Go!](https://genderize.io) |
| Github - User Data | Pull public information for a user's github | No | Yes | [Go!](https://api.github.com/users/hackeryou) |
| Gitter | Chat for GitHub | `OAuth` | Yes | [Go!](https://github.com/gitterHQ/docs) |
| HackerRank | Compile source code and run against a set of provided test cases | `apiKey` | Yes | [Go!](https://www.hackerrank.com/api/docs) |
| Hipster Ipsum | Generates Hipster Ipsum text | No | No | [Go!](http://hipsterjesus.com/) |
| import.io | Retrieve structured data from a website or RSS feed | `apiKey` | Yes | [Go!](https://www.ipify.org/) |
| IPify | A simple IP Address API | No | Yes | [Go!](https://www.ipify.org/) |
| JSON 2 JSONP | Convert JSON to JSONP (on-the-fly) for easy cross-domain data requests using client-side JavaScript | No | Yes | [Go!](https://json2jsonp.com/) |
| JSONbin.io | Free JSON storage service. Ideal for small scale Web apps, Websites and Mobile apps | `apiKey` | Yes | [Go!](https://jsonbin.io) |
| JSONPlaceholder | Fake data for testing and prototyping | No | No | [Go!](http://jsonplaceholder.typicode.com/) |
| Judge0 API | Compile and run source code | No | Yes | [Go!](https://api.judge0.com/) |
| Kairos | Face Recognition and Emotion Analysis | `apiKey` | Yes | [Go!](https://www.kairos.com/features) |
| Let's Validate | Uncovers the technologies used on websites and URL to thumbnail | No | Yes | [Go!](https://github.com/letsvalidate/api) |
| LiveEdu | Live Coding Streaming | `OAuth` | Yes | [Go!](https://www.liveedu.tv/developer/applications/) |
| Lorem Text | Generates Lorem Ipsum text | `X-Mashape-Key` | Yes | [Go!](https://market.mashape.com/montanaflynn/lorem-text-generator) |
| Loripsum | The "lorem ipsum" generator that doesn't suck | No | No | [Go!](http://loripsum.net/) |
| Myjson | A simple JSON store for your web or mobile app | No | No | [Go!](http://myjson.com/api) |
| Plino | Spam filtering system | No | Yes | [Go!](https://plino.herokuapp.com/) |
| Public APIs | A collective list of free JSON APIs for use in web development | No | Yes | [Go!](https://github.com/toddmotto/public-apis/tree/master/json) |
| RandomUser | Generates random user data | No | Yes | [Go!](https://randomuser.me) |
| RandomWord | Generate random word | No | No | [Go!](http://www.setgetgo.com/randomword/) |
| ReqRes | A hosted REST-API ready to respond to your AJAX requests | No | Yes | [Go!](https://reqres.in/ ) |
| Restpack | Provides screenshot, HTML to PDF, and content extraction APIs | `apiKey` | Yes | [Go!](https://restpack.io/) |
| RoboHash | Generate random robot/alien avatars | No | Yes | [Go!](https://robohash.org/) |
| StackExchange | Q&A forum for developers | `OAuth` | Yes | [Go!](https://api.stackexchange.com/) |
| UI Names | Generate random fake names | No | Yes | [Go!](https://github.com/thm/uinames) |
| Verse | Check what's the latest version of your favorite open-source project | No | Yes | [Go!](https://verse.pawelad.xyz/) |

### Documents & Productivity
API | Description | Auth | HTTPS | Link |
|---|---|---|---|---|
| File.io | File Sharing | No | Yes | [Go!](https://www.file.io) |
| Mercury | Web parser | `apiKey` | Yes | [Go!](https://mercury.postlight.com/web-parser/) |
| pdflayer API | HTML/URL to PDF | No | Yes | [Go!](https://pdflayer.com) |
| Pocket | Bookmarking service | `OAuth` | Yes | [Go!](https://getpocket.com/developer/) |
| PrexView | Data from XML or JSON to PDF, HTML or Image | `apiKey` | Yes | [Go!](https://prexview.com) |
| Todoist | Todo Lists | `OAuth` | Yes | [Go!](https://developer.todoist.com) |
| Wunderlist | Todo Lists | `OAuth` | Yes | [Go!](https://developer.wunderlist.com/documentation) |

### Environment
API | Description | Auth | HTTPS | Link |
|---|---|---|---|---|
| AirVisual | Air quality and weather data | `apiKey` | Yes | [Go!](https://airvisual.com/api) |
| OpenAQ | Open air quality data | `apiKey` | Yes | [Go!](https://docs.openaq.org/) |
| PM2.5.in | Air quality of China | `apiKey` | No | [Go!](http://www.pm25.in/api_doc) |

### Events
API | Description | Auth | HTTPS | Link |
|---|---|---|---|---|
| Eventbrite | Find events | `OAuth` | Yes | [Go!](https://www.eventbrite.com/developer/v3/) |
| Picatic | Sell tickets anywhere | `apiKey` | Yes | [Go!](http://developer.picatic.com/?utm_medium=web&utm_source=github&utm_campaign=public-apis%20repo&utm_content=toddmotto) |
| Ticketmaster | Search events, attractions, or venues | `apiKey` | Yes | [Go!](http://developer.ticketmaster.com/products-and-docs/apis/getting-started/) |

### Finance
API | Description | Auth | HTTPS | Link |
|---|---|---|---|---|
| Barchart OnDemand | Stock, Futures, and Forex Market Data | `apiKey` | Yes | [Go!](https://www.barchartondemand.com/free) |
| Blockchain | Bitcoin Payment, Wallet & Transaction Data | No | Yes | [Go!](https://www.blockchain.info/api) |
| CoinDesk | Bitcoin Price Index | No | No | [Go!](http://www.coindesk.com/api/) |
<<<<<<< HEAD
| Consumer Financial Protection Bureau | Financial services consumer complains data | `apiKey` | Yes | [Go!](https://data.consumerfinance.gov/resource/jhzv-w97w.json) |
| Czech National Bank | A collection of exchange rates | No | No | [Go!](https://www.cnb.cz/cs/financni_trhy/devizovy_trh/kurzy_devizoveho_trhu/denni_kurz.xml) |
=======
| Consumer Financial Protection Bureau | Financial services Consumer Complaints Database | `apiKey` | Yes | [Go!](https://data.consumerfinance.gov/dataset/Consumer-Complaints/s6ew-h6mp) |
>>>>>>> dc6f1e1c
| IEX | Stocks and Market Data | No | Yes | [Go!](https://iextrading.com/developer/) |
| Razorpay IFSC | Indian Financial Systems Code (Bank Branch Codes) | No | Yes | [Go!](https://ifsc.razorpay.com/) |
| VAT Rates | A collection of all VAT rates for EU countries | No | Yes | [Go!](https://jsonvat.com/) |

### Food & Drink
API | Description | Auth | HTTPS | Link |
|---|---|---|---|---|
| BigOven | Recipe Search | `X-Mashape-Key` | No | [Go!](http://api2.bigoven.com/) |
| BreweryDB | Beer | `apiKey` | No | [Go!](http://www.brewerydb.com/developers) |
| Edamam | Recipe Search | `apiKey` | Yes | [Go!](https://developer.edamam.com/) |
| Food2Fork | Recipe Search | `apiKey` | No | [Go!](http://food2fork.com/about/api) |
| LCBO | Alcohol | `apiKey` | Yes | [Go!](https://lcboapi.com/) |
| PunkAPI | Brewdog Beer Recipes | No | Yes | [Go!](https://punkapi.com/) |
| Recipe Puppy | Food | No | No | [Go!](http://www.recipepuppy.com/about/api/) |
| TacoFancy | Community-driven taco database | No | No | [Go!](https://github.com/evz/tacofancy-api) |
| The Report of the Week | Food & Drink Reviews | No | Yes | [Go!](https://github.com/andyklimczak/TheReportOfTheWeek-API) |
| TheCocktailDB | Cocktail Recipes | No | No | [Go!](http://www.thecocktaildb.com/) |
| What's on the menu? | NYPL human-transcribed historical menu collection | `apiKey` | No | [Go!](nypl.github.io/menus-api/) |
| Yummly | Find food recipes | No | Yes | [Go!](https://developer.yummly.com/) |
| Zomato | Discover restaurants | `apiKey` | Yes | [Go!](https://developers.zomato.com/api) |


### Fraud Prevention
API | Description | Auth | HTTPS | Link |
|---|---|---|---|---|
| Whitepages Pro | Global identity verification with phone, address, email, and IP | `apiKey` | Yes | [Go!](https://pro.whitepages.com/developer/documentation/identity-check-api/) |
| Whitepages Pro | Phone reputation to detect spammy phones | `apiKey` | Yes | [Go!](https://pro.whitepages.com/developer/documentation/phone-reputation-api/) |
| Whitepages Pro | Get an owner’s name, address, demographics based on the phone number | `apiKey` | Yes | [Go!](https://pro.whitepages.com/developer/documentation/reverse-phone-api/) |
| Whitepages Pro | Phone number validation, line_type, carrier append | `apiKey` | Yes | [Go!](https://pro.whitepages.com/developer/documentation/phone-intelligence-api/) |
| Whitepages Pro | Get normalized physical address, residents, address type, and validity | `apiKey` | Yes | [Go!](https://pro.whitepages.com/developer/documentation/reverse-address-api/) |

### Games & Comics
API | Description | Auth | HTTPS | Link |
|---|---|---|---|---|
| Battle.net | Blizzard Entertainment | No | Yes | [Go!](https://dev.battle.net/) |
| Battlefield 4 | Battlefield 4 Information | No | Yes | [Go!](https://bf4stats.com/api) |
| Chuck Norris Database | Jokes | No | No | [Go!](http://www.icndb.com/api/) |
| Clash of Clans | Clash of Clans Game Information | No | Yes | [Go!](https://developer.clashofclans.com) |
| Clash Royale | Clash Royale Game Information | No | Yes | [Go!](https://github.com/martincarrera/clash-royale-api) |
| Comic Vine | Comics | No | Yes | [Go!](https://comicvine.gamespot.com/api/documentation) |
| Deck of Cards | Deck of Cards | No | No | [Go!](http://deckofcardsapi.com/) |
| Destiny The Game | Bungie Platform API | `apiKey` | Yes | [Go!](https://www.bungie.net/en/Clan/Post/39966/85087279/0/0) |
| Dota 2 | Provides information about Player stats , Match stats, Rankings for Dota 2 | No | Yes | [Go!](https://docs.opendota.com/) |
| Eve Online | Third-Party Developer Documentation | `OAuth` | Yes | [Go!](https://eveonline-third-party-documentation.readthedocs.io/en/latest/) |
| Games | Minecraft and other server info & user info) | No | Yes | [Go!](https://docs.gameapis.net/) |
| Giant Bomb | Video Games | No | Yes | [Go!](https://www.giantbomb.com/api/documentation) |
| Guild Wars 2 | Guild Wars 2 Game Information | `apiKey` | Yes | [Go!](https://wiki.guildwars2.com/wiki/API:Main) |
| Jservice | Jeopardy Question Database | No | No | [Go!](http://jservice.io) |
| Magic The Gathering | Magic The Gathering Game Information | No | No | [Go!](http://magicthegathering.io/) |
| Marvel | Marvel Comics | `apiKey` | No | [Go!](http://developer.marvel.com) |
| Open Trivia | Trivia Questions | No | Yes | [Go!](https://opentdb.com/api_config.php) |
| PandaScore | E-sports games and results | `apiKey` | Yes | [Go!](https://api.pandascore.co) |
| Pokéapi | Pokémon Information | No | No | [Go!](http://pokeapi.co) |
| Qriusity | Quiz/Trivia Questions | No | Yes | [Go!](https://qriusity.com/) |
| Riot Games | League of Legends Game Information | `apiKey` | Yes | [Go!](https://developer.riotgames.com/) |
| Steam | Steam Client Interaction | `OAuth` | Yes | [Go!](https://developer.valvesoftware.com/wiki/Steam_Web_API) |
| xkcd | Retrieve xkcd comics as JSON | No | Yes | [Go!](https://xkcd.com/json.html) |

### Geocoding
API | Description | Auth | HTTPS | Link |
|---|---|---|---|---|
| adresse.data.gouv.fr | Address database of France, geocoding, and reverse | No | Yes | [Go!](https://adresse.data.gouv.fr) |
| Battuta | A (country/region/city) in-cascade location API | `apiKey` | Yes | [Go!](https://battuta.medunes.net) |
| Bing Maps | Create/customize digital maps based on Bing Maps data | `apiKey` | Yes | [Go!](https://www.microsoft.com/maps/) |
| GeoApi | French geographical data | No | Yes | [Go!](https://api.gouv.fr/api/geoapi.html) |
| Geocode.xyz | Provides worldwide forward/reverse geocoding, batch geocoding and geoparsing | No | Yes | [Go!](https://geocode.xyz/) |
| GeoNames | Place names and other geographical data | No | No | [Go!](http://www.geonames.org/export/web-services.html) |
| Google Maps | Create/customize digital maps based on Google Maps data | `apiKey` | Yes | [Go!](https://developers.google.com/maps/) |
| GraphLoc | Free GraphQL IP Geolocation API | No | Yes | [Go!](https://www.graphloc.com) |
| IP 2 Country | Map an IP to a country | No | Yes | [Go!](https://ip2country.info) |
| IP Address Details | Find geolocation with ip address | No | Yes | [Go!](https://ipinfo.io/) |
| IP Location | Find IP address location information | No | Yes | [Go!](https://ipapi.co/) |
| IP Sidekick | Geolocation API that returns extra information about an IP address | apiKey | Yes | [Go!](https://ipsidekick.com) |
| IP Vigilante | Free IP Geolocation API | No | Yes | [Go!](https://www.ipvigilante.com/) |
| Mapbox | Create/customize beautiful digital maps | `apiKey` | Yes | [Go!](https://www.mapbox.com/developers/) |
| Mapzen Search | Open Source & Open Data Global Geocoding Service | `apiKey` | Yes | [Go!](https://mapzen.com/products/search/) |
| Mexico | Mexico RESTful zip codes API | No | Yes | [Go!](https://github.com/IcaliaLabs/sepomex) |
| One Map 2.0, Singapore | Singapore Land Authority REST API services for Singapore addresses | `apiKey` | Yes | [Go!](https://docs.onemap.sg/) |
| OnWater | Determine if a lat/lon is on water or land | No | Yes | [Go!](https://onwater.io/) |
| OpenCage | Forward and reverse geocoding using open data | No | Yes | [Go!](https://geocoder.opencagedata.com) |
| OpenStreetMap | Navigation, geolocation and geographical data | `OAuth` | No | [Go!](http://wiki.openstreetmap.org/wiki/API) |
| PostcodeData.nl | Provide geolocation data based on postcode for Dutch addresses | No | No | [Go!](http://api.postcodedata.nl/v1/postcode/?postcode=1211EP&streetnumber=60&ref=domeinnaam.nl&type=json) |
| Postcodes.io | Postcode lookup & Geolocation for the UK | No | Yes | [Go!](https://postcodes.io) |
| REST Countries | Get information about countries via a RESTful API | No | Yes | [Go!](https://restcountries.eu) |
| Utah AGRC | Utah Web API for geocoding Utah addresses | `apiKey` | Yes | [Go!](https://api.mapserv.utah.gov) |
| ViaCep | Brazil RESTful zip codes API | No | Yes | [Go!](https://viacep.com.br) |
| Zippopotam | Get information about place such as country, city, state, etc | No | No | [Go!](http://www.zippopotam.us) |

### Government
API | Description | Auth | HTTPS | Link |
|---|---|---|---|---|
| BCLaws | Access to the laws of British Columbia | No | No | [Go!](http://www.bclaws.ca/civix/template/complete/api/index.html) |
| BusinessUSA | BusinessUSA gives developers access to authoritative information on U.S. programs, events, services and more | `apiKey` | Yes | [Go!](https://business.usa.gov/developer) |
| Census.gov | The US Census Bureau provides various APIs and data sets on demographics and businesses | No | Yes | [Go!](https://www.census.gov/data/developers/data-sets.html) |
| EPA | Web services and data sets from the US Environmental Protection Agency | No | Yes | [Go!](https://developer.epa.gov/category/api/) |
| FEC | Information on campaign donations in federal elections | `apiKey` | Yes | [Go!](https://api.open.fec.gov/developers/) |
| Regulations.gov | Regulations.gov provides access to Federal regulatory materials and increases public participation and their understanding of the Federal rule making process | `apiKey` | Yes | [Go!](https://regulationsgov.github.io/developers/) |

### Health
API | Description | Auth | HTTPS | Link |
|---|---|---|---|---|
| BetterDoctor | Detailed information about doctors in your area | `apiKey` | Yes | [Go!](https://developer.betterdoctor.com/) |
| Diabetes | Logging and retrieving diabetes information | No | No | [Go!](http://predictbgl.com/api/) |
| Flutrack | Influenza-like symptoms with geotracking | No | No | [Go!](http://www.flutrack.org/) |
| Healthcare.gov | Educational content about the US Health Insurance Marketplace | No | Yes | [Go!](https://www.healthcare.gov/developers/) |
| Makeup | Makeup Information | No | No | [Go!](http://makeup-api.herokuapp.com/) |
| Medicare | Access to the data from the CMS - medicare.gov | No | Yes | [Go!](https://data.medicare.gov/developers) |
| NPPES | National Plan & Provider Enumeration System, info on healthcare providers registered in US | No | Yes | [Go!](https://npiregistry.cms.hhs.gov/registry/help-api) |
| Nutritionix | Worlds largest verified nutrition database | `apiKey` | Yes | [Go!](https://developer.nutritionix.com/) |
| openFDA | Public FDA data about drugs, devices, and foods | No | Yes | [Go!](https://open.fda.gov/api/) |
| USDA Nutrients | National Nutrient Database for Standard Reference | No | Yes | [Go!](https://ndb.nal.usda.gov/ndb/doc/index) |

### Machine Learning
API | Description | Auth | HTTPS | Link |
|---|---|---|---|---|
| API.AI | Natural Language Processing | `apiKey` | Yes | [Go!](https://api.ai/) |
| Clarifai | Computer Vision | `OAuth` | Yes | [Go!](https://developer.clarifai.com/) |
| Cleverbot | Web chat bot | `apiKey` | Yes | [Go!](https://www.cleverbot.com/api/) |
| Keen IO | Data Analytics | `apiKey` | Yes | [Go!](https://keen.io/) |
| Unplugg | Forecasting API for timeseries data | `apiKey` | Yes | [Go!](https://unplu.gg/test_api.html) |
| Wit.ai | Natural Language Processing | `OAuth` | Yes | [Go!](https://wit.ai/) |

### Math
API | Description | Auth | HTTPS | Link |
|---|---|---|---|---|
| Newton | Symbolic and Arithmetic Math Calculator | No | Yes | [Go!](https://newton.now.sh/) |
| Numbers API | Facts about numbers | No | No | [Go!](http://numbersapi.com) |


### Music
API | Description | Auth | HTTPS | Link |
|---|---|---|---|---|
| Bandsintown | Music Events | No | Yes | [Go!](https://app.swaggerhub.com/apis/Bandsintown/PublicAPI/3.0.0) |
| Deezer | Music | `OAuth` | No | [Go!](http://developers.deezer.com/login?redirect=/api) |
| Discogs | Music | `OAuth` | Yes | [Go!](https://www.discogs.com/developers/) |
| Genius | Crowdsourced lyrics and music knowledge | `OAuth` | Yes | [Go!](https://docs.genius.com/) |
| iTunes Search | Software products | No | Yes | [Go!](https://affiliate.itunes.apple.com/resources/documentation/itunes-store-web-service-search-api/) |
| Jamendo | Music | `OAuth` | Yes | [Go!](https://developer.jamendo.com/v3.0) |
| LastFm | Music | `apiKey` | No | [Go!](http://www.last.fm/api) |
| Lyrics.ovh | Simple API to retrieve the lyrics of a song | No | Yes | [Go!](http://docs.lyricsovh.apiary.io/) |
| Mixcloud | Music | `OAuth` | Yes | [Go!](https://www.mixcloud.com/developers/) |
| MusicBrainz | Music | No | Yes | [Go!](https://musicbrainz.org/doc/Development/XML_Web_Service/Version_2) |
| Musikki | Music | `apiKey` | Yes | [Go!](https://music-api.musikki.com/reference) |
| Musixmatch | Music | `apiKey` | Yes | [Go!](https://developer.musixmatch.com/) |
| Songkick | Music Events | `OAuth` | Yes | [Go!](https://www.songkick.com/developer/) |
| Songsterr | Provides guitar, bass and drums tabs and chords | No | Yes | [Go!](https://www.songsterr.com/a/wa/api/) |
| Soundcloud | Music | No | Yes | [Go!](https://developers.soundcloud.com/) |
| Spotify | Music | `OAuth` | Yes | [Go!](https://developer.spotify.com/web-api/) |
| Vagalume | Crowdsourced lyrics and music knowledge | `apiKey` | Yes | [Go!](https://api.vagalume.com.br/docs/) |

### News
API | Description | Auth | HTTPS | Link |
|---|---|---|---|---|
| Chronicling America | Provides access to millions of pages of historic US newspapers from the Library of Congress | No | No | [Go!](http://chroniclingamerica.loc.gov/about/api/) |
| Feedbin | RSS reader | `OAuth` | Yes | [Go!](https://github.com/feedbin/feedbin-api) |
| New York Times | Provides news | `apiKey` | Yes | [Go!](https://developer.nytimes.com/) |
| News API | Headlines currently published on a range of news sources and blogs | `apiKey` | Yes | [Go!](https://newsapi.org/) |
| NPR One | Personalized news listening experience from NPR | `OAuth` | Yes | [Go!](http://dev.npr.org/api/) |
| The Guardian | Access all the content the Guardian creates, categorised by tags and section | `apiKey` | Yes | [Go!](http://open-platform.theguardian.com/) |

### Open Data
API | Description | Auth | HTTPS | Link |
|---|---|---|---|---|
| 18F | US Federal Government /Developer Program | No | No | [Go!](http://18f.github.io/API-All-the-X/) |
| Abbreviation | Get abbreviations and meanings | `X-Mashape-Key` | Yes | [Go!](https://market.mashape.com/daxeel/abbreviations) |
| Callook.info | United States ham radio callsigns | No | Yes | [Go!](https://callook.info) |
| CARTO | Location Information Prediction | `apiKey` | Yes | [Go!](https://carto.com/) |
| Celebinfo | Celebrity information | `X-Mashape-Key` | Yes | [Go!](https://market.mashape.com/daxeel/celebinfo/) |
| Colorado Data Engine | Formatted and geolocated Colorado public data | No | Yes | [Go!](http://codataengine.org/) |
| Colorado Information Marketplace | Colorado State Government Open Data | No | Yes | [Go!](https://data.colorado.gov/) |
| Data USA | US Public Data | No | Yes | [Go!](https://datausa.io/about/api/) |
| Datakick | The open product database | `apiKey` | Yes | [Go!](https://www.datakick.org/api) |
| Dronestream | Tracks United States drone strikes | No | Yes | [Go!](https://dronestre.am/) |
| Federal Register | The Daily Journal of the United States Government | No | Yes | [Go!](https://www.federalregister.gov/reader-aids/developer-resources) |
| fonoApi | Mobile Device Description | No | Yes | [Go!](https://fonoapi.freshpixl.com/) |
| French Address Search | French Government | No | Yes | [Go!](https://adresse.data.gouv.fr/api) |
| Open Government, Australia | Australian Government Open Data | No | Yes | [Go!](https://www.data.gov.au/) |
| Open Government, Canada | Canadian Government Open Data | No | No | [Go!](http://open.canada.ca/en) |
| Open Government, India | Indian Government Open Data | `apiKey` | Yes | [Go!](https://data.gov.in/) |
| Open Government, New Zealand | New Zealand Government Open Data | No | Yes | [Go!](https://www.data.govt.nz/) |
| Open Government, USA | United States Government Open Data | No | Yes | [Go!](https://www.data.gov/) |
| Open Skills | Job titles, skills, and related jobs data | No | No | [Go!](https://github.com/workforce-data-initiative/skills-api/wiki/API-Overview) |
| Outpan | A Database of Everything | `apiKey` | Yes | [Go!](https://outpan.mixnode.com/developers) |
| Pearson | Dictionary Data | `apiKey` | No | [Go!](http://developer.pearson.com/apis/dictionaries) |
| Prague Opendata | Prague City Open Data | No | No | [Go!](http://opendata.praha.eu/en) |
| Quandl | Stock Market Data | No | Yes | [Go!](https://www.quandl.com/) |
| Represent by Open North | Find Canadian Government Representatives | No | Yes | [Go!](https://represent.opennorth.ca/) |
| Scoop.it | Content Curation Service | `apiKey` | No | [Go!](http://www.scoop.it/dev) |
| Teleport | Quality of Life Data | No | Yes | [Go!](https://developers.teleport.org/) |
| UPC database | More than 1.5 million barcode numbers from all around the world | `apiKey` | Yes | [Go!](https://upcdatabase.org/api) |
| Wikidata | Collaboratively edited knowledge base operated by the Wikimedia Foundation | `OAuth` | Yes | [Go!](https://www.wikidata.org/w/api.php?action=help) |
| Wikipedia | Mediawiki Encyclopedia | No | Yes | [Go!](https://www.mediawiki.org/wiki/API:Main_page) |
| Wordnik | Dictionary Data | No | No | [Go!](http://developer.wordnik.com) |
| Yelp | Find Local Business | `OAuth` | Yes | [Go!](https://www.yelp.com/developers/documentation/v3) |

### Open Source Projects
API | Description | Auth | HTTPS | Link |
|---|---|---|---|---|
| Countly | Countly web analytics | No | No | [Go!](http://resources.count.ly/docs) |
| Drupal.org | Drupal.org | No | Yes | [Go!](https://www.drupal.org/drupalorg/docs/api) |
| Libraries.io | Open source software libraries | `apiKey` | Yes | [Go!](https://libraries.io/api) |

### Patent
API | Description | Auth | HTTPS | Link |
|---|---|---|---|---|
| EPO | European patent search system api | `OAuth` | Yes | [Go!](https://developers.epo.org/) |
| TIPO | Taiwan patent search system api | `apiKey` | Yes | [Go!](https://tiponet.tipo.gov.tw/Gazette/OpenData/OD/OD05.aspx?QryDS=API00) |
| USPTO | USA patent api services | No | Yes | [Go!](https://www.uspto.gov/learning-and-resources/open-data-and-mobility) |

### Personality
API | Description | Auth | HTTPS | Link |
|---|---|---|---|---|
| chucknorris.io | JSON API for hand curated Chuck Norris jokes | No | Yes | [Go!](https://api.chucknorris.io) |
| Forismatic | Inspirational Quotes | No | No | [Go!](http://forismatic.com/en/api/) |
| icanhazdadjoke | The largest selection of dad jokes on the internet | No | Yes | [Go!](https://icanhazdadjoke.com/api) |
| Medium | Community of readers and writers offering unique perspectives on ideas | `OAuth` | Yes | [Go!](https://github.com/Medium/medium-api-docs) |
| Quotes on Design | Inspirational Quotes | No | Yes | [Go!](https://quotesondesign.com/api-v4-0/) |
| Traitify | Assess, collect, and analyze Personality | No | Yes | [Go!](https://app.traitify.com/developer) |
| tronalddump.io | Api & web archive for the things Donald Trump has said | No | Yes | [Go!](https://www.tronalddump.io) |

### Photography
API | Description | Auth | HTTPS | Link |
|---|---|---|---|---|
| 500px | Photography Community | `OAuth` | Yes | [Go!](https://github.com/500px/api-documentation) |
| Flickr | Flickr Services | `OAuth` | Yes | [Go!](https://www.flickr.com/services/api/) |
| Getty Images | Build applications using the world's most powerful imagery | `OAuth` | Yes | [Go!](http://developers.gettyimages.com/api/docs/) |
| Gfycat | Jiffier GIFs | `OAuth` | Yes | [Go!](https://developers.gfycat.com/api/) |
| Giphy | Get all your gifs | No | Yes | [Go!](https://github.com/Giphy/GiphyAPI) |
| Imgur | Images | `OAuth` | Yes | [Go!](https://apidocs.imgur.com/) |
| PlaceKitten | Resizable kitten placeholder images | No | Yes | [Go!](https://placekitten.com/) |
| ScreenShotLayer | URL 2 Image | No | Yes | [Go!](https://screenshotlayer.com) |
| Unsplash | Photography | `OAuth` | Yes | [Go!](https://unsplash.com/developers) |

### Science
API | Description | Auth | HTTPS | Link |
|---|---|---|---|---|
| arcsecond.io | Multiple astronomy data sources | No | Yes | [Go!](https://api.arcsecond.io/) |
| CORE | Access the world's Open Access research papers | `apiKey` | Yes | [Go!](https://core.ac.uk/services#api) |
| Fedger.io | Query machine intelligence data | No | Yes | [Go!](https://dev.fedger.io/docs/) |
| inspirehep.net | High Energy Physics info. system | No | Yes | [Go!](https://inspirehep.net/info/hep/api?ln=en) |
| Launch Library | Upcoming Space Launches | No | Yes | [Go!](https://launchlibrary.net/1.2/docs/api.html) |
| Minor Planet Center | Asterank.com Information | No | No | [Go!](http://www.asterank.com/mpc) |
| NASA | NASA data, including imagery | No | Yes | [Go!](https://api.nasa.gov) |
| Open Notify | ISS astronauts, current location, etc | No | No | [Go!](http://open-notify.org/Open-Notify-API/) |
| SpaceX | Company, vehicle, launchpad and launch data | No | Yes | [Go!](https://github.com/r-spacex/SpaceX-API) |
| Sunrise and Sunset | Sunset and sunrise times for a given latitude and longitude | No | Yes | [Go!](https://sunrise-sunset.org/api) |
| USGS Earthquake Hazards Program | Earthquakes data real-time | No | Yes | [Go!](https://earthquake.usgs.gov/fdsnws/event/1/) |
| USGS Water Services | Water quality and level info for rivers and lakes | No | Yes | [Go!](https://waterservices.usgs.gov/) |
| World Bank | World Data | No | No | [Go!](https://datahelpdesk.worldbank.org/knowledgebase/topics/125589) |

### Security
API | Description | Auth | HTTPS | Link |
|---|---|---|---|---|
| AXFR Database | AXFR public database | No | No | [Go!](http://api.axfrcheck.com) |
| HaveIBeenPwned | Passwords which have previously been exposed in data breaches | No | Yes | [Go!](https://haveibeenpwned.com/API/v2) |
| UK Police | UK Police data | No | Yes | [Go!](https://data.police.uk/docs/) |

### Shopping
API | Description | Auth | HTTPS | Link |
|---|---|---|---|---|
| eBay | Sell and Buy on eBay | `OAuth` | Yes | [Go!](https://go.developer.ebay.com/) |

### Social
API | Description | Auth | HTTPS | Link |
|---|---|---|---|---|
| Buffer | Access to pending and sent updates in Buffer | `OAuth` | Yes | [Go!](https://buffer.com/developers/api) |
| Cisco Spark | Team Collaboration Software | `OAuth` | Yes | [Go!](https://developer.ciscospark.com) |
| Discord | Make bots for Discord, integrate Discord onto an external platform | `OAuth` | Yes | [Go!](https://discordapp.com/developers/docs/intro) |
| DonReach Social Count | Get the social share count of a URL from every major social network | No | Yes | [Go!](https://donreach.com/social-share-count/) |
| Facebook | Facebook Login, Share on FB, Social Plugins, Analytics and more | `OAuth` | Yes | [Go!](https://developers.facebook.com/) |
| Foursquare | Interact with Foursquare users and places (geolocation-based checkins, photos, tips, events, etc) | `OAuth` | Yes | [Go!](https://developer.foursquare.com/) |
| Fuck Off as a Service | Asks someone to fuck off | No | Yes | [Go!](https://www.foaas.com) |
| Full Contact | Get Social Media profiles and contact Information | `OAuth` | Yes | [Go!](https://www.fullcontact.com/developer/docs/) |
| HackerNews | Social news for CS and entrepreneurship | No | Yes | [Go!](https://github.com/HackerNews/API) |
| Instagram | Instagram Login, Share on Instagram, Social Plugins and more | `OAuth` | Yes | [Go!](https://www.instagram.com/developer/) |
| LinkedIn | The foundation of all digital integrations with LinkedIn | `OAuth` | Yes | [Go!](https://developer.linkedin.com/docs/rest-api) |
| Meetup.com | Data about Meetups from Meetup.com | `apiKey` | Yes | [Go!](https://www.meetup.com/meetup_api/) |
| Pinterest | The world's catalog of ideas | `OAuth` | Yes | [Go!](https://developers.pinterest.com/) |
| PWRTelegram bot | Boosted version of the Telegram bot API | `OAuth` | Yes | [Go!](https://pwrtelegram.xyz) |
| Reddit | Homepage of the internet | `OAuth` | Yes | [Go!](https://www.reddit.com/dev/api) |
| SharedCount | Social media like and share data for any URL | `apiKey` | Yes | [Go!](http://docs.sharedcount.com/) |
| Slack | Team Instant Messaging | `OAuth` | Yes | [Go!](https://api.slack.com/) |
| Telegram Bot | Simplified HTTP version of the MTProto API for bots | `OAuth` | Yes | [Go!](https://core.telegram.org/bots/api) |
| Telegram MTProto | Read and write Telegram data | `OAuth` | Yes | [Go!](https://core.telegram.org/api#getting-started) |
| Tumblr | Read and write Tumblr Data | `OAuth` | Yes | [Go!](https://www.tumblr.com/docs/en/api/v2) |
| Twitch | Game Streaming API | `OAuth` | Yes | [Go!](https://dev.twitch.tv/docs) |
| Twitter | Read and write Twitter data | `OAuth` | Yes | [Go!](https://dev.twitter.com/rest/public) |
| vk | Read and write vk data | `OAuth` | Yes | [Go!](https://vk.com/dev/sites) |

### Sports & Fitness
API | Description | Auth | HTTPS | Link |
|---|---|---|---|---|
| BikeWise | Bikewise is a place to learn about and report bike crashes, hazards, and thefts | No | Yes | [Go!](https://www.bikewise.org/documentation/api_v2) |
| Cartola FC | The Cartola FC API serves to check the partial points of your team | No | Yes | [Go!](https://github.com/wgenial/cartrolandofc) |
| City Bikes | City Bikes around the world | No | No | [Go!](http://api.citybik.es/v2/) |
| Cricket Live Scores | Live cricket scores | `X-Mashape-Key` | Yes | [Go!](https://market.mashape.com/dev132/cricket-live-scores) |
| Ergast F1 | F1 data from the beginning of the world championships in 1950 | No | No | [Go!](http://ergast.com/mrd/) |
| Fitbit | Fitbit Information | `OAuth` | Yes | [Go!](https://dev.fitbit.com/) |
| Football-Data.org | Football Data | No | No | [Go!](http://api.football-data.org/index) |
| JCDecaux Bike | JCDecaux's self-service bicycles | `apiKey` | Yes | [Go!](https://developer.jcdecaux.com/) |
| NFL Arrests | NFL Arrest Data | No | No | [Go!](http://nflarrest.com/api/) |
| Pro Motocross | The RESTful AMA Pro Motocross lap times for every racer on the start gate | No | No | [Go!](http://promotocrossapi.com) |
| Strava | Connect with athletes, activities and more | `OAuth` | Yes | [Go!](https://strava.github.io/api/) |
| SuredBits | Query sports data, including teams, players, games, scores, and statistics | No | No | [Go!](https://suredbits.com/api/) |
| UFC Data | Ultimate Fighting Championship information for events and fighters | No | No | [Go!](http://ufc-data-api.ufc.com/) |
| Wger | Workout manager data as exercises, muscles or equipment | `apiKey` | Yes | [Go!](https://wger.de/en/software/api) |

### Text Analysis
API | Description | Auth | HTTPS | Link |
|---|---|---|---|---|
| Aylien Text Analysis | A collection of information retrieval and natural language APIs | `apiKey` | Yes | [Go!](http://docs.aylien.com/) |
| Google Cloud Natural | Natural language understanding technologies to developers, including sentiment, entity, and syntax analysis | `apiKey` | Yes | [Go!](https://cloud.google.com/natural-language/docs/) |
| Semantira | Text Analytics with sentiment analysis, categorization & named entity extraction | `OAuth` | Yes | [Go!](https://semantria.readme.io/docs) |
| Watson Natural Language Understanding | Natural language processing for advanced text analysis | `OAuth` | Yes | [Go!](https://www.ibm.com/watson/developercloud/natural-language-understanding/api/v1/) |

### Tracking
API | Description | Auth | HTTPS | Link |
|---|---|---|---|---|
| Postmon | An API to query Brazilian ZIP codes and orders easily, quickly and free | No | No | [Go!](http://postmon.com.br) |
| Sweden | Provides information about parcels in transport | `apiKey` | No | [Go!](https://developer.postnord.com/docs2) |

### Transportation
API | Description | Auth | HTTPS | Link |
|---|---|---|---|---|
| ADS-B Exchange | Access real-time and historical data of any and all airbone aircraft | No | Yes | [Go!](https://www.adsbexchange.com/data/) |
| Amadeus Travel Innovation Sandbox | Travel Search - Limited usage | `apiKey` | Yes | [Go!](https://sandbox.amadeus.com/) |
| Bay Area Rapid Transit | Stations and predicted arrivals for BART | `apiKey` | No | [Go!](http://api.bart.gov) |
| Community Transit | Transitland API | No | Yes | [Go!](https://github.com/transitland/transitland-datastore/blob/master/README.md#api-endpoints) |
| Goibibo | API for travel search | `apiKey` | Yes | [Go!](https://developer.goibibo.com/docs) |
| Icelandic APIs | Open APIs that deliver services in or regarding Iceland | No | Yes | [Go!](http://docs.apis.is/) |
| Indian Railways | Indian Railways Information | `apiKey` | No | [Go!](http://api.erail.in/) |
| Izi | Audio guide for travellers | `apiKey` | Yes | [Go!](http://api-docs.izi.travel/) |
| Navitia | The open API for building cool stuff with transport data | `apiKey` | Yes | [Go!](https://api.navitia.io/) |
| Nomad List | A list of the best places to live/work remotely | No | Yes | [Go!](https://nomadlist.com/faq) |
| Schiphol Airport | Schiphol | `apiKey` | Yes | [Go!](https://developer.schiphol.nl/) |
| TransitLand | Transit Aggregation | No | Yes | [Go!](https://transit.land/documentation/datastore/api-endpoints.html) |
| Transport for Atlanta, US | Marta | No | No | [Go!](http://www.itsmarta.com/app-developer-resources.aspx) |
| Transport for Auckland, New Zealand | Auckland Transport | No | Yes | [Go!](https://api.at.govt.nz/) |
| Transport for Belgium | Belgian transport API | No | Yes | [Go!](https://hello.irail.be/api/) |
| Transport for Berlin, Germany | Third-party VBB API | No | Yes | [Go!](https://github.com/derhuerst/vbb-rest/blob/master/docs/index.md) |
| Transport for Boston, US | MBTA API | No | No | [Go!](http://realtime.mbta.com/Portal/Home/Documents) |
| Transport for Budapest, Hungary | Budapest public transport API | No | Yes | [Go!](https://apiary.io/) |
| Transport for Chicago, US | CTA | No | No | [Go!](http://www.transitchicago.com/developers/) |
| Transport for Czech Republic | Czech transport API | No | Yes | [Go!](https://www.chaps.cz/eng/products/idos-internet) |
| Transport for Denver, US | RTD | No | No | [Go!](http://www.rtd-denver.com/gtfs-developer-guide.shtml) |
| Transport for Finland | Finnish transport API | No | Yes | [Go!](https://digitransit.fi/en/developers/ ) |
| Transport for Germany | Deutsche Bahn (DB) API | `apiKey` | No | [Go!](http://data.deutschebahn.com/dataset/api-fahrplan) |
| Transport for India | India Public Transport API | `apiKey` | Yes | [Go!](https://data.gov.in/sector/transport) |
| Transport for London, England | TfL API | No | Yes | [Go!](https://api.tfl.gov.uk) |
| Transport for Madrid, Spain | Madrid BUS transport API | `apiKey` | No | [Go!](http://opendata.emtmadrid.es/Servicios-web/BUS) |
| Transport for Minneapolis, US | NexTrip API | `OAuth` | No | [Go!](http://svc.metrotransit.org/) |
| Transport for New York City, US | MTA | `apiKey` | No | [Go!](http://datamine.mta.info/) |
| Transport for Norway | Norwegian transport API | No | No | [Go!](http://reisapi.ruter.no/help) |
| Transport for Ottawa, Canada | OC Transpo next bus arrival API | No | No | [Go!](http://www.octranspo.com/index.php/developers) |
| Transport for Paris, France | RATP Open Data API | No | No | [Go!](http://data.ratp.fr/api/v1/console/datasets/1.0/search/) |
| Transport for Paris, France | Live schedules made simple | No | No | [Go!](http://restratpws.azurewebsites.net/swagger/) |
| Transport for Philadelphia, US | SEPTA APIs | No | No | [Go!](http://www3.septa.org/hackathon/) |
| Transport for Rio de Janeiro, Brazil | Prefeitura do Rio (City Hall) | No | No | [Go!](http://data.rio/group/transporte-e-mobilidade) |
| Transport for Sao Paulo, Brazil | SPTrans | `OAuth` | No | [Go!](http://www.sptrans.com.br/desenvolvedores/APIOlhoVivo/Documentacao.aspx) |
| Transport for Sweden | Public Transport consumer | `OAuth` | Yes | [Go!](https://www.trafiklab.se/api) |
| Transport for Switzerland | Swiss public transport API | No | Yes | [Go!](https://transport.opendata.ch/) |
| Transport for Switzerland | Official Swiss Public Transport Open Data | `apiKey` | Yes | [Go!](https://opentransportdata.swiss/en/) |
| Transport for The Netherlands | NS, only trains | `apiKey` | No | [Go!](http://www.ns.nl/reisinformatie/ns-api) |
| Transport for The Netherlands | OVAPI, country-wide public transport | No | Yes | [Go!](https://github.com/skywave/KV78Turbo-OVAPI/wiki) |
| Transport for Tokyo, Japan | Tokyo Metro | `apiKey` | Yes | [Go!](https://developer.tokyometroapp.jp/info) |
| Transport for Toronto, Canada | TTC | No | Yes | [Go!](https://myttc.ca/developers) |
| Transport for United States | NextBus API | No | No | [Go!](http://www.nextbus.com/xmlFeedDocs/NextBusXMLFeed.pdf) |
| Transport for Vancouver, Canada | TransLink | `OAuth` | Yes | [Go!](https://developer.translink.ca/) |
| Transport for Victoria, AU | PTV API | `apiKey` | Yes | [Go!](https://www.ptv.vic.gov.au/about-ptv/ptv-data-and-reports/digital-products/ptv-timetable-api/) |
| Transport for Washington, US | Washington Metro transport API | `OAuth` | Yes | [Go!](https://developer.wmata.com/) |
| Uber | Request Uber rides, reach riders, transport things, and reward drivers | `OAuth` | Yes | [Go!](https://developer.uber.com/) |
| WhereIsMyTransport | Platform for public transport data in emerging cities | `OAuth` | Yes | [Go!](https://developer.whereismytransport.com/) |

### University
API | Description | Auth | HTTPS | Link |
|---|---|---|---|---|
| Universities List | University names, countries and domains | No | Yes | [Go!](https://github.com/Hipo/university-domains-list) |

### URL Shorteners
API | Description | Auth | HTTPS | Link |
|---|---|---|---|---|
| Bitly | URL shortener and link management | `OAuth` | Yes | [Go!](http://dev.bitly.com/get_started.html) |
| ClickMeter | Monitor, compare, and optimize your marketing links | `apiKey` | Yes | [Go!](https://support.clickmeter.com/hc/en-us/categories/201474986) |
| Google URL Shortener | Takes long URLs and squeezes them into fewer characters to make a link that is easier to share | `apiKey` | Yes | [Go!](https://developers.google.com/url-shortener/v1/getting_started) |
| Rebrandly | Custom URL shortener for sharing branded links | `apiKey` | Yes | [Go!](https://developers.rebrandly.com/v1/docs) |

### Vehicle
API | Description | Auth | HTTPS | Link |
|---|---|---|---|---|
| Brazilian Vehicles and Prices | Vehicles information from Fundação Instituto de Pesquisas Econômicas - Fipe | No | Yes | [Go!](https://deividfortuna.github.io/fipe/) |
| Edmunds | Lot of vehicles information | `apiKey` | No | [Go!](http://developer.edmunds.com/api-documentation/overview/) |
| NHTSA | NHTSA Product Information Catalog and Vehicle Listing | No | Yes | [Go!](https://vpic.nhtsa.dot.gov/api/) |

### Video
API | Description | Auth | HTTPS | Link |
|---|---|---|---|---|
| An API of Ice And Fire | Game Of Thrones API | No | Yes | [Go!](https://anapioficeandfire.com/) |
| Dailymotion | Dailymotion Developer API | `OAuth` | Yes | [Go!](https://developer.dailymotion.com/) |
| Netflix Roulette | Netflix database | No | Yes | [Go!](https://netflixroulette.net/api/) |
| Ron Swanson Quotes | Television | No | Yes | [Go!](https://github.com/jamesseanwright/ron-swanson-quotes#ron-swanson-quotes-api) |
| SWAPI | Star Wars Information | No | Yes | [Go!](https://swapi.co) |
| TMDb | Community-based movie data | `apiKey` | Yes | [Go!](https://www.themoviedb.org/documentation/api) |
| TVMaze | TV Show Data | No | No | [Go!](http://www.tvmaze.com/api) |
| Vimeo | Vimeo Developer API | `OAuth` | Yes | [Go!](https://developer.vimeo.com/) |
| YouTube | Add YouTube functionality to your sites and apps | `OAuth` | Yes | [Go!](https://developers.google.com/youtube/) |

### Weather
API | Description | Auth | HTTPS | Link |
|---|---|---|---|---|
| Dark Sky | Weather | `apiKey` | Yes | [Go!](https://darksky.net/dev/) |
| MetaWeather | Weather | No | Yes | [Go!](https://www.metaweather.com/api/) |
| OpenWeatherMap | Weather | `apiKey` | No | [Go!](http://openweathermap.org/api) |
| Weatherbit | Weather | `apiKey` | Yes | [Go!](https://www.weatherbit.io/api) |
| Wunderground | Weather | `apiKey` | Yes | [Go!](https://www.wunderground.com/weather/api/) |
| Yahoo! Weather | Weather | No | Yes | [Go!](https://developer.yahoo.com/weather/) |<|MERGE_RESOLUTION|>--- conflicted
+++ resolved
@@ -223,12 +223,8 @@
 | Barchart OnDemand | Stock, Futures, and Forex Market Data | `apiKey` | Yes | [Go!](https://www.barchartondemand.com/free) |
 | Blockchain | Bitcoin Payment, Wallet & Transaction Data | No | Yes | [Go!](https://www.blockchain.info/api) |
 | CoinDesk | Bitcoin Price Index | No | No | [Go!](http://www.coindesk.com/api/) |
-<<<<<<< HEAD
 | Consumer Financial Protection Bureau | Financial services consumer complains data | `apiKey` | Yes | [Go!](https://data.consumerfinance.gov/resource/jhzv-w97w.json) |
 | Czech National Bank | A collection of exchange rates | No | No | [Go!](https://www.cnb.cz/cs/financni_trhy/devizovy_trh/kurzy_devizoveho_trhu/denni_kurz.xml) |
-=======
-| Consumer Financial Protection Bureau | Financial services Consumer Complaints Database | `apiKey` | Yes | [Go!](https://data.consumerfinance.gov/dataset/Consumer-Complaints/s6ew-h6mp) |
->>>>>>> dc6f1e1c
 | IEX | Stocks and Market Data | No | Yes | [Go!](https://iextrading.com/developer/) |
 | Razorpay IFSC | Indian Financial Systems Code (Bank Branch Codes) | No | Yes | [Go!](https://ifsc.razorpay.com/) |
 | VAT Rates | A collection of all VAT rates for EU countries | No | Yes | [Go!](https://jsonvat.com/) |
