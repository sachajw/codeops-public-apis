--- conflicted
+++ resolved
@@ -2,19 +2,6 @@
 
 A collective list of JSON APIs for use in web development.
 
-<<<<<<< HEAD
-| API | Description | Link |
-|---|---|---|
-| Marvel | Marvel Comics API | [Go!](http://developer.marvel.com) |
-| SWAPI | Star Wars API | [Go!](https://swapi.co) |
-| NASA | NASA data, including imagery | [Go!](https://api.nasa.gov) |
-| Pokéapi | The RESTful Pokémon API | [Go!](http://pokeapi.co) |
-| Giphy | Get all your gifs | [Go!](https://github.com/Giphy/GiphyAPI) |
-| OMDB | Open movie database | [Go!](http://omdbapi.com) |
-| Unsplash | Photography | [Go!](https://unsplash.com/developers) |
-| UI Faces | Find and generate sample avatars for user interfaces | [Go!](http://uifaces.com/api) |
-| UI Names | Generate random fake names | [Go!](https://github.com/thm/uinames) |
-=======
 ### Animals
 | API | Description | OAuth |Link |
 |---|---|---|---|
@@ -78,4 +65,5 @@
 | API | Description | OAuth |Link |
 |---|---|---|---|
 | RandomUser | Generates random user data | No | [Go!](https://randomuser.me/) |
->>>>>>> 44280d85
+| UI Faces | Find and generate sample avatars for user interfaces | No | [Go!](http://uifaces.com/api) |
+| UI Names | Generate random fake names | No | [Go!](https://github.com/thm/uinames) |